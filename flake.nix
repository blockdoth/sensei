--- conflicted
+++ resolved
@@ -35,20 +35,6 @@
         in
         {
           devShells.default = pkgs.mkShell {
-<<<<<<< HEAD
-            shellHook = ''
-
-              echo "Entering project shell"
-            '';
-            packages = [
-              toolchain
-              pkgs.ruff
-              pkgs.shellcheck
-              pkgs.nixfmt-rfc-style
-              pkgs.rust-analyzer-unwrapped
-              pkgs.mprocs
-            ];
-=======
             packages =
               with pkgs;
               [
@@ -61,7 +47,6 @@
                 pkg-config
               ]
               ++ lib.optionals pkgs.stdenv.isLinux [ pkgs.udev ];
->>>>>>> e3beb5a1
             RUST_SRC_PATH = "${toolchain}/lib/rustlib/src/rust/library";
           };
 
