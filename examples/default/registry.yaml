--- conflicted
+++ resolved
@@ -2,9 +2,4 @@
 host_id: 4
 polling_interval: 1
 
-<<<<<<< HEAD
-sinks:
-device_configs:
-=======
-polling_interval: 1
->>>>>>> bd3d5b02
+polling_interval: 1