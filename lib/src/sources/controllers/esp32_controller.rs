--- conflicted
+++ resolved
@@ -13,14 +13,9 @@
 use crate::ToConfig;
 use crate::errors::{ControllerError, TaskError};
 use crate::sources::DataSourceT;
-<<<<<<< HEAD
-use crate::sources::controllers::Controller;
 use crate::sources::esp32::Esp32Source; // Adjusted path // Required for downcasting if using source.as_any_mut()
-=======
 use crate::sources::controllers::{Controller, ControllerParams};
 // Assume your concrete ESP32 source is located here. Adjust path as needed.
-use crate::sources::esp32::Esp32Source;
->>>>>>> 57cd2917
 
 // --- ESP32 Specific Enums (Kept as they are well-defined) ---
 #[derive(Serialize, Deserialize, Debug, Clone, Copy, PartialEq, Eq, JsonSchema)]
