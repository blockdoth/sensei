<<<<<<< HEAD
use crate::ToConfig;
use crate::errors::{ControllerError, TaskError};
use crate::sources::DataSourceT;
use crate::sources::controllers::{Controller, ControllerParams}; // The controller trait

// Assume your concrete ESP32 source is located here. Adjust path as needed.
use crate::sources::esp32::Esp32Source;
=======
use std::any::Any;
>>>>>>> a1353bc6

use async_trait::async_trait;
use schemars::JsonSchema;
use serde::{Deserialize, Serialize};

use crate::errors::ControllerError;
use crate::sources::DataSourceT;
use crate::sources::controllers::Controller; // The controller trait
// Assume your concrete ESP32 source is located here. Adjust path as needed.
use crate::sources::esp32::Esp32Source; // For downcasting

// --- ESP32 Specific Enums ---
#[derive(Serialize, Deserialize, Debug, Clone, Copy, PartialEq, Eq, JsonSchema)]
pub enum OperationMode {
    Receive = 0x00,
    Transmit = 0x01,
}

#[derive(Serialize, Deserialize, Debug, Clone, Copy, PartialEq, Eq, JsonSchema)]
pub enum Bandwidth {
    Twenty = 0x00,
    Forty = 0x01,
}

#[derive(Serialize, Deserialize, Debug, Clone, Copy, PartialEq, Eq, JsonSchema)]
pub enum SecondaryChannel {
    None = 0x00,
    Below = 0x01,
    Above = 0x02,
}

#[derive(Serialize, Deserialize, Debug, Clone, Copy, PartialEq, Eq, JsonSchema)]
pub enum CsiType {
    LegacyLTF = 0x00,
    HighThroughputLTF = 0x01,
}

/// ESP32 Command Codes
#[derive(Debug, Clone, Copy, PartialEq, Eq)]
pub enum Esp32Command {
    SetChannel = 0x01,
    WhitelistAddMacPair = 0x02,
    WhitelistClear = 0x03,
    PauseAcquisition = 0x04,
    UnpauseAcquisition = 0x05,
    ApplyDeviceConfig = 0x06,
    PauseWifiTransmit = 0x07,
    ResumeWifiTransmit = 0x08,
    TransmitCustomFrame = 0x09,
    SynchronizeTimeInit = 0x0A,
    SynchronizeTimeApply = 0x0B,
}

// --- Controller Parameter Structures ---

#[derive(Serialize, Deserialize, Debug, Clone, JsonSchema)]
pub struct MacFilterPair {
    pub src_mac: [u8; 6],
    pub dst_mac: [u8; 6],
}

#[derive(Serialize, Deserialize, Debug, Clone, JsonSchema)]
pub struct CustomFrameParams {
    pub src_mac: [u8; 6],
    pub dst_mac: [u8; 6],
    pub n_reps: i32,
    pub pause_ms: i32,
}

#[derive(Serialize, Deserialize, Debug, Clone, JsonSchema)]
pub struct Esp32DeviceConfigPayload {
    pub mode: OperationMode,
    pub bandwidth: Bandwidth,
    pub secondary_channel: SecondaryChannel,
    pub csi_type: CsiType,
    pub manual_scale: u8,
}

#[derive(Serialize, Deserialize, Debug, Clone, Default, JsonSchema)]
#[serde(default)]
pub struct Esp32ControllerParams {
    pub set_channel: Option<u8>,
    pub apply_device_config: Option<Esp32DeviceConfigPayload>,
    pub mac_filters_to_add: Option<Vec<MacFilterPair>>,
    pub clear_all_mac_filters: Option<bool>,
    pub pause_acquisition: Option<bool>,
    pub pause_wifi_transmit: Option<bool>,
    pub synchronize_time: Option<bool>,
    pub transmit_custom_frame: Option<CustomFrameParams>,
}

#[typetag::serde(name = "ESP32Controller")]
#[async_trait]
impl Controller for Esp32ControllerParams {
    async fn apply(&self, source: &mut dyn DataSourceT) -> Result<(), ControllerError> {
        // Downcast `dyn DataSourceT` to `&mut Esp32Source`.
        // This requires `DataSourceT: Any` and `Esp32Source` to be the concrete type.
        let esp_source = (source as &mut dyn Any)
            .downcast_mut::<Esp32Source>()
            .ok_or_else(|| ControllerError::InvalidParams("Controller expected an ESP32Source compatible type.".to_string()))?;

        // 1. Set Channel
        if let Some(channel) = self.set_channel {
            if !(1..=14).contains(&channel) {
                return Err(ControllerError::InvalidParams(format!(
                    "Invalid WiFi channel: {channel}. Must be between 1 and 14.",
                )));
            }
            // The send_esp32_command in Esp32Source returns Result<Vec<u8>, ControllerError>
            // We can ignore the ACK payload Vec<u8> if not needed for control logic here.
            esp_source
                .send_esp32_command(Esp32Command::SetChannel, Some(vec![channel]))
                .await
                .map(|_| ())?;
        }

        // 2. Apply Device Configuration
        let mut mode_for_acquisition_logic: Option<OperationMode> = None;
        if let Some(ref config_payload) = self.apply_device_config {
            if config_payload.bandwidth == Bandwidth::Forty && config_payload.secondary_channel == SecondaryChannel::None {
                return Err(ControllerError::InvalidParams(
                    "40MHz bandwidth requires a secondary channel (Above or Below) to be set.".to_string(),
                ));
            }

            let cmd_data = vec![
                config_payload.mode as u8,
                config_payload.bandwidth as u8,
                config_payload.secondary_channel as u8,
                config_payload.csi_type as u8,
                config_payload.manual_scale,
            ];
            esp_source
                .send_esp32_command(Esp32Command::ApplyDeviceConfig, Some(cmd_data))
                .await
                .map(|_| ())?;
            mode_for_acquisition_logic = Some(config_payload.mode);
        }

        // 3. Acquisition Control
        if let Some(paused) = self.pause_acquisition {
            let cmd = if paused {
                Esp32Command::PauseAcquisition
            } else {
                Esp32Command::UnpauseAcquisition
            };
            esp_source.send_esp32_command(cmd, None).await.map(|_| ())?;
        } else if let Some(mode) = mode_for_acquisition_logic {
            let cmd = if mode == OperationMode::Receive {
                Esp32Command::UnpauseAcquisition
            } else {
                Esp32Command::PauseAcquisition
            };
            esp_source.send_esp32_command(cmd, None).await.map(|_| ())?;
        }

        // 4. MAC Filters
        if let Some(true) = self.clear_all_mac_filters {
            esp_source.send_esp32_command(Esp32Command::WhitelistClear, None).await.map(|_| ())?;
        }
        if let Some(ref filters_to_add) = self.mac_filters_to_add {
            for filter_pair in filters_to_add {
                let mut filter_data = Vec::with_capacity(12);
                filter_data.extend_from_slice(&filter_pair.src_mac);
                filter_data.extend_from_slice(&filter_pair.dst_mac);
                esp_source
                    .send_esp32_command(Esp32Command::WhitelistAddMacPair, Some(filter_data))
                    .await
                    .map(|_| ())?;
            }
        }

        // 5. WiFi Transmission Control
        if let Some(paused) = self.pause_wifi_transmit {
            let cmd = if paused {
                Esp32Command::PauseWifiTransmit
            } else {
                Esp32Command::ResumeWifiTransmit
            };
            esp_source.send_esp32_command(cmd, None).await.map(|_| ())?;
        }

        // 6. Time Synchronization
        if let Some(true) = self.synchronize_time {
            esp_source.send_esp32_command(Esp32Command::SynchronizeTimeInit, None).await.map(|_| ())?;
            let time_us = std::time::SystemTime::now()
                .duration_since(std::time::UNIX_EPOCH)
                .map_err(|e| ControllerError::Execution(format!("System time error for sync: {e}")))?
                .as_micros() as u64;
            esp_source
                .send_esp32_command(Esp32Command::SynchronizeTimeApply, Some(time_us.to_le_bytes().to_vec()))
                .await
                .map(|_| ())?;
        }

        // 7. Custom Frame Transmission
        if let Some(ref frame_params) = self.transmit_custom_frame {
            let mut tx_data = Vec::with_capacity(20);
            tx_data.extend_from_slice(&frame_params.dst_mac);
            tx_data.extend_from_slice(&frame_params.src_mac);
            tx_data.extend_from_slice(&frame_params.n_reps.to_le_bytes());
            tx_data.extend_from_slice(&frame_params.pause_ms.to_le_bytes());
            esp_source
                .send_esp32_command(Esp32Command::TransmitCustomFrame, Some(tx_data))
                .await
                .map(|_| ())?;
        }

        Ok(())
    }
}

#[async_trait::async_trait]
impl ToConfig<ControllerParams> for Esp32ControllerParams {
    /// Converts the current `Esp32ControllerParams` instance into its configuration representation.
    ///
    /// This method implements the `ToConfig` trait for `Esp32ControllerParams`, allowing a runtime
    /// instance to be transformed into a `ControllerParams::Esp32` variant. This is useful for tasks
    /// like saving the controller configuration to disk or exporting it for reproducibility.
    ///
    /// # Returns
    /// - `Ok(ControllerParams::Esp32)` containing a cloned version of the controller parameters.
    /// - `Err(TaskError)` if an error occurs during conversion (not applicable in this implementation).
    ///
    /// # Example
    /// ```
    /// let controller_config = esp32_controller.to_config().await?;
    /// // You can now serialize `controller_config` or reuse it elsewhere
    /// ```
    async fn to_config(&self) -> Result<ControllerParams, TaskError> {
        Ok(ControllerParams::Esp32(self.clone()))
    }
}<|MERGE_RESOLUTION|>--- conflicted
+++ resolved
@@ -1,4 +1,3 @@
-<<<<<<< HEAD
 use crate::ToConfig;
 use crate::errors::{ControllerError, TaskError};
 use crate::sources::DataSourceT;
@@ -6,9 +5,7 @@
 
 // Assume your concrete ESP32 source is located here. Adjust path as needed.
 use crate::sources::esp32::Esp32Source;
-=======
 use std::any::Any;
->>>>>>> a1353bc6
 
 use async_trait::async_trait;
 use schemars::JsonSchema;
