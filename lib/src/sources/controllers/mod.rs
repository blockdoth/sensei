//! Source Controllers
//! ------------------
//!
//! This module defines the [`Controller`] trait, which is use for configuring a source
//! Controllers can configure filtering, rate-limiting, injection, or any
//! other transformation at the source level.
//!
//! The [`ControllerParams`] enum and the [`FromConfig`] implementation enable
//! instantiation of controller implementations from serialized configuration.

use async_trait::async_trait;
use typetag;

use crate::FromConfig;
use crate::errors::{ControllerError, TaskError};
use crate::sources::DataSourceT;
pub mod esp32_controller;
#[cfg(target_os = "linux")]
pub mod netlink_controller;
pub mod tcp_controller;

/// Trait that must be implemented by all source controller types.
///
/// Controllers are invoked immediately after a data source is instantiated
/// (but before it is started) to apply platform- or device-specific
/// configuration.
///
/// Must be `Send + Sync` so they can be safely shared across
/// asynchronous contexts.
///
/// # Example
///
/// ```rust,ignore
/// use your_crate::{Controller, ControllerParams, FromConfig};
/// use your_crate::sources::DataSourceT;
///
/// // Deserialize params from config
/// let params: ControllerParams = toml::from_str(toml_str)?;
/// // Instantiate controller
/// let controller: Box<dyn Controller> = Controller::from_config(params).await?;
/// // Apply to source
/// controller.apply(&mut my_source).await?;
/// ```
#[typetag::serde(tag = "type")]
#[async_trait]
pub trait Controller: Send + Sync {
    /// Apply controller parameters or logic to the given source.
    ///
    /// This method allows the controller to source-level setup.
    ///
    /// # Errors
    ///
    /// Returns a [`ControllerError`] if configuration fails (e.g., invalid
    /// parameters, platform restrictions, I/O errors).
    async fn apply(&self, source: &mut dyn DataSourceT) -> Result<(), ControllerError>;
}

/// Unified configuration for all supported controller types.
///
/// Each variant carries the specific parameters needed to construct that
/// controller implementation. Tagged via Serde as `{ "type": "...", "params": { ... } }`.
#[derive(serde::Serialize, serde::Deserialize, Debug, schemars::JsonSchema, Clone)]
#[serde(tag = "type", content = "params")]
pub enum ControllerParams {
    #[cfg(target_os = "linux")]
    Netlink(netlink_controller::NetlinkControllerParams),
<<<<<<< HEAD
    Esp32(esp32_controller::Esp32Controller),
=======
    Esp32(esp32_controller::Esp32ControllerParams),
    Tcp(tcp_controller::TCPControllerParams),
>>>>>>> a1353bc6
    // Extendable
}

/// Instantiates a concrete [`Controller`] from its [`ControllerParams`]
/// via the [`FromConfig`] trait.
///
///
/// # Errors
///
/// Returns a [`TaskError`] if the parameters cannot be converted into
/// the corresponding controller implementation.
#[async_trait::async_trait]
impl FromConfig<ControllerParams> for dyn Controller {
    async fn from_config(config: ControllerParams) -> Result<Box<Self>, TaskError> {
        let controller: Box<dyn Controller> = match config {
            #[cfg(target_os = "linux")]
            ControllerParams::Netlink(params) => Box::new(params),
            ControllerParams::Esp32(params) => Box::new(params),
            ControllerParams::Tcp(params) => Box::new(params),
            // Add more cases here as new controllers are added
        };
        Ok(controller)
    }
}<|MERGE_RESOLUTION|>--- conflicted
+++ resolved
@@ -64,12 +64,8 @@
 pub enum ControllerParams {
     #[cfg(target_os = "linux")]
     Netlink(netlink_controller::NetlinkControllerParams),
-<<<<<<< HEAD
     Esp32(esp32_controller::Esp32Controller),
-=======
-    Esp32(esp32_controller::Esp32ControllerParams),
     Tcp(tcp_controller::TCPControllerParams),
->>>>>>> a1353bc6
     // Extendable
 }
 
