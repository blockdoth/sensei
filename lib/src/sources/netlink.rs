use crate::errors::DataSourceError;
use crate::sources::DataSourceT;
use crate::sources::controllers::Controller;

use log::trace;
use netlink_sys::{Socket, SocketAddr, protocols::NETLINK_CONNECTOR};
use serde::{Deserialize, Serialize};

<<<<<<< HEAD
// Configuration structure for a Netlink source.
///
/// This struct is deserializable from YAML config files 
#[derive(Debug, Deserialize, Clone)]
=======
/// Config struct which can be parsed from a toml config
#[derive(Serialize, Debug, Deserialize, Clone)]
>>>>>>> e072e699
pub struct NetlinkConfig {
    /// Netlink connector group ID to subscribe to.
    pub group: u32,
}


/// Netlink-based implementation of the [`DataSourceT`] trait.
///
/// Internally, this type maintains a raw socket and a reusable buffer for
/// reading messages. It handles netlink and connector protocol header parsing
/// to extract the payload intended for sinks.
pub struct NetlinkSource {
    config: NetlinkConfig,
    socket: Option<Socket>,
    buffer: [u8; 8192],
}

impl NetlinkSource {
    /// Create a new [`NetlinkSource`] from a configuration struct.
    ///
    /// # Errors
    /// Returns [`DataSourceError`] if configuration is invalid.
    pub fn new(config: NetlinkConfig) -> Result<Self, DataSourceError> {
        trace!("Creating new netlink source (group id: {})", config.group);
        Ok(Self {
            config,
            socket: None,
            buffer: [0; 8192],
        })
    }
}

/// Some netlink parsing helpers
const NLMSG_HDRLEN: usize = 16; // Size of the Netlink header in bytes
const NLCNMSG_HDRLEN: usize = 20; // Size of the connector message header in bytes
const NLMSG_DONE: u16 = 0x3; // End of Netlink message sequence

/// Parsed representation of a netlink message header.
/// Netlink header: https://docs.huihoo.com/doxygen/linux/kernel/3.7/structnlmsghdr.html
#[derive(Debug)]
struct NetlinkHeader {
    length: u32,
    message_type: u16,
    flags: u16,
    sequence_number: u32,
    port_id: u32,
}

impl NetlinkHeader {
    /// Parse a Netlink header from raw bytes
    fn parse(buf: &[u8]) -> Result<Self, DataSourceError> {
        if buf.len() < NLMSG_HDRLEN {
            return Err(DataSourceError::IncompletePacket);
        }

        Ok(Self {
            length: u32::from_ne_bytes(buf[0..4].try_into()?),
            message_type: u16::from_ne_bytes(buf[4..6].try_into()?),
            flags: u16::from_ne_bytes(buf[6..8].try_into()?),
            sequence_number: u32::from_ne_bytes(buf[8..12].try_into()?),
            port_id: u32::from_ne_bytes(buf[12..16].try_into()?),
        })
    }
}

/// Parsed representation of a connector protocol message header.
/// This is the message sent by the connector protocol:
/// https://www.kernel.org/doc/Documentation/connector/connector.txt
#[derive(Debug)]
struct ConnectorMessageHeader {
    idx: u32,
    val: u32,
    seq: u32,
    ack: u32,
    len: u32,
}

impl ConnectorMessageHeader {
    /// Parse connector message header
    fn parse(buf: &[u8]) -> Result<Self, DataSourceError> {
        if buf.len() < NLMSG_HDRLEN {
            return Err(DataSourceError::IncompletePacket);
        }

        Ok(Self {
            idx: u32::from_ne_bytes(buf[0..4].try_into()?),
            val: u32::from_ne_bytes(buf[4..8].try_into()?),
            seq: u32::from_ne_bytes(buf[8..12].try_into()?),
            ack: u32::from_ne_bytes(buf[12..16].try_into()?),
            len: u32::from_ne_bytes(buf[16..20].try_into()?),
        })
    }
}

/// Extract connector message from netlink message.
fn get_connector_payload(buf: &[u8]) -> Result<&[u8], DataSourceError> {
    let mut offset = 0;

    let header = NetlinkHeader::parse(buf)?;
    offset += NLMSG_HDRLEN;

    if header.message_type != NLMSG_DONE {
        log::error!("Unhandled message type found!");
        return Err(DataSourceError::NotImplemented(format!(
            "Unhandled message type {}",
            header.message_type
        )));
    }

    let cn_header = ConnectorMessageHeader::parse(&buf[offset..])?;
    offset += NLCNMSG_HDRLEN;

    let payload = &buf[offset..offset + cn_header.len as usize];
    Ok(payload)
}


/// Implements the CSI data source trait for netlink communication.
///
/// Handles startup, shutdown, and frame-by-frame payload reading from the
/// Linux netlink connector interface.
#[async_trait::async_trait]
impl DataSourceT for NetlinkSource {
    async fn start(&mut self) -> Result<(), DataSourceError> {
        trace!(
            "Connecting to netlink socket with group id: {}",
            self.config.group
        );
        if self.socket.is_some() {
            return Ok(());
        }

        let mut sock = Socket::new(NETLINK_CONNECTOR)?;
        let pid = std::process::id();
        let proc_addr = SocketAddr::new(pid, self.config.group);

        // Make non-blocking.
        trace!("Configuring netlink socket (binding and adding group subscription)");

        // Bind the socket to the process address and join the group
        sock.bind(&proc_addr).map_err(|err| {
            if err.kind() == std::io::ErrorKind::PermissionDenied {
                DataSourceError::PermissionDenied
            } else {
                DataSourceError::Io(err)
            }
        })?;

        sock.add_membership(self.config.group)?;
        sock.set_non_blocking(true)?;

        trace!("Socket successfully configured!");
        self.socket = Some(sock);
        Ok(())
    }

    async fn stop(&mut self) -> Result<(), DataSourceError> {
        trace!(
            "Stopping data collection from netlink group id: {}",
            self.config.group
        );
        if let Some(sock) = self.socket.as_mut() {
            sock.drop_membership(self.config.group)?;
        }
        self.socket = None;
        Ok(())
    }

    async fn read(&mut self, buf: &mut [u8]) -> Result<usize, DataSourceError> {
        if self.socket.is_none() {
            return Err(DataSourceError::ReadBeforeStart);
        }

        let bytes_read = self.socket_read().await?;
        if bytes_read == 0 {
            return Ok(0);
        }

        let payload = get_connector_payload(&self.buffer[..bytes_read])?;
        buf[..payload.len()].copy_from_slice(payload);
        Ok(payload.len())
    }
}

impl NetlinkSource {
    /// Reads raw bytes from the netlink socket into the internal buffer.
    ///
    /// This function performs a non-blocking read and returns the number of bytes read.
    async fn socket_read(&mut self) -> Result<usize, DataSourceError> {
        let mut buf = &mut self.buffer[..];
        let before = buf.len();

        // Attempt to read from the socket
        let result = self
            .socket
            .as_mut()
            .expect("socket_read must only be called after existence of socket is checked")
            .recv_from(&mut buf, 0);

        match result {
            Ok(_addr) => {
                let after = buf.len();
                let bytes_read = before - after;
                Ok(bytes_read)
            }
            Err(ref e) if e.kind() == std::io::ErrorKind::WouldBlock => {
                // This means there is no data. We set the socket to nonblock, so this is
                // expected.
                Ok(0)
            }
            Err(e) => {
                // Propagate other errors
                Err(DataSourceError::Io(e))
            }
        }
    }
}<|MERGE_RESOLUTION|>--- conflicted
+++ resolved
@@ -6,15 +6,10 @@
 use netlink_sys::{Socket, SocketAddr, protocols::NETLINK_CONNECTOR};
 use serde::{Deserialize, Serialize};
 
-<<<<<<< HEAD
 // Configuration structure for a Netlink source.
 ///
 /// This struct is deserializable from YAML config files 
-#[derive(Debug, Deserialize, Clone)]
-=======
-/// Config struct which can be parsed from a toml config
 #[derive(Serialize, Debug, Deserialize, Clone)]
->>>>>>> e072e699
 pub struct NetlinkConfig {
     /// Netlink connector group ID to subscribe to.
     pub group: u32,
