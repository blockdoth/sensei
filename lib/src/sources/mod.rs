pub mod controllers;
pub mod csv;
pub mod esp32;
#[cfg(target_os = "linux")]
pub mod netlink;

use crate::FromConfig;
use crate::errors::DataSourceError;
use crate::errors::TaskError;
use crate::sources::controllers::Controller;
use std::any::Any;
use std::net::SocketAddr;

/// Data Source Trait
/// -----------------
///
/// Sources are anything that provides packetized bytestream data that can be
/// interpreted by CSI adapters. It is up to the user to correct a source
/// sensibly with an adapter.
#[async_trait::async_trait]
pub trait DataSourceT: Send + Any {
    /// Start collecting data
    /// ---------------------
    /// Must activate the source, such that we can read from it. For example, starting
    /// threads with internal buffering, opening sockets or captures, etc.
    /// Sources should not be active by default, as otherwise we can't control when
    /// data is being collected.
    async fn start(&mut self) -> Result<(), DataSourceError>;

    /// Stop collecting data
    /// --------------------
    /// From after this call on, no further data should be collected by this source,
    /// until start is called again. Internal buffers need however not be cleared,
    /// just not populated any further.
    async fn stop(&mut self) -> Result<(), DataSourceError>;

    /// Read data from source
    /// ---------------------
    /// Copy one "packet" (meaning being source specific) into the buffer and report
    /// its size.
    async fn read(&mut self, buf: &mut [u8]) -> Result<usize, DataSourceError>;
}

<<<<<<< HEAD
/// Unified controller parameters
#[derive(serde::Serialize, serde::Deserialize, Debug, schemars::JsonSchema)]
#[serde(tag = "type", content = "params")]
pub enum ControllerParams {
    #[cfg(target_os = "linux")]
    Netlink(controllers::netlink_controller::NetlinkControllerParams),
    // Extendable
}

=======
>>>>>>> 5fbdc465
#[derive(serde::Deserialize, Debug, Clone)]
#[serde(tag = "type")]
pub enum DataSourceConfig {
    #[cfg(target_os = "linux")]
    Netlink(netlink::NetlinkConfig),
    Esp32(esp32::Esp32SourceConfig),
}

#[async_trait::async_trait]
impl FromConfig<DataSourceConfig> for dyn DataSourceT {
    async fn from_config(config: DataSourceConfig) -> Result<Box<Self>, TaskError> {
        let source: Box<dyn DataSourceT> = match config {
            #[cfg(target_os = "linux")]
            DataSourceConfig::Netlink(cfg) => {
                Box::new(netlink::NetlinkSource::new(cfg).map_err(TaskError::DataSourceError)?)
            }
            DataSourceConfig::Esp32(cfg) => {
                Box::new(esp32::Esp32Source::new(cfg).map_err(TaskError::DataSourceError)?)
            }
        };
        Ok(source)
    }
}

// Not sure if I need everything after this yet
//
//
/* Fabian's stuff
#[derive(serde::Deserialize, serde::Serialize, Debug, Clone)]
pub struct RemoteSourceConfig {
    pub device_id: u64,
    pub addr: SocketAddr,
    pub raw: bool,
}

#[derive(serde::Deserialize, serde::Serialize, Debug, schemars::JsonSchema)]
pub enum SourceRequest {
    Subscribe(Subscription),
    Configure(Configuration),
}

#[derive(serde::Deserialize, serde::Serialize, Debug, schemars::JsonSchema)]
pub struct Subscription {
    pub device_id: u64,
    pub raw: bool,
}

#[derive(serde::Deserialize, serde::Serialize, Debug, schemars::JsonSchema)]
pub struct Configuration {
    pub device_id: u64,
    pub params: ControllerParams,
}
*/<|MERGE_RESOLUTION|>--- conflicted
+++ resolved
@@ -41,18 +41,6 @@
     async fn read(&mut self, buf: &mut [u8]) -> Result<usize, DataSourceError>;
 }
 
-<<<<<<< HEAD
-/// Unified controller parameters
-#[derive(serde::Serialize, serde::Deserialize, Debug, schemars::JsonSchema)]
-#[serde(tag = "type", content = "params")]
-pub enum ControllerParams {
-    #[cfg(target_os = "linux")]
-    Netlink(controllers::netlink_controller::NetlinkControllerParams),
-    // Extendable
-}
-
-=======
->>>>>>> 5fbdc465
 #[derive(serde::Deserialize, Debug, Clone)]
 #[serde(tag = "type")]
 pub enum DataSourceConfig {
