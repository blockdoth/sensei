--- conflicted
+++ resolved
@@ -1,11 +1,7 @@
-<<<<<<< HEAD
 pub mod controllers;
 pub mod esp32;
+pub mod csv;
 #[cfg(target_os = "linux")]
-=======
-mod controllers;
-pub mod csv;
->>>>>>> e2976caa
 pub mod netlink;
 
 use crate::FromConfig;
