--- conflicted
+++ resolved
@@ -26,16 +26,11 @@
 
 use crate::FromConfig;
 use crate::errors::{DataSourceError, TaskError};
-<<<<<<< HEAD
-use crate::sources::controllers::Controller;
-
-=======
 use crate::network::rpc_message::DataMsg;
 use crate::sources::controllers::Controller;
 
 pub const BUFSIZE: usize = 65535;
 
->>>>>>> b4101126
 /// Data Source Trait
 /// -----------------
 ///
@@ -108,10 +103,7 @@
             #[cfg(target_os = "linux")]
             DataSourceConfig::Netlink(cfg) => Box::new(netlink::NetlinkSource::new(cfg).map_err(TaskError::DataSourceError)?),
             DataSourceConfig::Esp32(cfg) => Box::new(esp32::Esp32Source::new(cfg).map_err(TaskError::DataSourceError)?),
-<<<<<<< HEAD
-=======
             DataSourceConfig::Tcp(cfg) => Box::new(tcp::TCPSource::new(cfg).map_err(TaskError::DataSourceError)?),
->>>>>>> b4101126
         };
         Ok(source)
     }
