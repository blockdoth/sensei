pub mod controllers;
pub mod csv;
pub mod esp32;
#[cfg(target_os = "linux")]
pub mod netlink;

use crate::FromConfig;
use crate::errors::DataSourceError;
use crate::errors::TaskError;
use crate::sources::controllers::Controller;
use std::any::Any;
use std::net::SocketAddr;

/// Data Source Trait
/// -----------------
///
/// Sources are anything that provides packetized bytestream data that can be
/// interpreted by CSI adapters. It is up to the user to correct a source
/// sensibly with an adapter.
#[async_trait::async_trait]
pub trait DataSourceT: Send + Any {
    /// Start collecting data
    /// ---------------------
    /// Must activate the source, such that we can read from it. For example, starting
    /// threads with internal buffering, opening sockets or captures, etc.
    /// Sources should not be active by default, as otherwise we can't control when
    /// data is being collected.
    async fn start(&mut self) -> Result<(), DataSourceError>;

    /// Stop collecting data
    /// --------------------
    /// From after this call on, no further data should be collected by this source,
    /// until start is called again. Internal buffers need however not be cleared,
    /// just not populated any further.
    async fn stop(&mut self) -> Result<(), DataSourceError>;

    /// Read data from source
    /// ---------------------
    /// Copy one "packet" (meaning being source specific) into the buffer and report
    /// its size.
    async fn read(&mut self, buf: &mut [u8]) -> Result<usize, DataSourceError>;
}

<<<<<<< HEAD

=======
/// Unified controller parameters
#[derive(serde::Serialize, serde::Deserialize, Debug, schemars::JsonSchema)]
#[serde(tag = "type", content = "params")]
pub enum ControllerParams {
    #[cfg(target_os = "linux")]
    Netlink(controllers::netlink_controller::NetlinkControllerParams),
    Esp32(controllers::esp32_controller::Esp32ControllerParams),
    // Extendable
}
>>>>>>> d15d31b2

#[derive(serde::Deserialize, Debug, Clone)]
#[serde(tag = "type")]
pub enum DataSourceConfig {
    #[cfg(target_os = "linux")]
    Netlink(netlink::NetlinkConfig),
    Esp32(esp32::Esp32SourceConfig),
}

#[async_trait::async_trait]
impl FromConfig<DataSourceConfig> for dyn DataSourceT {
    async fn from_config(config: DataSourceConfig) -> Result<Box<Self>, TaskError> {
        let source: Box<dyn DataSourceT> = match config {
            #[cfg(target_os = "linux")]
            DataSourceConfig::Netlink(cfg) => {
                Box::new(netlink::NetlinkSource::new(cfg).map_err(TaskError::DataSourceError)?)
            }
            DataSourceConfig::Esp32(cfg) => {
                Box::new(esp32::Esp32Source::new(cfg).map_err(TaskError::DataSourceError)?)
            }
        };
        Ok(source)
    }
}

// Not sure if I need everything after this yet
//
//
<<<<<<< HEAD

// #[derive(serde::Deserialize, serde::Serialize, Debug, Clone)]
// pub struct RemoteSourceConfig {
//     pub device_id: u64,
//     pub addr: SocketAddr,
//     pub raw: bool,
// }
=======
/* Fabian's stuff
#[derive(serde::Deserialize, serde::Serialize, Debug, Clone)]
pub struct RemoteSourceConfig {
    pub device_id: u64,
    pub addr: SocketAddr,
    pub raw: bool,
}
>>>>>>> d15d31b2

// #[derive(serde::Deserialize, serde::Serialize, Debug, schemars::JsonSchema)]
// pub enum SourceRequest {
//     Subscribe(Subscription),
//     Configure(Configuration),
// }

// #[derive(serde::Deserialize, serde::Serialize, Debug, schemars::JsonSchema)]
// pub struct Subscription {
//     pub device_id: u64,
//     pub raw: bool,
// }

<<<<<<< HEAD
// #[derive(serde::Deserialize, serde::Serialize, Debug, schemars::JsonSchema)]
// pub struct Configuration {
//     pub device_id: u64,
//     pub params: ControllerParams,
// }
=======
#[derive(serde::Deserialize, serde::Serialize, Debug, schemars::JsonSchema)]
pub struct Configuration {
    pub device_id: u64,
    pub params: ControllerParams,
}
*/
>>>>>>> d15d31b2
<|MERGE_RESOLUTION|>--- conflicted
+++ resolved
@@ -41,9 +41,6 @@
     async fn read(&mut self, buf: &mut [u8]) -> Result<usize, DataSourceError>;
 }
 
-<<<<<<< HEAD
-
-=======
 /// Unified controller parameters
 #[derive(serde::Serialize, serde::Deserialize, Debug, schemars::JsonSchema)]
 #[serde(tag = "type", content = "params")]
@@ -53,7 +50,6 @@
     Esp32(controllers::esp32_controller::Esp32ControllerParams),
     // Extendable
 }
->>>>>>> d15d31b2
 
 #[derive(serde::Deserialize, Debug, Clone)]
 #[serde(tag = "type")]
@@ -82,15 +78,6 @@
 // Not sure if I need everything after this yet
 //
 //
-<<<<<<< HEAD
-
-// #[derive(serde::Deserialize, serde::Serialize, Debug, Clone)]
-// pub struct RemoteSourceConfig {
-//     pub device_id: u64,
-//     pub addr: SocketAddr,
-//     pub raw: bool,
-// }
-=======
 /* Fabian's stuff
 #[derive(serde::Deserialize, serde::Serialize, Debug, Clone)]
 pub struct RemoteSourceConfig {
@@ -98,7 +85,6 @@
     pub addr: SocketAddr,
     pub raw: bool,
 }
->>>>>>> d15d31b2
 
 // #[derive(serde::Deserialize, serde::Serialize, Debug, schemars::JsonSchema)]
 // pub enum SourceRequest {
@@ -112,17 +98,9 @@
 //     pub raw: bool,
 // }
 
-<<<<<<< HEAD
-// #[derive(serde::Deserialize, serde::Serialize, Debug, schemars::JsonSchema)]
-// pub struct Configuration {
-//     pub device_id: u64,
-//     pub params: ControllerParams,
-// }
-=======
 #[derive(serde::Deserialize, serde::Serialize, Debug, schemars::JsonSchema)]
 pub struct Configuration {
     pub device_id: u64,
     pub params: ControllerParams,
 }
-*/
->>>>>>> d15d31b2
+*/