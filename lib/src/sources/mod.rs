--- conflicted
+++ resolved
@@ -56,7 +56,6 @@
     async fn read(&mut self, buf: &mut [u8]) -> Result<usize, DataSourceError>;
 }
 
-<<<<<<< HEAD
 
 /// Configuration =for available data source types.
 ///
@@ -65,11 +64,7 @@
 /// - `Netlink`: Linux-only netlink-based capture (requires `target_os = "linux"`)
 /// - `Esp32`: ESP32-based data source
 /// - `Csv`: CSV-based playback source
-#[derive(serde::Deserialize, Debug, Clone)]
-#[derive(serde::Deserialize, Debug, Clone)]
-=======
 #[derive(serde::Serialize, serde::Deserialize, Debug, Clone)]
->>>>>>> e072e699
 #[serde(tag = "type")]
 pub enum DataSourceConfig {
     /// Linux netlink source (packet capture via netlink sockets).
