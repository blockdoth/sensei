--- conflicted
+++ resolved
@@ -1,27 +1,8 @@
-<<<<<<< HEAD
-//! ESP32 Data Source
-//!
-//! Handles serial communication with an ESP32 device to send commands
-//! and receive CSI (Channel State Information) data.
-
-use crate::errors::{ControllerError, DataSourceError};
-use crate::sources::DataSourceT;
-use crate::sources::controllers::esp32_controller::Esp32Command; // Assuming this path
-
-use async_trait::async_trait;
-use byteorder::{LittleEndian, ReadBytesExt};
-use crossbeam_channel::{
-    Receiver as CrossbeamReceiver, Sender as CrossbeamSender, TryRecvError, bounded,
-};
-use log::{debug, error, info, trace, warn};
-use serialport::{ClearBuffer, SerialPort};
-=======
 use crate::errors::{ControllerError, DataSourceError}; // Ensure ControllerError is accessible
 use crate::sources::DataSourceT;
 use crate::sources::controllers::esp32_controller::Esp32Command;
 
 use std::any::Any;
->>>>>>> 6c9a4b1d
 use std::collections::HashMap;
 use std::io::{Read as StdRead, Write as StdWrite}; // Renamed to avoid ambiguity
 use std::sync::{
@@ -45,13 +26,9 @@
 const DEFAULT_CSI_BUFFER_SIZE: usize = 100; // Reduced from 1000 to be more conservative
 const SERIAL_READ_TIMEOUT_MS: u64 = 100;
 const SERIAL_READ_BUFFER_SIZE: usize = 4096; // Increased for potentially larger bursts
-
-<<<<<<< HEAD
-const BAUDRATE: u32 = 3_000_000; // Common high speed for ESP32
-
-=======
+const BAUDRATE: u32 = 3_000_000; 
+
 // --- Type Aliases for `ack_waiters` ---
->>>>>>> 6c9a4b1d
 type AckPayload = Result<Vec<u8>, ControllerError>;
 type AckSender = Sender<AckPayload>;
 type AckWaiterMap = HashMap<u8, AckSender>;
@@ -62,53 +39,34 @@
 pub struct Esp32SourceConfig {
     pub port_name: String,
     pub baud_rate: u32,
-    pub csi_buffer_size: Option<usize>,
-    pub ack_timeout_ms: Option<u64>,
-}
-
-<<<<<<< HEAD
-fn default_csi_buffer_size() -> usize {
-    DEFAULT_CSI_BUFFER_SIZE
-}
-fn default_ack_timeout_ms() -> u64 {
-    DEFAULT_ACK_TIMEOUT_MS
+    pub csi_buffer_size: usize,
+    pub ack_timeout_ms: u64,
 }
 
 impl Default for Esp32SourceConfig {
     fn default() -> Self {
-        Self {
-            port_name: "/dev/port".to_string(),
-            baud_rate: BAUDRATE,
-            csi_buffer_size: DEFAULT_CSI_BUFFER_SIZE,
-            ack_timeout_ms: DEFAULT_ACK_TIMEOUT_MS,
+        Self { 
+          port_name: "/dev/port".to_string(),
+          baud_rate: BAUDRATE,
+          csi_buffer_size: DEFAULT_CSI_BUFFER_SIZE,
+          ack_timeout_ms: DEFAULT_ACK_TIMEOUT_MS,
         }
     }
 }
 
-/// Represents a data source connected to an ESP32 device.
 pub struct Esp32Source {
     config: Esp32SourceConfig,
-    serial_port: Arc<StdMutex<Option<Box<dyn SerialPort>>>>,
-    is_running: Arc<AtomicBool>,
-    reader_thread_handle: Option<JoinHandle<()>>,
-    csi_data_receiver: CrossbeamReceiver<Vec<u8>>, // For Esp32Source::read()
-    csi_data_sender: CrossbeamSender<Vec<u8>>,     // For reader_task
-    ack_waiters: Arc<StdMutex<AckWaiterMap>>,
-=======
-pub struct Esp32Source {
-    config: Esp32SourceConfig,
-    port: Arc<Mutex<Option<Box<dyn SerialPort>>>>,
+    pub port: Arc<Mutex<Option<Box<dyn SerialPort>>>>,
     pub is_running: Arc<AtomicBool>,
     reader_handle: Option<JoinHandle<()>>,
     csi_data_rx: Receiver<Vec<u8>>,
     csi_data_tx: Sender<Vec<u8>>,
     ack_waiters: SharedAckWaiters,
->>>>>>> 6c9a4b1d
 }
 
 impl Esp32Source {
     pub fn new(config: Esp32SourceConfig) -> Result<Self, DataSourceError> {
-        let buffer_size = config.csi_buffer_size.unwrap_or(DEFAULT_CSI_BUFFER_SIZE);
+        let buffer_size = config.csi_buffer_size;
         if buffer_size == 0 {
             return Err(DataSourceError::Controller(
                 "CSI buffer size cannot be zero.".to_string(),
@@ -126,28 +84,10 @@
         })
     }
 
-<<<<<<< HEAD
-    pub fn is_source_running(&self) -> bool {
-        self.is_running.load(AtomicOrdering::Relaxed)
-    }
-
-    pub fn port_name(&self) -> &str {
-        &self.config.port_name
-    }
-
-    /// Sends a command to the ESP32 and waits for an acknowledgment.
-    /// This method is intended to be called by the `Esp32Controller`.
-    /// It's made public for the controller but not part of `DataSourceT`.
-    pub async fn send_esp32_command(
-        // Changed to async fn
-        &self,
-        command: Esp32Command,
-=======
     // Method called by Esp32Controller
     pub async fn send_esp32_command(
         &mut self, // Changed to &mut self as it modifies ack_waiters
         cmd: Esp32Command,
->>>>>>> 6c9a4b1d
         data: Option<Vec<u8>>,
     ) -> Result<Vec<u8>, ControllerError> {
         if !self.is_running.load(AtomicOrdering::SeqCst) {
@@ -175,16 +115,8 @@
             }
             command_packet[data_offset..data_offset + d.len()].copy_from_slice(&d);
         }
-<<<<<<< HEAD
-        // Use Arc for the command_packet to move into spawn_blocking
-        let command_packet = Arc::new(command_packet_builder);
-        trace!("Prepared command packet for {command:?}: {command_packet:02X?}");
-
-        let (ack_tx, ack_rx) = bounded(1);
-=======
 
         let (ack_tx_local, ack_rx_local): (AckSender, Receiver<AckPayload>) = bounded(1);
->>>>>>> 6c9a4b1d
         {
             let mut waiters = self
                 .ack_waiters
@@ -192,11 +124,7 @@
                 .map_err(|_| ControllerError::Execution("ACK waiter lock poisoned".to_string()))?;
             if waiters.insert(cmd as u8, ack_tx_local).is_some() {
                 warn!(
-<<<<<<< HEAD
-                    "Overwriting ACK waiter for command {command:?}. Previous command might have timed out."
-=======
                     "Overwriting ACK waiter for command {cmd:?}. This might indicate a logic issue or a previous command timed out without cleanup."
->>>>>>> 6c9a4b1d
                 );
             }
         }
@@ -204,20 +132,6 @@
         let port_clone = Arc::clone(&self.port);
         // Use tokio::task::spawn_blocking for the synchronous serial write
         tokio::task::spawn_blocking(move || {
-<<<<<<< HEAD
-            let mut port_guard = port_clone.lock().map_err(|e: PoisonError<_>| {
-                std::io::Error::other(format!("Serial port lock poisoned for send: {e}"))
-            })?;
-
-            if let Some(port) = port_guard.as_mut() {
-                debug!(
-                    "Sending command {:?} to ESP32 ({} bytes).",
-                    command_debug_clone,
-                    command_packet_clone.len()
-                );
-                port.write_all(&command_packet_clone)?;
-                port.flush()?;
-=======
             let mut port_guard = port_clone
                 .lock()
                 .map_err(|_| std::io::Error::other("Port lock poisoned"))?;
@@ -229,7 +143,6 @@
                 );
                 port_ref.write_all(&command_packet)?;
                 port_ref.flush()?;
->>>>>>> 6c9a4b1d
                 Ok(())
             } else {
                 Err(std::io::Error::new(
@@ -245,7 +158,7 @@
         // First ? for JoinError, second ? for std::io::Error
 
         let ack_timeout =
-            Duration::from_millis(self.config.ack_timeout_ms.unwrap_or(DEFAULT_ACK_TIMEOUT_MS));
+            Duration::from_millis(self.config.ack_timeout_ms);
 
         let ack_result =
             tokio::task::spawn_blocking(move || ack_rx_local.recv_timeout(ack_timeout))
@@ -254,21 +167,6 @@
                     ControllerError::Execution(format!("Task for ACK receive panicked: {e}"))
                 })?;
 
-<<<<<<< HEAD
-        // --- Asynchronously wait for the ACK ---
-        let ack_timeout = Duration::from_millis(self.config.ack_timeout_ms);
-        let ack_wait_result =
-            tokio::task::spawn_blocking(move || ack_rx.recv_timeout(ack_timeout)).await; // Wait for spawn_blocking to complete
-
-        // Remove waiter regardless of outcome, needs to be done carefully
-        // Best to remove *after* recv attempt or timeout, but ensure it's always removed
-        let ack_payload_result = match ack_wait_result {
-            Ok(Ok(payload)) => Ok(payload), // recv_timeout succeeded, got AckPayload
-            Ok(Err(crossbeam_channel::RecvTimeoutError::Timeout)) => {
-                error!("Timeout waiting for ACK for command: {command:?}");
-                Err(ControllerError::AckTimeout(format!(
-                    "Timeout waiting for ACK for ESP32 command {command:?}"
-=======
         // Ensure waiter is removed
         self.ack_waiters
             .lock()
@@ -296,56 +194,16 @@
                 error!("Timeout waiting for ACK for command: {cmd:?}");
                 Err(ControllerError::Execution(format!(
                     "ACK timeout for ESP32 command {cmd:?}"
->>>>>>> 6c9a4b1d
                 )))
             }
             Err(RecvTimeoutError::Disconnected) => {
                 error!(
-<<<<<<< HEAD
-                    "ACK channel disconnected for command: {command:?}. Reader thread might have terminated."
-=======
                     "ACK channel disconnected for command: {cmd:?}. Reader thread might have died."
->>>>>>> 6c9a4b1d
                 );
                 Err(ControllerError::Execution(
                     "ESP32 ACK channel disconnected; reader thread likely terminated.".to_string(),
                 ))
             }
-<<<<<<< HEAD
-            Err(join_err) => {
-                // JoinError from spawn_blocking
-                error!("Task for ACK receive panicked for command {command:?}: {join_err}");
-                Err(ControllerError::Execution(format!(
-                    "Task for ACK receive panicked: {join_err}"
-                )))
-            }
-        };
-
-        // Ensure waiter is removed
-        self.ack_waiters
-            .lock()
-            .map_err(|e: PoisonError<_>| {
-                ControllerError::Execution(format!("ACK waiter lock poisoned on cleanup: {e}"))
-            })?
-            .remove(&(command as u8));
-
-        match ack_payload_result {
-            Ok(Ok(ack_data)) => {
-                // Inner Ok is from AckPayload = Result<Vec<u8>, ControllerError>
-                info!("ACK received for command: {command:?}");
-                Ok(ack_data)
-            }
-            Ok(Err(controller_err)) => {
-                // Inner Err is from AckPayload
-                error!("ESP32 reported error in ACK for command {command:?}: {controller_err}");
-                Err(controller_err)
-            }
-            Err(controller_err) => {
-                // Error from recv_timeout handling (Timeout, Disconnected, Panic)
-                Err(controller_err)
-            }
-=======
->>>>>>> 6c9a4b1d
         }
     }
 
@@ -368,20 +226,11 @@
                     }
                 };
                 if let Some(port) = port_guard.as_mut() {
-<<<<<<< HEAD
-                    match port.read(&mut temp_serial_buf) {
-                        Ok(0) => {
-                            // Should not happen with timeout, but handle defensively
-                            drop(port_guard); // Release lock before sleep
-                            thread::sleep(Duration::from_millis(5)); // Brief pause
-                            0
-=======
                     let mut temp_read_buf = [0u8; SERIAL_READ_BUFFER_SIZE];
                     match port.read(&mut temp_read_buf) {
                         Ok(0) => {
                             thread::sleep(Duration::from_millis(10)); // Small pause if 0 bytes read
                             Ok(vec![]) // Treat as no new data
->>>>>>> 6c9a4b1d
                         }
                         Ok(n) => Ok(temp_read_buf[..n].to_vec()),
                         Err(e) if e.kind() == std::io::ErrorKind::TimedOut => Ok(Vec::new()),
@@ -391,24 +240,6 @@
                         }
                     }
                 } else {
-<<<<<<< HEAD
-                    // Port not open, or closed during operation
-                    if !is_running_arc.load(AtomicOrdering::Relaxed) {
-                        break;
-                    } // Exit if shutting down
-                    drop(port_guard); // Release lock before sleep
-                    thread::sleep(Duration::from_millis(100)); // Wait for port to potentially become available
-                    0
-                }
-            };
-
-            if bytes_read_this_iteration > 0 {
-                trace!(
-                    "Reader thread: read {} bytes from serial. Buffer size: {}",
-                    bytes_read_this_iteration,
-                    current_read_buffer.len()
-                );
-=======
                     if !is_running.load(AtomicOrdering::Relaxed) {
                         break;
                     }
@@ -430,7 +261,6 @@
                     is_running.store(false, AtomicOrdering::Relaxed);
                     break;
                 }
->>>>>>> 6c9a4b1d
             }
 
             loop {
@@ -443,52 +273,6 @@
                     .windows(ESP_PACKET_PREAMBLE_ESP_TO_HOST.len())
                     .position(|w| w == ESP_PACKET_PREAMBLE_ESP_TO_HOST)
                 {
-<<<<<<< HEAD
-                    if preamble_start_idx > 0 {
-                        debug!("Discarding {preamble_start_idx} bytes before preamble.");
-                        current_read_buffer.drain(0..preamble_start_idx);
-                        // Continue to re-check buffer length after drain
-                        if current_read_buffer.len() < ESP_TO_HOST_MIN_HEADER_SIZE {
-                            break;
-                        }
-                    }
-
-                    // Preamble is at the start of current_read_buffer now.
-                    // Read packet length (i16, Little Endian)
-                    let mut len_bytes_cursor = std::io::Cursor::new(
-                        &current_read_buffer
-                            [ESP_PACKET_PREAMBLE_ESP_TO_HOST.len()..ESP_TO_HOST_MIN_HEADER_SIZE],
-                    );
-                    let esp_length_field = match len_bytes_cursor.read_i16::<LittleEndian>() {
-                        Ok(len) => len,
-                        Err(e) => {
-                            error!(
-                                "Failed to read packet length field: {e}. Discarding minimal header to attempt recovery."
-                            );
-                            current_read_buffer.drain(0..ESP_TO_HOST_MIN_HEADER_SIZE);
-                            continue; // Try to find next packet
-                        }
-                    };
-
-                    // Total length of the packet on the wire *including* preamble and length field.
-                    // The firmware sends the length of (preamble + length_field + payload_data) as positive/negative.
-                    // So, the `esp_length_field.unsigned_abs()` is the total size of this full ESP-to-Host frame.
-                    let total_packet_on_wire_len = esp_length_field.unsigned_abs() as usize;
-
-                    if total_packet_on_wire_len < ESP_TO_HOST_MIN_HEADER_SIZE {
-                        error!(
-                            "ESP32 reported invalid packet length: {total_packet_on_wire_len} (must be >= {ESP_TO_HOST_MIN_HEADER_SIZE}). Discarding preamble and length field."
-                        );
-                        current_read_buffer.drain(0..ESP_TO_HOST_MIN_HEADER_SIZE);
-                        continue;
-                    }
-
-                    if current_read_buffer.len() < total_packet_on_wire_len {
-                        trace!(
-                            "Partial packet: Have {}, need {}. Waiting for more data.",
-                            current_read_buffer.len(),
-                            total_packet_on_wire_len
-=======
                     if pos > 0 {
                         debug!(
                             "Preamble found at pos {pos}. Discarding {pos} bytes before preamble.",
@@ -562,28 +346,12 @@
                             "Drained packet (len {}) is smaller than header size ({}). Should not happen if previous checks passed. Skipping.",
                             packet_data_with_header.len(),
                             ESP_TO_HOST_MIN_HEADER_SIZE
->>>>>>> 6c9a4b1d
                         );
                         continue;
                     }
                     let actual_payload_content =
                         packet_data_with_header[ESP_TO_HOST_MIN_HEADER_SIZE..].to_vec();
 
-<<<<<<< HEAD
-                    // We have a full packet
-                    let packet_with_header_and_len_field = current_read_buffer
-                        .drain(0..total_packet_on_wire_len)
-                        .collect::<Vec<_>>();
-                    let actual_payload_data =
-                        packet_with_header_and_len_field[ESP_TO_HOST_MIN_HEADER_SIZE..].to_vec();
-
-                    let is_ack_packet = esp_length_field < 0;
-
-                    if is_ack_packet {
-                        if actual_payload_data.is_empty() {
-                            warn!(
-                                "ACK packet received with empty payload (expected command byte). Skipping."
-=======
                     let is_ack_packet = esp_length_field_val_signed < 0;
 
                     if is_ack_packet {
@@ -593,7 +361,6 @@
                             // and esp_length_field_val_signed was negative.
                             warn!(
                                 "ACK packet payload is empty (command byte expected). Length field: {esp_length_field_val_signed}, Total packet len: {total_packet_len_on_wire}",
->>>>>>> 6c9a4b1d
                             );
                             continue;
                         }
@@ -609,71 +376,16 @@
                             cmd_byte,
                             ack_data.len()
                         );
-<<<<<<< HEAD
-
-                        let mut waiters_guard = match ack_waiters_arc.lock() {
-                            Ok(g) => g,
-                            Err(p_err) => {
-                                error!(
-                                    "ACK Waiter lock poisoned in reader: {p_err}. Cannot deliver ACK."
-                                );
-=======
                         let mut waiters_guard = match ack_waiters.lock() {
                             Ok(g) => g,
                             Err(_) => {
                                 error!("ACK Waiter lock poisoned in reader");
->>>>>>> 6c9a4b1d
                                 continue;
                             }
                         };
                         if let Some(ack_tx_specific) = waiters_guard.remove(&cmd_byte) {
                             if let Err(e) = ack_tx_specific.try_send(Ok(ack_data)) {
                                 warn!(
-<<<<<<< HEAD
-                                    "Failed to send ACK payload for cmd 0x{cmd_byte_acked:02X} to waiting task: {e:?}. Channel might be closed (timeout)."
-                                );
-                            } else {
-                                trace!(
-                                    "Successfully delivered ACK for 0x{cmd_byte_acked:02X} to waiter."
-                                );
-                            }
-                        } else {
-                            warn!(
-                                "Received ACK for command 0x{cmd_byte_acked:02X}, but no waiter was registered or it already timed out."
-                            );
-                        }
-                    } else {
-                        // CSI Data Packet
-                        trace!(
-                            "Received CSI Data packet (payload len {}). Forwarding.",
-                            actual_payload_data.len()
-                        );
-                        if csi_data_sender.is_full() {
-                            warn!(
-                                "CSI data channel is full. Discarding incoming ESP32 CSI packet. CLI might be blocked or slow."
-                            );
-                        } else if let Err(e) = csi_data_sender.try_send(actual_payload_data) {
-                            error!("Failed to send CSI data to processing channel: {e}.");
-                            if e.is_disconnected() {
-                                info!("CSI data channel disconnected. Reader thread terminating.");
-                                is_running_arc.store(false, AtomicOrdering::Relaxed);
-                                break; // Break inner, outer will also break.
-                            }
-                        }
-                    }
-                } else {
-                    // No preamble found in the buffer. If buffer is large, discard some to avoid unbounded growth with garbage data.
-                    if current_read_buffer.len() > SERIAL_READ_BUFFER_SIZE {
-                        // Heuristic
-                        let discard_len = current_read_buffer.len()
-                            - (ESP_PACKET_PREAMBLE_ESP_TO_HOST.len().saturating_sub(1));
-                        debug!(
-                            "No preamble found in {} bytes of buffer. Discarding {} bytes to search again.",
-                            current_read_buffer.len(),
-                            discard_len
-                        );
-                        current_read_buffer.drain(0..discard_len);
-=======
                                     "Failed to send ACK for cmd 0x{cmd_byte:02X} to specific waiter: {e}",
                                 );
                             } else {
@@ -711,7 +423,6 @@
                             discard_len
                         );
                         partial_buffer.drain(0..discard_len);
->>>>>>> 6c9a4b1d
                     }
                     break;
                 }
@@ -723,34 +434,6 @@
                 if !is_running.load(AtomicOrdering::Relaxed) {
                     break;
                 }
-<<<<<<< HEAD
-            } // End inner loop (processing current_read_buffer)
-
-            // If no new data was read and buffer is small, pause briefly
-            if bytes_read_this_iteration == 0
-                && current_read_buffer.len() < ESP_TO_HOST_MIN_HEADER_SIZE
-            {
-                if !is_running_arc.load(AtomicOrdering::Relaxed) {
-                    break;
-                }
-                thread::sleep(Duration::from_millis(10));
-            }
-        } // End while is_running_arc
-
-        // Cleanup before exiting thread
-        is_running_arc.store(false, AtomicOrdering::Relaxed); // Ensure state is false
-        if let Ok(mut waiters) = ack_waiters_arc.lock() {
-            // Notify any pending waiters that the source is stopping
-            for (_, sender) in waiters.drain() {
-                let _ = sender.try_send(Err(ControllerError::Execution(
-                    "ESP32Source stopped; command aborted.".to_string(),
-                )));
-            }
-        } else {
-            error!("ACK Waiters lock poisoned during reader thread shutdown cleanup.");
-        }
-        info!("ESP32Source reader thread finished.");
-=======
                 thread::sleep(Duration::from_millis(10));
             }
         } // End while is_running
@@ -758,24 +441,14 @@
         is_running.store(false, AtomicOrdering::Relaxed);
         ack_waiters.lock().unwrap().clear();
         info!("ESP32Source reader task finished.");
->>>>>>> 6c9a4b1d
     }
 }
 
 #[async_trait::async_trait]
 impl DataSourceT for Esp32Source {
     async fn start(&mut self) -> Result<(), DataSourceError> {
-<<<<<<< HEAD
-        if self
-            .is_running
-            .compare_exchange(false, true, AtomicOrdering::SeqCst, AtomicOrdering::Relaxed)
-            .is_err()
-        {
-            info!("ESP32Source already running or starting.");
-=======
         if self.is_running.load(AtomicOrdering::SeqCst) {
             info!("ESP32Source already running.");
->>>>>>> 6c9a4b1d
             return Ok(());
         }
         info!(
@@ -792,29 +465,6 @@
                     "Failed to open serial port {}: {}",
                     self.config.port_name, e
                 );
-<<<<<<< HEAD
-                self.is_running.store(false, AtomicOrdering::SeqCst);
-                return Err(DataSourceError::from(e));
-            }
-        };
-
-        if let Err(e) = port.clear(ClearBuffer::All) {
-            error!("Failed to clear serial port buffers: {e}");
-            self.is_running.store(false, AtomicOrdering::SeqCst);
-            return Err(DataSourceError::from(e));
-        }
-
-        // Configure write timeout for port operations like flush
-        if let Err(e) = port.set_timeout(Duration::from_millis(SERIAL_PORT_OPERATION_TIMEOUT_MS)) {
-            error!("Failed to set serial port write timeout: {e}");
-            self.is_running.store(false, AtomicOrdering::SeqCst);
-            return Err(DataSourceError::from(e));
-        }
-
-        *self.serial_port.lock().map_err(|p_err| {
-            DataSourceError::Initialization(format!("Serial port lock poisoned on start: {p_err}"))
-        })? = Some(port);
-=======
                 DataSourceError::from(e) // Automatically becomes DataSourceError::Serial(e)
             })?;
 
@@ -823,7 +473,6 @@
 
         *self.port.lock().unwrap() = Some(port);
         self.is_running.store(true, AtomicOrdering::SeqCst);
->>>>>>> 6c9a4b1d
 
         let port_clone = Arc::clone(&self.port);
         let is_running_clone = Arc::clone(&self.is_running);
@@ -831,14 +480,7 @@
         let ack_waiters_clone = Arc::clone(&self.ack_waiters);
 
         let reader_handle = thread::Builder::new()
-<<<<<<< HEAD
-            .name(format!(
-                "esp32-reader-{}",
-                self.config.port_name.replace("/", "_")
-            ))
-=======
             .name("esp32-reader".to_string())
->>>>>>> 6c9a4b1d
             .spawn(move || {
                 Esp32Source::reader_task_loop(
                     port_clone,
@@ -851,93 +493,19 @@
                 DataSourceError::Controller(format!("Failed to spawn ESP32 reader thread: {e}"))
             })?;
 
-<<<<<<< HEAD
-        self.reader_thread_handle = Some(reader_handle);
-        info!(
-            "ESP32Source started successfully on {}.",
-            self.config.port_name
-        );
-=======
         self.reader_handle = Some(reader_handle);
         info!("ESP32Source started successfully.");
->>>>>>> 6c9a4b1d
         Ok(())
     }
 
     async fn stop(&mut self) -> Result<(), DataSourceError> {
-<<<<<<< HEAD
-        if self
-            .is_running
-            .compare_exchange(true, false, AtomicOrdering::SeqCst, AtomicOrdering::Relaxed)
-            .is_err()
-        {
-            info!("ESP32Source already stopped or not running.");
-            // Still try to join thread if handle exists, in case of partial start/stop
-            if let Some(handle) = self.reader_thread_handle.take() {
-                debug!(
-                    "ESP32Source was not marked as running, but reader thread handle exists. Attempting join."
-                );
-                match handle.join() {
-                    Ok(_) => debug!(
-                        "Reader thread joined successfully after stop (was not marked running)."
-                    ),
-                    Err(e) => warn!(
-                        "Error joining reader thread after stop (was not marked running): {e:?}"
-                    ),
-                }
-            }
-=======
         if !self.is_running.load(AtomicOrdering::SeqCst) && self.reader_handle.is_none() {
             info!("ESP32Source already stopped or never started.");
->>>>>>> 6c9a4b1d
             return Ok(());
         }
         info!("Stopping ESP32Source...");
         self.is_running.store(false, AtomicOrdering::SeqCst);
 
-<<<<<<< HEAD
-        info!("Stopping ESP32Source on {}...", self.config.port_name);
-
-        // Close and drop the serial port. This should interrupt blocking reads in the reader thread.
-        if let Ok(mut port_guard) = self.serial_port.lock() {
-            if let Some(mut port_instance) = port_guard.take() {
-                // Attempt to flush before closing, ignore error if it fails during shutdown
-                let _ = port_instance.flush();
-                drop(port_instance);
-                debug!("Serial port explicitly closed and dropped during stop.");
-            }
-        } else {
-            error!("Serial port lock poisoned during stop. Unable to ensure clean port closure.");
-        }
-
-        if let Some(handle) = self.reader_thread_handle.take() {
-            debug!("Waiting for ESP32 reader thread to join...");
-            match handle.join() {
-                Ok(_) => debug!("ESP32 reader thread joined successfully."),
-                Err(e) => {
-                    error!("ESP32 reader thread panicked or failed to join cleanly: {e:?}");
-                    return Err(DataSourceError::Shutdown(
-                        "Reader thread did not join cleanly.".to_string(),
-                    ));
-                }
-            }
-        } else {
-            debug!("No reader thread handle found, was it already joined or never started?");
-        }
-
-        // Clear any outstanding ACK waiters
-        if let Ok(mut waiters) = self.ack_waiters.lock() {
-            if !waiters.is_empty() {
-                warn!(
-                    "{} ACK waiters were still pending during stop. Notifying them of shutdown.",
-                    waiters.len()
-                );
-                for (_, sender) in waiters.drain() {
-                    let _ = sender.try_send(Err(ControllerError::Execution(
-                        "ESP32Source stopped; command aborted during shutdown.".to_string(),
-                    )));
-                }
-=======
         // Close/drop the port first to interrupt blocking reads in the reader thread
         if let Some(port_to_drop) = self.port.lock().unwrap().take() {
             drop(port_to_drop);
@@ -951,16 +519,11 @@
                 error!("ESP32 reader thread panicked or failed to join cleanly: {e:?}");
             } else {
                 debug!("ESP32 reader thread joined.");
->>>>>>> 6c9a4b1d
-            }
-        }
-
-<<<<<<< HEAD
-        info!("ESP32Source stopped successfully.");
-=======
+            }
+        }
+
         self.ack_waiters.lock().unwrap().clear(); // Clear any stale waiters
         info!("ESP32Source stopped.");
->>>>>>> 6c9a4b1d
         Ok(())
     }
 
@@ -1000,81 +563,23 @@
                     Ok(data_payload.len())
                 }
             }
-<<<<<<< HEAD
-            Err(TryRecvError::Empty) => {
-                if !self.is_running.load(AtomicOrdering::Relaxed)
-                    && self.csi_data_receiver.is_empty()
-                {
-                    trace!("ESP32Source not running and CSI buffer empty, Ok(0) for read.");
-                    Ok(0) // Source stopped and no more data
-                } else {
-                    Ok(0) // No data currently available, but source might still be running
-                }
-            }
-            Err(TryRecvError::Disconnected) => {
-                info!("CSI data channel disconnected in read(). Reader thread likely terminated.");
-                self.is_running.store(false, AtomicOrdering::Relaxed);
-                Err(DataSourceError::NotConnected(
-                    "CSI data channel disconnected; ESP32 source reader stopped.".to_string(),
-                ))
-            }
-=======
             Ok(None) => Ok(0), // No data currently available
             Err(e) => Err(e),  // Error from recv (e.g. Disconnected)
->>>>>>> 6c9a4b1d
         }
     }
 }
 
 impl Drop for Esp32Source {
     fn drop(&mut self) {
-<<<<<<< HEAD
-        if self.is_running.load(AtomicOrdering::Relaxed) || self.reader_thread_handle.is_some() {
-            info!(
-                "Dropping Esp32Source for {}: ensuring resources are cleaned up.",
-                self.config.port_name
-            );
-            // Set running to false to signal the thread
-=======
         // Best effort to stop the thread and release resources if not already stopped.
         if self.is_running.load(AtomicOrdering::Relaxed) || self.reader_handle.is_some() {
             info!("Dropping Esp32Source: signaling reader thread to stop.");
->>>>>>> 6c9a4b1d
             self.is_running.store(false, AtomicOrdering::SeqCst);
             // Close port to help unblock reader thread
             if let Ok(mut port_guard) = self.port.lock() {
                 if let Some(port_to_drop) = port_guard.take() {
                     drop(port_to_drop);
                 }
-<<<<<<< HEAD
-            } else {
-                // If poisoned, we can't do much about the port, but the thread should still see is_running=false
-                error!(
-                    "Serial port lock poisoned during Esp32Source::drop for {}.",
-                    self.config.port_name
-                );
-            }
-
-            // Join the reader thread. This is blocking, which is generally discouraged in drop,
-            // but necessary for resource cleanup if stop() wasn't called.
-            // A timeout could be added here if deadlocks are a concern.
-            if let Some(handle) = self.reader_thread_handle.take() {
-                debug!(
-                    "Esp32Source::drop waiting for reader thread to join for {}.",
-                    self.config.port_name
-                );
-                if let Err(e) = handle.join() {
-                    error!(
-                        "Error joining reader thread in Esp32Source::drop for {}: {:?}",
-                        self.config.port_name, e
-                    );
-                } else {
-                    debug!(
-                        "Reader thread joined in Esp32Source::drop for {}.",
-                        self.config.port_name
-                    );
-                }
-=======
             }
             // Joining thread in drop is generally discouraged as it can deadlock or panic.
             // The reader thread should observe `is_running` and exit.
@@ -1082,7 +587,6 @@
                 // Optionally, can try a timed join or just let it be if it's designed to exit quickly.
                 // For now, we just take it. The thread should exit on its own.
                 debug!("Reader thread handle taken in drop. Thread should self-terminate.");
->>>>>>> 6c9a4b1d
             }
         }
     }
