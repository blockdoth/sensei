use thiserror::Error;

use crate::adapters::csv::CSVAdapterError;
use crate::network::rpc_message::{DataMsg, HostId};

/// Errors that can occur during network communication with sources or clients.
#[derive(Error, Debug)]
pub enum NetworkError {
    /// I/O-related errors
    #[error("IO error: {0}")]
    Io(#[from] std::io::Error),

    /// Failed during serialization or deserialization.
    #[error("Error during (De)Serialization")]
    Serialization,

    /// Could not establish a connection to the target.
    #[error("Unable to connect to target")]
    UnableToConnect,

    /// Source connection was closed by the remote end.
    #[error("Source closed (from source side)")]
    Closed,

    /// Attempted to connect a client that is already connected.
    #[error("This client is already connected")]
    AlreadyConnected,

    /// Communication operation timed out.
    #[error("Communication timed out")]
    Timeout(#[from] tokio::time::error::Elapsed),

    /// The response could not be parsed.
    #[error("Message could not be parsed")]
    MessageError,
<<<<<<< HEAD
=======

    /// Tokio was unable to send the message
    #[error("Message could not be sent")]
    SendingError(#[from] tokio::sync::broadcast::error::SendError<(DataMsg, HostId)>),
>>>>>>> 308c65a4
}

/// Generic application-level error for unimplemented functionality.
#[derive(Error, Debug)]
pub enum SenseiError {
    /// Indicates a function or feature is not yet implemented.
    #[error("Not implemented: {0}")]
    NotImplemented(String),
}

/// Errors related to handling or processing data sources.
#[derive(Error, Debug)]
pub enum DataSourceError {
    /// A general-purpose error with custom message.
    #[error("Generic error: {0}")]
    GenericError(String),

    /// I/O-related error (e.g., device read/write failure).
    #[error("IO error: {0}")]
    Io(#[from] std::io::Error),

    /// Serial port-specific error.
    #[error("Serial port error: {0}")]
    Serial(#[from] serialport::Error),

    /// Failed to parse a received data packet.
    #[error("Couldnt parse packet: {0}")]
    ParsingError(String),

    #[error("Tcp source error: {0}")]
    NetworkError(#[from] NetworkError),

    /// Packet was incomplete, likely due to a bug in the source handler.
    #[error("Incomplete packet (Source handler bug)")]
    IncompletePacket,

    /// Conversion from byte slice to number array failed.
    #[error("Array conversion failed: {0}")]
    ArrayToNumber(#[from] std::array::TryFromSliceError),

    /// Error during controller application to the data source.
    #[error("Controller failed: {0}")]
    Controller(String),

    /// Tried to use a feature or function that isn't implemented.
    #[error("Tried to use unimplemented feature: {0}")]
    NotImplemented(String),

    #[error("Not connected: {0}")]
    NotConnected(String),

    /// Insufficient privileges to access the source.
    #[error("Permission denied: application lacks sufficient privileges. See `README.md` for details on permissions.")]
    PermissionDenied,

    /// Attempted to read from the source before it was started.
    #[error("Read before starting (must call `start` before)")]
    ReadBeforeStart,

    #[error("Do not use method read_buf")]
    ReadBuf,
}

/// Errors occurring at the application/config level.
#[derive(Debug, Error)]
pub enum AppError {
    /// I/O error during application execution.
    #[error("IO error: {0}")]
    Io(#[from] std::io::Error),

    /// Failed to parse a YAML configuration.
    #[error("Failed with config parsing: {0}")]
    YamlError(#[from] serde_yaml::Error),

    /// Configuration is invalid or incomplete.
    #[error("Configuration error: {0}")]
    ConfigError(String),

    /// No such host
    #[error("No such host exists")]
    NoSuchHost,
}

/// Common error enum for all CSI adapters (IWL, ESP32, CSV).
#[derive(Error, Debug)]
pub enum CsiAdapterError {
    /// Error from IWL adapter.
    #[error("IWL Adapter Error: {0}")]
    IWL(#[from] IwlAdapterError),

    /// Error from ESP32 adapter.
    #[error("ESP32 Adapter Error: {0}")]
    ESP32(#[from] Esp32AdapterError),

    /// Input to adapter was invalid or unexpected.
    #[error("Invalid input, give a raw frame")]
    InvalidInput,

    /// Error from CSV adapter.
    #[error("CSV Adapter Error: {0}")]
    CSV(#[from] CSVAdapterError),
}

/// Errors specific to the ESP32 CSI adapter.
#[derive(Error, Debug)]
pub enum Esp32AdapterError {
    /// CSI payload is too short to be valid.
    #[error("Payload too short: expected at least {expected} bytes, got {actual}")]
    PayloadTooShort { expected: usize, actual: usize },

    /// Failed to parse ESP32 CSI data.
    #[error("ESP32 CSI data parsing error: {0}")]
    ParseError(String),
}

/// Errors specific to the IWL CSI adapter.
#[derive(Error, Debug)]
pub enum IwlAdapterError {
    /// CSI packet header was incomplete.
    #[error("Insufficient bytes to reconstruct header")]
    IncompleteHeader,

    /// CSI packet body was incomplete.
    #[error("Incomplete packet (missing payload bytes)")]
    IncompletePacket,

    /// Unexpected or invalid packet code.
    #[error("Invalid code: {0}")]
    InvalidCode(u8),

    /// Matrix size in CSI payload is incorrect or invalid.
    #[error("Invalid beamforming matrix size: {0}")]
    InvalidMatrixSize(usize),

    /// Invalid configuration of RX antennas or streams.
    #[error("Invalid antenna specification; Receive antennas: {num_rx}, streams: {num_streams}")]
    InvalidAntennaSpec { num_rx: usize, num_streams: usize },

    /// CSI sequence number was invalid or unexpected.
    #[error("Invalid sequence number: {0}")]
    InvalidSequenceNumber(u16),
}

/// Errors specific to the Atheros CSI adapter.
#[derive(Error, Debug)]
pub enum AtherosAdapterError {
    /// CSI packet header was incomplete.
    #[error("Insufficient bytes to reconstruct header")]
    IncompleteHeader,

    /// CSI packet body was incomplete.
    #[error("Incomplete packet (missing payload bytes)")]
    IncompletePacket,

    /// Unexpected or invalid packet code.
    #[error("Invalid code: {0}")]
    InvalidCode(u8),

    /// Matrix size in CSI payload is incorrect or invalid.
    #[error("Invalid beamforming matrix size: {0}")]
    InvalidMatrixSize(usize),

    /// Invalid configuration of RX antennas or streams.
    #[error("Invalid antenna specification; Receive antennas: {num_rx}, streams: {num_streams}")]
    InvalidAntennaSpec { num_rx: usize, num_streams: usize },

    /// CSI sequence number was invalid or unexpected.
    #[error("Invalid sequence number: {0}")]
    InvalidSequenceNumber(u16),
}

/// Errors for sources using file-backed input.
#[derive(Error, Debug)]
pub enum FileSourceError {
    /// Underlying I/O error occurred.
    #[error("IO error: {0}")]
    Io(#[from] std::io::Error),

    /// CSI adapter failed while reading the file.
    #[error("CSI adapter error: {0}")]
    Adapter(#[from] CsiAdapterError),
}

/// Errors from a stream-based CSI adapter source.
#[derive(Error, Debug)]
pub enum AdapterStreamError {
    /// CSI adapter reported a failure.
    #[error("CSI adapter error: {0}")]
    Adapter(#[from] CsiAdapterError),

    /// Adapter expected a RawFrame but received something else.
    #[error("Expected RawFrame but received non-RawFrame DataMsg variant")]
    InvalidInput,
}

/// Generic error used in low-level raw source tasks.
#[derive(Error, Debug)]
pub enum RawSourceTaskError {
    /// Unspecified or general-purpose task failure.
    #[error("Generic RawSourceTask Error")]
    GenericError,
}

/// Errors that may occur while applying a controller to a data source.
#[derive(Error, Debug)]
pub enum ControllerError {
    /// I/O operation failed (e.g., writing config).
    #[error("IO error: {0}")]
    Io(#[from] std::io::Error),

    /// Required configuration file was not found.
    #[error("Expected file {0} to exist, but it didnt.")]
    FileNotPresent(String),

    /// External script execution failed.
    #[error("Script failed with error: {0}")]
    ScriptError(String),

    /// Data source failed during reconfiguration.
    #[error("Encountered error at data source during reconfiguration: {0}")]
    DataSource(#[from] DataSourceError),

    /// Controller parameters were invalid or missing.
    #[error("Given invalid parameters: {0}")]
    InvalidParams(String),

    /// Failed to (de)serialize controller parameters.
    #[error("(De-) Serialization returned an error: {0}")]
    Serialization(#[from] serde_json::Error),

    /// A required parameter was missing from the configuration.
    #[error("Missing parameter: {0}")]
    MissingParameter(String),

    #[error("Command failed to execute")]
    CommandFailed { command_name: String, details: String },

    #[error("Invalid datasource")]
    InvalidDataSource(String),
    /// Could not determine the wireless PHY name.
    #[error("Failed to extract PhyName due to string conversions")]
    PhyName,

    /// Generic error when executing controller logic.
    #[error("Controller execution error: {0}")]
    Execution(String),
}

/// Errors that can occur in data sinks.
#[derive(Error, Debug)]
pub enum SinkError {
    /// Underlying I/O error (e.g., writing to file).
    #[error("IO error: {0}")]
    Io(#[from] std::io::Error),

    /// Generic error from sink operations.
    #[error("Error: {0}")]
    Generic(#[from] SenseiError),

    /// Sink's channel was closed unexpectedly.
    #[error("Channel closed; Sink disconnected.")]
    Disconnected,

    /// Data serialization to output format failed.
    #[error("Error: {0}")]
    Serialize(String),

    /// Error related to tcp sinks
    #[error("Error from tcp sink: {0}")]
    NetworkError(#[from] NetworkError),
}

/// Top-level task errors used across Sensei's runtime.
#[derive(Error, Debug)]
pub enum TaskError {
    /// Underlying I/O error (e.g., writing to file).
    #[error("IO error: {0}")]
    Io(#[from] std::io::Error),

    // Error when you trying to serialie
    #[error("Seriliazation error: {0}")]
    Serde(#[from] serde_yaml::Error),

    /// Not implemented error
    #[error("Not Implemented")]
    NotImplemented,

    /// Failure occurred in sink-related code.
    #[error("Sink Error: {0}")]
    SinkError(#[from] SinkError),

    /// Error occurred in a data source.
    #[error("Data Source Error: {0}")]
    DataSourceError(#[from] DataSourceError),

    /// Error occurred in a controller.
    #[error("Controller Error: {0}")]
    ControllerError(#[from] ControllerError),

    /// Error when you try to stop task and join the threads
    #[error("Error when trying to stop task")]
    JoinError(String),

    /// This happens when the controller type doesn't match the source type
    #[error("Controller doesn't correspond to the source")]
    IncorrectController,

    /// This happens when the adapter type doesn't match the adapter type
    #[error("Adapter doesn't correspond to the  source")]
    IncorrectAdapter,

    /// This happens when the device id of the sink doesn't match the one from task
    /// Specifically for the tcp sink
    #[error("Incorrect device_id for sink, according to config")]
    WrongSinkDid,
}<|MERGE_RESOLUTION|>--- conflicted
+++ resolved
@@ -33,13 +33,10 @@
     /// The response could not be parsed.
     #[error("Message could not be parsed")]
     MessageError,
-<<<<<<< HEAD
-=======
 
     /// Tokio was unable to send the message
     #[error("Message could not be sent")]
     SendingError(#[from] tokio::sync::broadcast::error::SendError<(DataMsg, HostId)>),
->>>>>>> 308c65a4
 }
 
 /// Generic application-level error for unimplemented functionality.
