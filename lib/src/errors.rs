--- conflicted
+++ resolved
@@ -56,13 +56,13 @@
     #[error("Couldnt parse packet: {0}")]
     ParsingError(String),
 
-<<<<<<< HEAD
     #[error("Tcp source error: {0}")]
     NetworkError(#[from] NetworkError),
 
-=======
+    #[error("Tcp source error: {0}")]
+    NetworkError(#[from] NetworkError),
+
     /// Packet was incomplete, likely due to a bug in the source handler.
->>>>>>> 6c9a4b1d
     #[error("Incomplete packet (Source handler bug)")]
     IncompletePacket,
 
