--- conflicted
+++ resolved
@@ -34,22 +34,19 @@
     pub sinks: Vec<SinkConfig>,
 }
 
-<<<<<<< HEAD
 impl DeviceHandlerConfig {
     /// Creates a list of device handlers configs from a yaml file
     pub async fn from_yaml(file: PathBuf) -> Vec<DeviceHandlerConfig> {
         let yaml = fs::read_to_string(file).unwrap();
-        
+
         serde_yaml::from_str(&yaml).unwrap()
     }
 }
 
 /// A handler for a single device: reads, adapts, and dispatches data
-=======
 /// A handler responsible for consuming data from a source,
 /// optionally adapting it, and dispatching it to one or more sinks.
 /// It runs on it's own thread
->>>>>>> 1842d480
 pub struct DeviceHandler {
     device_id: u64,
     stype: SourceType,
