--- conflicted
+++ resolved
@@ -1,26 +1,11 @@
-<<<<<<< HEAD
-=======
 //! DeviceHandler manages the lifecycle and data flow for a single device,
 //! including source reading, data adaptation, and dispatching to sinks.
->>>>>>> b4101126
 use std::fs;
 use std::path::PathBuf;
 use std::sync::Arc;
 
-<<<<<<< HEAD
-use tokio::task::JoinHandle;
-
-use crate::FromConfig;
-use crate::adapters::{CsiDataAdapter, DataAdapterConfig};
-use crate::errors::{ControllerError, CsiAdapterError, DataSourceError, SinkError, TaskError};
-use crate::network::rpc_message::{DataMsg, SourceType};
-use crate::sinks::{Sink, SinkConfig};
-use crate::sources::controllers::{Controller, ControllerParams};
-use crate::sources::{DataSourceConfig, DataSourceT};
-=======
 use tokio::sync::watch;
 use tokio::task::JoinHandle;
->>>>>>> b4101126
 
 use crate::FromConfig;
 use crate::adapters::{CsiDataAdapter, DataAdapterConfig, *};
@@ -245,9 +230,6 @@
         source.start().await?;
 
         // apply controller if configured
-<<<<<<< HEAD
-        if let Some(controller_cfg) = config.controller {
-=======
         if let Some(controller_cfg) = config.controller.clone() {
             // check that controller is the correct one to apply to the source
             match (&controller_cfg, &config.source) {
@@ -256,7 +238,6 @@
                 | (ControllerParams::Tcp(_), DataSourceConfig::Tcp(_)) => {}
                 _ => return Err(TaskError::IncorrectController),
             }
->>>>>>> b4101126
             let controller: Box<dyn Controller> = <dyn Controller>::from_config(controller_cfg).await?;
             controller.apply(source.as_mut()).await?;
             // Add other checks
