//! Data sinks for writing to a sink
//!
//! This module defines the [`Sink`] trait, which represents a consumer of [`DataMsg`] messages,
//! and provides and writes or sends the data to somwhere[`SinkConfig`].
//!
//! Sink implementations may write messages to files, send them over the network etc.
//!
//! # Example
//!
//! ```rust,ignore
//! use your_crate::sinks::{Sink, SinkConfig};
//!
//! let config: SinkConfig = load_config();
//! let mut sink = Sink::from_config(config).await?;
//! sink.provide(data_msg).await?;
//! ```

use async_trait::async_trait;
#[cfg(test)]
use mockall::automock;

use crate::errors::{SinkError, TaskError};
use crate::network::rpc_message::DataMsg;
use crate::{FromConfig, ToConfig};

<<<<<<< HEAD
#[cfg(feature = "file_sink")]
=======
pub mod csv;
>>>>>>> 97de4868
pub mod file;
pub mod tcp;

/// A trait representing a data sink that consumes [`DataMsg`] messages.
///
/// Implementing this trait define how data messages are handled after being produced by
/// a device. This could involve writing to a file, streaming to a network endpoint,
/// or storing in a database.
///
/// Implementations must be `Send` to ensure they can be used across asynchronous tasks.
#[cfg_attr(test, automock)]
#[async_trait]
pub trait Sink: Send + ToConfig<SinkConfig> {
    /// Open the connection to the sink
    ///
    /// # Errors
    ///
    /// Returns a ['SinkError'] if the operation fails (e.g., I/O failure)
    async fn open(&mut self) -> Result<(), SinkError>;

    /// Closes the connection to the sink
    ///
    /// # Errors
    ///
    /// Returns a ['SinkError'] if the operation fails (e.g., I/O failure)
    async fn close(&mut self) -> Result<(), SinkError>;

    /// Consume a DataMsg and process it (e.g., write to file, send over network).
    /// Consume a [`DataMsg`] and perform a sink-specific operation.
    ///
    /// # Errors
    ///
    /// Returns a [`SinkError`] if the operation fails (e.g., I/O failure).
    async fn provide(&mut self, data: DataMsg) -> Result<(), SinkError>;
}

/// Configuration options for available sink types.
///
/// This enum is tagged using Serde's `tag`  meaning the configuration must specify
/// a `type` field (e.g., `{ "type": "File", ... }`). Each variant corresponds to a different
/// kind of sink implementation.
#[derive(serde::Serialize, serde::Deserialize, Debug, Clone, PartialEq)]
pub enum SinkConfig {
    /// File sink configuration
    File(file::FileConfig),
    /// Tcp configuration
    Tcp(tcp::TCPConfig),
    // add other sink types here
    CSV(csv::CSVConfig),
}

/// Constructs a [`Sink`] implementation from a [`SinkConfig`] using the [`FromConfig`] trait.
///
/// TNew sink types can be added by
/// extending [`SinkConfig`] and matching them here.
///
/// # Errors
///
/// Returns a [`TaskError`] if sink instantiation fails.
#[async_trait::async_trait]
impl FromConfig<SinkConfig> for dyn Sink {
    async fn from_config(config: SinkConfig) -> Result<Box<Self>, TaskError> {
        match config {
            #[cfg(feature = "file_sink")]
            SinkConfig::File(cfg) => {
                let sink = file::FileSink::new(cfg).await?;
                Ok(Box::new(sink))
            }
            SinkConfig::Tcp(cfg) => {
                let sink = tcp::TCPSink::new(cfg).await?;
                Ok(Box::new(sink))
            }
            SinkConfig::CSV(cfg) => {
                let sink = csv::CSVSink::new(cfg).await?;
                Ok(Box::new(sink))
            }
        }
    }
}<|MERGE_RESOLUTION|>--- conflicted
+++ resolved
@@ -23,11 +23,9 @@
 use crate::network::rpc_message::DataMsg;
 use crate::{FromConfig, ToConfig};
 
-<<<<<<< HEAD
+
+pub mod csv;
 #[cfg(feature = "file_sink")]
-=======
-pub mod csv;
->>>>>>> 97de4868
 pub mod file;
 pub mod tcp;
 
