//! Data sinks for writing to a sink
//!
//! This module defines the [`Sink`] trait, which represents a consumer of [`DataMsg`] messages,
//! and provides and writes or sends the data to somwhere[`SinkConfig`].
//! 
//! Sink implementations may write messages to files, send them over the network etc.
//!
//! # Example
//!
//! ```rust,ignore
//! use your_crate::sinks::{Sink, SinkConfig};
//!
//! let config: SinkConfig = load_config();
//! let mut sink = Sink::from_config(config).await?;
//! sink.provide(data_msg).await?;
//! ```

use crate::FromConfig;
use crate::errors::SinkError;
use crate::errors::TaskError;
use crate::network::rpc_message::DataMsg;
use async_trait::async_trait;

pub mod file;

/// A trait representing a data sink that consumes [`DataMsg`] messages.
///
/// Implementing this trait define how data messages are handled after being produced by
/// a device. This could involve writing to a file, streaming to a network endpoint,
/// or storing in a database.
///
/// Implementations must be `Send` to ensure they can be used across asynchronous tasks.
#[async_trait]
pub trait Sink: Send {
    /// Consume a [`DataMsg`] and perform a sink-specific operation.
    ///
    /// # Errors
    ///
    /// Returns a [`SinkError`] if the operation fails (e.g., I/O failure).
    async fn provide(&mut self, data: DataMsg) -> Result<(), SinkError>;
}

<<<<<<< HEAD

/// Configuration options for available sink types.
///
/// This enum is tagged using Serde's `tag`  meaning the configuration must specify
/// a `type` field (e.g., `{ "type": "File", ... }`). Each variant corresponds to a different
/// kind of sink implementation.
#[derive(serde::Deserialize, Debug, Clone)]
=======
/// Possible sink configurations.
#[derive(serde::Serialize, serde::Deserialize, Debug, Clone)]
>>>>>>> e072e699
#[serde(tag = "type")]
pub enum SinkConfig {
    /// File sink configuration
    File(file::FileConfig),
    // add other sink types here
}


/// Constructs a [`Sink`] implementation from a [`SinkConfig`] using the [`FromConfig`] trait.
///
/// TNew sink types can be added by
/// extending [`SinkConfig`] and matching them here.
///
/// # Errors
///
/// Returns a [`TaskError`] if sink instantiation fails.
#[async_trait::async_trait]
impl FromConfig<SinkConfig> for dyn Sink {
    async fn from_config(config: SinkConfig) -> Result<Box<Self>, TaskError> {
        match config {
            SinkConfig::File(cfg) => {
                let sink = file::FileSink::new(cfg).await?;
                Ok(Box::new(sink))
            }
        }
    }
}<|MERGE_RESOLUTION|>--- conflicted
+++ resolved
@@ -40,18 +40,13 @@
     async fn provide(&mut self, data: DataMsg) -> Result<(), SinkError>;
 }
 
-<<<<<<< HEAD
 
 /// Configuration options for available sink types.
 ///
 /// This enum is tagged using Serde's `tag`  meaning the configuration must specify
 /// a `type` field (e.g., `{ "type": "File", ... }`). Each variant corresponds to a different
 /// kind of sink implementation.
-#[derive(serde::Deserialize, Debug, Clone)]
-=======
-/// Possible sink configurations.
 #[derive(serde::Serialize, serde::Deserialize, Debug, Clone)]
->>>>>>> e072e699
 #[serde(tag = "type")]
 pub enum SinkConfig {
     /// File sink configuration
