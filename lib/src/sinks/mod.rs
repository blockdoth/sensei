//! Data sinks for writing to a sink
//!
//! This module defines the [`Sink`] trait, which represents a consumer of [`DataMsg`] messages,
//! and provides and writes or sends the data to somwhere[`SinkConfig`].
//!
//! Sink implementations may write messages to files, send them over the network etc.
//!
//! # Example
//!
//! ```rust,ignore
//! use your_crate::sinks::{Sink, SinkConfig};
//!
//! let config: SinkConfig = load_config();
//! let mut sink = Sink::from_config(config).await?;
//! sink.provide(data_msg).await?;
//! ```

use crate::FromConfig;
use crate::errors::SinkError;
use crate::errors::TaskError;
use crate::network::rpc_message::{DataMsg, RpcMessage, RpcMessageKind};
use crate::network::tcp::client::TcpClient;
use async_trait::async_trait;
use std::net::SocketAddr;

pub mod file;
pub mod tcp;

/// A trait representing a data sink that consumes [`DataMsg`] messages.
///
/// Implementing this trait define how data messages are handled after being produced by
/// a device. This could involve writing to a file, streaming to a network endpoint,
/// or storing in a database.
///
/// Implementations must be `Send` to ensure they can be used across asynchronous tasks.
#[async_trait]
pub trait Sink: Send {
<<<<<<< HEAD
    async fn open(&mut self, data: DataMsg) -> Result<(), SinkError>;
    async fn close(&mut self, data: DataMsg) -> Result<(), SinkError>;
    /// Consume a DataMsg and process it (e.g., write to file, send over network).
=======
    /// Consume a [`DataMsg`] and perform a sink-specific operation.
    ///
    /// # Errors
    ///
    /// Returns a [`SinkError`] if the operation fails (e.g., I/O failure).
>>>>>>> 6c9a4b1d
    async fn provide(&mut self, data: DataMsg) -> Result<(), SinkError>;
}

/// Configuration options for available sink types.
///
/// This enum is tagged using Serde's `tag`  meaning the configuration must specify
/// a `type` field (e.g., `{ "type": "File", ... }`). Each variant corresponds to a different
/// kind of sink implementation.
#[derive(serde::Serialize, serde::Deserialize, Debug, Clone)]
#[serde(tag = "type")]
pub enum SinkConfig {
    /// File sink configuration
    File(file::FileConfig),
    Tcp(tcp::TCPConfig),
    // add other sink types here
}

/// Constructs a [`Sink`] implementation from a [`SinkConfig`] using the [`FromConfig`] trait.
///
/// TNew sink types can be added by
/// extending [`SinkConfig`] and matching them here.
///
/// # Errors
///
/// Returns a [`TaskError`] if sink instantiation fails.
#[async_trait::async_trait]
impl FromConfig<SinkConfig> for dyn Sink {
    async fn from_config(config: SinkConfig) -> Result<Box<Self>, TaskError> {
        match config {
            SinkConfig::File(cfg) => {
                let sink = file::FileSink::new(cfg).await?;
                Ok(Box::new(sink))
            }
            SinkConfig::Tcp(cfg) => {
                let sink = tcp::TCPSink::new(cfg).await?;
                Ok(Box::new(sink))
            }
        }
    }
}<|MERGE_RESOLUTION|>--- conflicted
+++ resolved
@@ -35,17 +35,14 @@
 /// Implementations must be `Send` to ensure they can be used across asynchronous tasks.
 #[async_trait]
 pub trait Sink: Send {
-<<<<<<< HEAD
     async fn open(&mut self, data: DataMsg) -> Result<(), SinkError>;
     async fn close(&mut self, data: DataMsg) -> Result<(), SinkError>;
     /// Consume a DataMsg and process it (e.g., write to file, send over network).
-=======
     /// Consume a [`DataMsg`] and perform a sink-specific operation.
     ///
     /// # Errors
     ///
     /// Returns a [`SinkError`] if the operation fails (e.g., I/O failure).
->>>>>>> 6c9a4b1d
     async fn provide(&mut self, data: DataMsg) -> Result<(), SinkError>;
 }
 
