--- conflicted
+++ resolved
@@ -45,11 +45,7 @@
     /// # Errors
     ///
     /// Returns a ['SinkError'] if the operation fails (e.g., I/O failure)
-<<<<<<< HEAD
-    async fn open(&mut self, _data: DataMsg) -> Result<(), SinkError> {
-=======
     async fn open(&mut self) -> Result<(), SinkError> {
->>>>>>> 3889f8ae
         Ok(())
     }
 
@@ -60,11 +56,7 @@
     /// # Errors
     ///
     /// Returns a ['SinkError'] if the operation fails (e.g., I/O failure)
-<<<<<<< HEAD
-    async fn close(&mut self, _data: DataMsg) -> Result<(), SinkError> {
-=======
     async fn close(&mut self) -> Result<(), SinkError> {
->>>>>>> 3889f8ae
         Ok(())
     }
 
