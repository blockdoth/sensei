use crate::errors::SinkError;
use crate::network::rpc_message::DataMsg;
use crate::sinks::Sink;
use async_trait::async_trait;
use tokio::fs::File;
use tokio::io::AsyncWriteExt;

<<<<<<< HEAD
/// Configuration for a YAML-based file sink.
///
/// This defines the output path.
#[derive(serde::Deserialize, Debug, Clone)]
=======
#[derive(serde::Serialize, serde::Deserialize, Debug, Clone)]
>>>>>>> e072e699
pub struct FileConfig {
    /// Path to the output file.
    pub file: String,
}

/// A sink that writes each `DataMsg` as a YAML document to a file.
///
/// Messages are serialized using `serde_yaml` and separated by `---` for readability.
pub struct FileSink {
    file: File,
}

impl FileSink {
    /// Creates a new `FileSink` with the specifiedpath.
    ///
    /// # Errors
    ///
    /// Returns a `SinkError::Io` if the file cannot be created.
    pub async fn new(config: FileConfig) -> Result<Self, SinkError> {
        log::trace!("Creating YAML file sink (file: {})", config.file);
        let file = File::create(config.file).await.map_err(SinkError::Io)?;
        Ok(FileSink { file })
    }
}

#[async_trait]
impl Sink for FileSink {
    /// Serializes the message to YAML and writes it to the file, followed by a document separator.
    ///
    /// # Errors
    ///
    /// - Returns `SinkError::Serialize` if YAML serialization fails.
    /// - Returns `SinkError::Io` if writing to the file fails.
    async fn provide(&mut self, data: DataMsg) -> Result<(), SinkError> {
        let serialized = serde_yaml::to_string(&data)
            .map_err(|e| SinkError::Serialize(e.to_string()))?;
        self.file
            .write_all(serialized.as_bytes())
            .await
            .map_err(SinkError::Io)?;
        self.file
            .write_all(b"\n---\n")
            .await
            .map_err(SinkError::Io)?;
        Ok(())
    }
}<|MERGE_RESOLUTION|>--- conflicted
+++ resolved
@@ -5,14 +5,10 @@
 use tokio::fs::File;
 use tokio::io::AsyncWriteExt;
 
-<<<<<<< HEAD
 /// Configuration for a YAML-based file sink.
 ///
 /// This defines the output path.
-#[derive(serde::Deserialize, Debug, Clone)]
-=======
-#[derive(serde::Serialize, serde::Deserialize, Debug, Clone)]
->>>>>>> e072e699
+#[derive(serde::Serialize,serde::Deserialize, Debug, Clone)]
 pub struct FileConfig {
     /// Path to the output file.
     pub file: String,
