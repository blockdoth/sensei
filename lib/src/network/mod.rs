--- conflicted
+++ resolved
@@ -1,6 +1,3 @@
-<<<<<<< HEAD
-pub mod experiment_config;
-=======
 //! Network Module
 //!
 //! This module provides the core networking functionality for the Sensei system, including message types and TCP communication primitives.
@@ -20,6 +17,6 @@
 //! // ...
 //! ```
 
->>>>>>> cb099104
+pub mod experiment_config;
 pub mod rpc_message;
 pub mod tcp;