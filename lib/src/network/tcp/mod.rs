<<<<<<< HEAD
use super::rpc_message::{self, DataMsg, RpcMessage, RpcMessageKind, SourceType};
use crate::{errors::NetworkError, network::rpc_message::make_msg};
use async_trait::async_trait;
use log::{debug, error, info, trace};
use serde::Deserialize;
use std::net::SocketAddr;
use tokio::{
    io::{AsyncReadExt, AsyncWriteExt},
    net::{
        TcpStream,
        tcp::{OwnedReadHalf, OwnedWriteHalf},
    },
    sync::{
        broadcast,
        watch::{self, Receiver, Sender},
    },
};
=======
use std::net::SocketAddr;

use async_trait::async_trait;
use log::{debug, error, info, trace};
use serde::Deserialize;
use tokio::io::{AsyncReadExt, AsyncWriteExt};
use tokio::net::TcpStream;
use tokio::net::tcp::{OwnedReadHalf, OwnedWriteHalf};
use tokio::sync::broadcast;
use tokio::sync::watch::{self, Receiver, Sender};

use super::rpc_message::{self, DataMsg, RpcMessage, RpcMessageKind};
use crate::errors::NetworkError;
use crate::network::rpc_message::make_msg;
>>>>>>> d1bded10

pub mod client;
pub mod server;

pub const MAX_MESSAGE_LENGTH: usize = 4096;

pub async fn read_message(read_stream: &mut OwnedReadHalf, buffer: &mut [u8]) -> Result<Option<RpcMessage>, NetworkError> {
    let mut length_buffer = [0; 4];

    let msg_length = match read_stream.read_exact(&mut length_buffer).await {
        Ok(_) => Ok(u32::from_be_bytes(length_buffer) as usize),
        Err(e) if e.kind() == std::io::ErrorKind::UnexpectedEof => {
            info!("Stream closed by peer.");
            Err(NetworkError::Closed)
        }
        Err(e) => todo!("idk"),
    }?;

    debug!("Received message of length {msg_length}");

    if msg_length > MAX_MESSAGE_LENGTH {
        error!("Message of length {msg_length} is to long, max message length: {MAX_MESSAGE_LENGTH}");
        return Err(NetworkError::Serialization);
    }
    if msg_length == 0 {
        // todo!("handle keep alive packets");
        return Ok(None);
    }

    let mut bytes_read: usize = 0;
    while bytes_read < msg_length {
        let n_read: usize = read_stream.read(&mut buffer[bytes_read..msg_length]).await?;
        debug!("Read {n_read} bytes from buffer");
        if n_read == 0 {
            error!("stream closed before all bytes were read ({bytes_read}/{msg_length})");
            return Err(NetworkError::Closed);
        }
        bytes_read += n_read;
    }
    //TODO fix error handling
    Ok(Some(deserialize_rpc_message(&buffer[..msg_length])?))
}

pub async fn send_message(stream: &mut OwnedWriteHalf, msg: RpcMessageKind) -> Result<(), NetworkError> {
    let msg_wrapped = make_msg(&stream, msg);
    let msg_serialized = serialize_rpc_message(msg_wrapped)?;
    let msg_length: u32 = msg_serialized.len().try_into().unwrap();

    if msg_length as usize > MAX_MESSAGE_LENGTH {
        error!("Message of length {msg_length} is to long, max message length: {MAX_MESSAGE_LENGTH}");
        return Err(NetworkError::Serialization);
    }
    let msg_length_serialized = msg_length.to_be_bytes();

    debug!("Sending message of length {msg_length:?}");

    stream.write_all(&msg_length_serialized).await?;
    stream.write_all(&msg_serialized).await?;
    stream.flush().await?;
    Ok(())
}

// TODO better error handling
fn serialize_rpc_message(msg: RpcMessage) -> Result<Vec<u8>, NetworkError> {
    if let Ok(buf) = bincode::serialize(&msg) {
        Ok(buf)
    } else {
        Err(NetworkError::Serialization)
    }
}

fn deserialize_rpc_message(buf: &[u8]) -> Result<RpcMessage, NetworkError> {
    if let Ok(msg) = bincode::deserialize(buf) {
        Ok(msg)
    } else {
        Err(NetworkError::Serialization)
    }
}

#[async_trait]
pub trait ConnectionHandler: Send + Sync {
    async fn handle_recv(&self, request: RpcMessage, send_commands_channel: watch::Sender<ChannelMsg>) -> Result<(), NetworkError>;

    async fn handle_send(
        &self,
        mut recv_commands_channel: watch::Receiver<ChannelMsg>,
        mut recv_data_channel: broadcast::Receiver<DataMsg>,
        mut send_stream: OwnedWriteHalf,
    ) -> Result<(), NetworkError>;
}

#[async_trait]
pub trait SubscribeDataChannel {
    fn subscribe_data_channel(&self) -> broadcast::Receiver<DataMsg>;
}

#[derive(Debug, Clone, Deserialize)]
pub enum ChannelMsg {
    Empty,
    Disconnect,
    Subscribe,
    ListenSubscribe { addr: SocketAddr },
    ListenUnsubscribe { addr: SocketAddr },
    Unsubscribe,
    Poll,
    SendHostStatus { reg_addr: SocketAddr },
}<|MERGE_RESOLUTION|>--- conflicted
+++ resolved
@@ -1,22 +1,3 @@
-<<<<<<< HEAD
-use super::rpc_message::{self, DataMsg, RpcMessage, RpcMessageKind, SourceType};
-use crate::{errors::NetworkError, network::rpc_message::make_msg};
-use async_trait::async_trait;
-use log::{debug, error, info, trace};
-use serde::Deserialize;
-use std::net::SocketAddr;
-use tokio::{
-    io::{AsyncReadExt, AsyncWriteExt},
-    net::{
-        TcpStream,
-        tcp::{OwnedReadHalf, OwnedWriteHalf},
-    },
-    sync::{
-        broadcast,
-        watch::{self, Receiver, Sender},
-    },
-};
-=======
 use std::net::SocketAddr;
 
 use async_trait::async_trait;
@@ -31,7 +12,6 @@
 use super::rpc_message::{self, DataMsg, RpcMessage, RpcMessageKind};
 use crate::errors::NetworkError;
 use crate::network::rpc_message::make_msg;
->>>>>>> d1bded10
 
 pub mod client;
 pub mod server;
