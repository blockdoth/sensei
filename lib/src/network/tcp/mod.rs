--- conflicted
+++ resolved
@@ -9,7 +9,7 @@
 use tokio::sync::broadcast;
 use tokio::sync::watch::{self, Receiver, Sender};
 
-use super::rpc_message::{self, AdapterMode, DataMsg, RpcMessage, RpcMessageKind};
+use super::rpc_message::{self, DataMsg, DeviceId, RpcMessage, RpcMessageKind};
 use crate::errors::NetworkError;
 use crate::network::rpc_message::make_msg;
 
@@ -98,30 +98,27 @@
     async fn handle_send(
         &self,
         mut recv_commands_channel: watch::Receiver<ChannelMsg>,
-        mut recv_data_channel: broadcast::Receiver<(DataMsg, u64)>,
+        mut recv_data_channel: broadcast::Receiver<(DataMsg, DeviceId)>,
         mut send_stream: OwnedWriteHalf,
     ) -> Result<(), NetworkError>;
 }
 
 #[async_trait]
 pub trait SubscribeDataChannel {
-    fn subscribe_data_channel(&self) -> broadcast::Receiver<(DataMsg, u64)>;
+    fn subscribe_data_channel(&self) -> broadcast::Receiver<(DataMsg, DeviceId)>;
 }
 
 #[derive(Debug, Clone, Deserialize)]
 pub enum ChannelMsg {
     Empty,
     Disconnect,
-    Subscribe { device_id: u64 },
-    Unsubscribe { device_id: u64 },
-    SubscribeTo { target_addr: SocketAddr, device_id: u64 },
-    UnsubscribeFrom { target_addr: SocketAddr, device_id: u64 },
+    Subscribe { device_id: DeviceId },
+    Unsubscribe { device_id: DeviceId },
+    SubscribeTo { target_addr: SocketAddr, device_id: DeviceId },
+    UnsubscribeFrom { target_addr: SocketAddr, device_id: DeviceId },
     ListenSubscribe { addr: SocketAddr },
     ListenUnsubscribe { addr: SocketAddr },
     Poll,
-<<<<<<< HEAD
+    SendHostStatus { reg_addr: SocketAddr },
     Data { data: DataMsg },
-=======
-    SendHostStatus { reg_addr: SocketAddr },
->>>>>>> 1ed0777a
 }