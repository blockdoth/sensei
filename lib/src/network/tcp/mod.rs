use std::net::SocketAddr;

use async_trait::async_trait;
use log::{debug, error, info};
use serde::Deserialize;
use tokio::io::{AsyncReadExt, AsyncWriteExt};
use tokio::net::tcp::{OwnedReadHalf, OwnedWriteHalf};
use tokio::sync::broadcast;
use tokio::sync::watch::{self};

use super::rpc_message::{DataMsg, DeviceId, RpcMessage, RpcMessageKind};
use crate::errors::NetworkError;
<<<<<<< HEAD
use crate::handler::device_handler::CfgType;
use crate::network::rpc_message::make_msg;
=======
use crate::network::rpc_message::{HostId, make_msg};
>>>>>>> 82d0aa5f

pub mod client;
pub mod server;

pub const MAX_MESSAGE_LENGTH: usize = 4096;

pub async fn read_message(read_stream: &mut OwnedReadHalf, buffer: &mut [u8]) -> Result<Option<RpcMessage>, NetworkError> {
    let mut length_buffer = [0; 4];

    let msg_length = match read_stream.read_exact(&mut length_buffer).await {
        Ok(_) => Ok(u32::from_be_bytes(length_buffer) as usize),
        Err(e) if e.kind() == std::io::ErrorKind::UnexpectedEof => {
            info!("Stream closed by peer.");
            Err(NetworkError::Closed)
        }
        Err(_) => todo!("idk"), //TODO: better error handling
    }?;

    debug!("Received message of length {msg_length}");

    if msg_length > MAX_MESSAGE_LENGTH {
        error!("Message of length {msg_length} is to long, max message length: {MAX_MESSAGE_LENGTH}");
        return Err(NetworkError::Serialization);
    }
    if msg_length == 0 {
        // todo!("handle keep alive packets");
        return Ok(None);
    }

    let mut bytes_read: usize = 0;
    while bytes_read < msg_length {
        let n_read: usize = read_stream.read(&mut buffer[bytes_read..msg_length]).await?;
        debug!("Read {n_read} bytes from buffer");
        if n_read == 0 {
            error!("stream closed before all bytes were read ({bytes_read}/{msg_length})");
            return Err(NetworkError::Closed);
        }
        bytes_read += n_read;
    }
    //TODO fix error handling
    Ok(Some(deserialize_rpc_message(&buffer[..msg_length])?))
}

pub async fn send_message(stream: &mut OwnedWriteHalf, msg: RpcMessageKind) -> Result<(), NetworkError> {
    let msg_wrapped = make_msg(&stream, msg);
    let msg_serialized = serialize_rpc_message(msg_wrapped)?;
    let msg_length: u32 = msg_serialized.len().try_into().unwrap();

    if msg_length as usize > MAX_MESSAGE_LENGTH {
        error!("Message of length {msg_length} is to long, max message length: {MAX_MESSAGE_LENGTH}");
        return Err(NetworkError::Serialization);
    }
    let msg_length_serialized = msg_length.to_be_bytes();

    debug!("Sending message of length {msg_length:?}");

    stream.write_all(&msg_length_serialized).await?;
    stream.write_all(&msg_serialized).await?;
    stream.flush().await?;
    Ok(())
}

// TODO better error handling
fn serialize_rpc_message(msg: RpcMessage) -> Result<Vec<u8>, NetworkError> {
    if let Ok(buf) = bincode::serialize(&msg) {
        Ok(buf)
    } else {
        Err(NetworkError::Serialization)
    }
}

fn deserialize_rpc_message(buf: &[u8]) -> Result<RpcMessage, NetworkError> {
    if let Ok(msg) = bincode::deserialize(buf) {
        Ok(msg)
    } else {
        Err(NetworkError::Serialization)
    }
}

#[async_trait]
pub trait ConnectionHandler: Send + Sync {
    async fn handle_recv(&self, request: RpcMessage, send_commands_channel: watch::Sender<ChannelMsg>) -> Result<(), NetworkError>;

    async fn handle_send(
        &self,
        mut recv_commands_channel: watch::Receiver<ChannelMsg>,
        mut recv_data_channel: broadcast::Receiver<(DataMsg, DeviceId)>,
        mut send_stream: OwnedWriteHalf,
    ) -> Result<(), NetworkError>;
}

#[async_trait]
pub trait SubscribeDataChannel {
    fn subscribe_data_channel(&self) -> broadcast::Receiver<(DataMsg, DeviceId)>;
}

#[derive(Debug, Clone, Deserialize)]
pub enum ChannelMsg {
    Empty,
    Disconnect,
    Subscribe { device_id: DeviceId },
    Unsubscribe { device_id: DeviceId },
    SubscribeTo { target_addr: SocketAddr, device_id: DeviceId },
    UnsubscribeFrom { target_addr: SocketAddr, device_id: DeviceId },
    ListenSubscribe { addr: SocketAddr },
    ListenUnsubscribe { addr: SocketAddr },
<<<<<<< HEAD
    Configure { device_id: DeviceId, cfg_type: CfgType },
    Poll,
    SendHostStatus { reg_addr: SocketAddr },
=======
    SendHostStatus { reg_addr: SocketAddr, host_id: HostId },
    SendHostStatuses,
>>>>>>> 82d0aa5f
    Data { data: DataMsg },
}<|MERGE_RESOLUTION|>--- conflicted
+++ resolved
@@ -10,12 +10,8 @@
 
 use super::rpc_message::{DataMsg, DeviceId, RpcMessage, RpcMessageKind};
 use crate::errors::NetworkError;
-<<<<<<< HEAD
+use crate::network::rpc_message::{HostId, make_msg};
 use crate::handler::device_handler::CfgType;
-use crate::network::rpc_message::make_msg;
-=======
-use crate::network::rpc_message::{HostId, make_msg};
->>>>>>> 82d0aa5f
 
 pub mod client;
 pub mod server;
@@ -122,13 +118,8 @@
     UnsubscribeFrom { target_addr: SocketAddr, device_id: DeviceId },
     ListenSubscribe { addr: SocketAddr },
     ListenUnsubscribe { addr: SocketAddr },
-<<<<<<< HEAD
     Configure { device_id: DeviceId, cfg_type: CfgType },
-    Poll,
-    SendHostStatus { reg_addr: SocketAddr },
-=======
     SendHostStatus { reg_addr: SocketAddr, host_id: HostId },
     SendHostStatuses,
->>>>>>> 82d0aa5f
     Data { data: DataMsg },
 }