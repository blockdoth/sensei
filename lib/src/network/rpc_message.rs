--- conflicted
+++ resolved
@@ -52,10 +52,6 @@
     RawFrame { ts: f64, bytes: Vec<u8>, source_type: SourceType }, // raw bytestream, requires decoding adapter
     CsiFrame { csi: CsiData },                                     // This would contain a proper deserialized CSI
 }
-<<<<<<< HEAD
-
-=======
->>>>>>> 308c65a4
 #[derive(Serialize, Deserialize, Debug, Clone, PartialEq)]
 pub enum SourceType {
     ESP32,
