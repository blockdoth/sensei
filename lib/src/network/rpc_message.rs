--- conflicted
+++ resolved
@@ -3,7 +3,6 @@
 use std::sync::Arc;
 
 use bincode::Error;
-use netlink_sys::Socket;
 use serde::{Deserialize, Serialize};
 use tokio::net::{TcpStream, UdpSocket};
 use tokio_stream::Stream;
@@ -29,25 +28,18 @@
 
 /// There was some discussion about what we should use as a host id.
 /// This makes it more flexible
-pub use u64 as HostId;
-pub use u64 as DeviceId;
+pub type HostId = u64;
+pub type DeviceId = u64;
 
 #[derive(Serialize, Deserialize, Debug, Clone)]
 pub enum CtrlMsg {
     Connect,
     Disconnect,
-<<<<<<< HEAD
-    Configure { device_id: u64, cfg: DeviceHandlerConfig },
-    Subscribe { device_id: u64 },
-    Unsubscribe { device_id: u64 },
-    SubscribeTo { target: SocketAddr, device_id: u64 }, // Orchestrator to node, node subscribes to another node
-    UnsubscribeFrom { target: SocketAddr, device_id: u64 }, // Orchestrator to node
-    PollDevices,
-    Heartbeat,
-=======
     Configure { device_id: DeviceId, cfg: DeviceHandlerConfig },
-    Subscribe { device_id: DeviceId, mode: AdapterMode },
+    Subscribe { device_id: DeviceId },
     Unsubscribe { device_id: DeviceId },
+    SubscribeTo { target: SocketAddr, device_id: DeviceId }, // Orchestrator to node, node subscribes to another node
+    UnsubscribeFrom { target: SocketAddr, device_id: DeviceId }, // Orchestrator to node
     PollHostStatus,
     AnnouncePresence { host_id: HostId, host_address: SocketAddr },
     HostStatus { host_id: HostId, device_status: Vec<DeviceStatus> },
@@ -57,7 +49,6 @@
 pub struct DeviceStatus {
     pub id: DeviceId,
     pub dev_type: SourceType,
->>>>>>> 1ed0777a
 }
 
 #[derive(Serialize, Deserialize, Debug, Clone)]
