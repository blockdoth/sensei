--- conflicted
+++ resolved
@@ -8,14 +8,10 @@
     str::FromStr,
     sync::Arc,
 };
-<<<<<<< HEAD
-use tokio::net::UdpSocket;
-=======
 use tokio::net::{TcpStream, UdpSocket};
 use tokio_stream::Stream;
 
 const DEFAULT_ADDRESS: SocketAddr = SocketAddr::V4(SocketAddrV4::new(Ipv4Addr::LOCALHOST, 6969));
->>>>>>> e2976caa
 
 #[derive(Serialize, Deserialize, Debug)]
 pub struct RpcMessage {
