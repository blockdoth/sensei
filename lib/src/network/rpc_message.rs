--- conflicted
+++ resolved
@@ -30,32 +30,11 @@
 pub enum CtrlMsg {
     Connect,
     Disconnect,
-<<<<<<< HEAD
-    Configure {
-        device_id: u64,
-        cfg: DeviceHandlerConfig,
-    },
-    Subscribe {
-        device_id: u64,
-        mode: AdapterMode,
-    },
-    Unsubscribe {
-        device_id: u64,
-    },
-    SubscribeTo {
-        target: SocketAddr,
-        device_id: u64,
-        mode: AdapterMode,
-    },
-    UnsubscribeFrom {
-        target: SocketAddr,
-        device_id: u64,
-    },
-=======
     Configure { device_id: u64, cfg: DeviceHandlerConfig },
     Subscribe { device_id: u64, mode: AdapterMode },
     Unsubscribe { device_id: u64 },
->>>>>>> a1353bc6
+    SubscribeTo { target: SocketAddr, device_id: u64, mode: AdapterMode },
+    UnsubscribeFrom { target: SocketAddr, device_id: u64 },
     PollDevices,
     Heartbeat,
 }
