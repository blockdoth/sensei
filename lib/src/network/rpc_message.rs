use std::net::{Ipv4Addr, SocketAddr, SocketAddrV4};
use std::str::FromStr;

<<<<<<< HEAD
use bincode::Error;
use netlink_sys::Socket;
=======
>>>>>>> 308c65a4
use serde::{Deserialize, Serialize};
use tokio::net::TcpStream;

use crate::csi_types::CsiData;
use crate::handler::device_handler::DeviceHandlerConfig;

pub const DEFAULT_ADDRESS: SocketAddr = SocketAddr::V4(SocketAddrV4::new(Ipv4Addr::LOCALHOST, 6969));

#[derive(Serialize, Deserialize, Debug)]
pub struct RpcMessage {
    pub msg: RpcMessageKind,
    pub src_addr: SocketAddr,
    pub target_addr: SocketAddr,
}

#[derive(Serialize, Deserialize, Debug)]
pub enum RpcMessageKind {
    Ctrl(CtrlMsg),
    Data { data_msg: DataMsg, device_id: u64 },
}

/// There was some discussion about what we should use as a host id.
/// This makes it more flexible
<<<<<<< HEAD
pub use u64 as HostId;
pub use u64 as DeviceId;
=======
pub type HostId = u64;
pub type DeviceId = u64;
>>>>>>> 308c65a4

#[derive(Serialize, Deserialize, Debug, Clone)]
pub enum CtrlMsg {
    Connect,
    Disconnect,
    Configure { device_id: DeviceId, cfg: DeviceHandlerConfig },
<<<<<<< HEAD
    Subscribe { device_id: DeviceId, mode: AdapterMode },
    Unsubscribe { device_id: DeviceId },
=======
    Subscribe { device_id: DeviceId },
    Unsubscribe { device_id: DeviceId },
    SubscribeTo { target: SocketAddr, device_id: DeviceId }, // Orchestrator to node, node subscribes to another node
    UnsubscribeFrom { target: SocketAddr, device_id: DeviceId }, // Orchestrator to node
>>>>>>> 308c65a4
    PollHostStatus,
    AnnouncePresence { host_id: HostId, host_address: SocketAddr },
    HostStatus { host_id: HostId, device_status: Vec<DeviceStatus> },
}

#[derive(Serialize, Deserialize, Debug, Clone, PartialEq)]
pub struct DeviceStatus {
    pub id: DeviceId,
    pub dev_type: SourceType,
}

#[derive(Serialize, Deserialize, Debug, Clone)]
pub enum DataMsg {
    RawFrame { ts: f64, bytes: Vec<u8>, source_type: SourceType }, // raw bytestream, requires decoding adapter
    CsiFrame { csi: CsiData },                                     // This would contain a proper deserialized CSI
}
#[derive(Serialize, Deserialize, Debug, Clone, PartialEq)]
pub enum SourceType {
    ESP32,
    IWL5300,
    AX200,
    AX210,
    AtherosQCA,
    CSV,
    TCP,
    Unknown,
}

#[derive(Serialize, Deserialize, Debug, PartialEq, Clone)]
pub enum AdapterMode {
    RAW,
    SOURCE,
    TARGET,
}

impl FromStr for AdapterMode {
    type Err = String;
    fn from_str(s: &str) -> Result<Self, Self::Err> {
        match s.to_lowercase().as_str() {
            "raw" => Ok(AdapterMode::RAW),
            "source" => Ok(AdapterMode::SOURCE),
            "target" => Ok(AdapterMode::TARGET),
            _ => Err(format!("Unrecognised adapter mode '{s}'")),
        }
    }
}

// FromStr implementations for easy cli usage
impl FromStr for CtrlMsg {
    type Err = String;

    fn from_str(s: &str) -> Result<Self, Self::Err> {
        let lowercase = s.to_lowercase();
        let mut parts = lowercase.split_whitespace();
        let kind = parts.next().unwrap_or("not a valid command");

        match kind {
            "connect" => Ok(CtrlMsg::Connect),
            "disconnect" => Ok(CtrlMsg::Disconnect),
            "configure" => {
                todo!("support this")
            }
            "subscribe" => {
                let device_id = parts.next().and_then(|s| s.parse::<u64>().ok()).unwrap_or(0); // TODO better id assignment

                Ok(CtrlMsg::Subscribe { device_id })
            }
            "unsubscribe" => {
                let device_id = parts.next().and_then(|s| s.parse::<u64>().ok()).unwrap_or(0);

                Ok(CtrlMsg::Unsubscribe { device_id })
            }
            "pollhoststatus" => Ok(CtrlMsg::PollHostStatus),
            "hoststatus" => Ok(CtrlMsg::HostStatus {
                host_id: 0,
                device_status: vec![],
            }),
            "heartbeat" => Ok(CtrlMsg::AnnouncePresence {
                host_id: 0,
                host_address: SocketAddr::V4(SocketAddrV4::new(Ipv4Addr::new(127, 0, 0, 1), 8080)),
            }), // TODO better id assignment
            s => Err(s.to_owned()),
            _ => Err(format!("An unsuppored case was reached! {kind}")),
        }
    }
}

// Convenient wrapper to add src/target data to RpcMessage's
// Takes any type that implements AsRef, such as TcpStream/OwnedReadHalf/OwnedWriteHalf
// as refs (&), Arc<>, Box<> and Rc<>
pub fn make_msg<S: AsRef<TcpStream>>(stream: S, msg: RpcMessageKind) -> RpcMessage {
    let stream_ref = stream.as_ref();
    RpcMessage {
        msg,
        src_addr: stream_ref.local_addr().unwrap(),
        target_addr: stream_ref.peer_addr().unwrap(),
    }
}<|MERGE_RESOLUTION|>--- conflicted
+++ resolved
@@ -1,11 +1,6 @@
 use std::net::{Ipv4Addr, SocketAddr, SocketAddrV4};
 use std::str::FromStr;
 
-<<<<<<< HEAD
-use bincode::Error;
-use netlink_sys::Socket;
-=======
->>>>>>> 308c65a4
 use serde::{Deserialize, Serialize};
 use tokio::net::TcpStream;
 
@@ -29,28 +24,18 @@
 
 /// There was some discussion about what we should use as a host id.
 /// This makes it more flexible
-<<<<<<< HEAD
-pub use u64 as HostId;
-pub use u64 as DeviceId;
-=======
 pub type HostId = u64;
 pub type DeviceId = u64;
->>>>>>> 308c65a4
 
 #[derive(Serialize, Deserialize, Debug, Clone)]
 pub enum CtrlMsg {
     Connect,
     Disconnect,
     Configure { device_id: DeviceId, cfg: DeviceHandlerConfig },
-<<<<<<< HEAD
-    Subscribe { device_id: DeviceId, mode: AdapterMode },
-    Unsubscribe { device_id: DeviceId },
-=======
     Subscribe { device_id: DeviceId },
     Unsubscribe { device_id: DeviceId },
     SubscribeTo { target: SocketAddr, device_id: DeviceId }, // Orchestrator to node, node subscribes to another node
     UnsubscribeFrom { target: SocketAddr, device_id: DeviceId }, // Orchestrator to node
->>>>>>> 308c65a4
     PollHostStatus,
     AnnouncePresence { host_id: HostId, host_address: SocketAddr },
     HostStatus { host_id: HostId, device_status: Vec<DeviceStatus> },
