--- conflicted
+++ resolved
@@ -84,17 +84,7 @@
     SubscribeToAll { target_addr: SocketAddr },
     /// Unsubscribes a node from another node's device stream.
     UnsubscribeFrom { target_addr: SocketAddr, device_id: DeviceId },
-<<<<<<< HEAD
-    /// Subscribe to all data streams of this host.
-    SubscribeAll,
-    /// Unsubscribe from all data streams of this host.
-    UnsubscribeAll,
-    /// Subscribe to all data streams of another host.
-    SubscribeToAll { target_addr: SocketAddr },
     /// Unsubscribe from all data streams of another host.
-=======
-    /// Unsubscribes a node from all data streams from another node
->>>>>>> dc0b35a8
     UnsubscribeFromAll { target_addr: SocketAddr },
     /// Sends an experiment configuration
     StartExperiment { experiment: Experiment },
