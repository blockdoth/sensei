--- conflicted
+++ resolved
@@ -35,16 +35,7 @@
 pub enum CtrlMsg {
     Connect,
     Disconnect,
-<<<<<<< HEAD
-    Configure { device_id: u64, cfg_type: CfgType },
-    Subscribe { device_id: u64 },
-    Unsubscribe { device_id: u64 },
-    SubscribeTo { target: SocketAddr, device_id: u64 }, // Orchestrator to node, node subscribes to another node
-    UnsubscribeFrom { target: SocketAddr, device_id: u64 }, // Orchestrator to node
-    PollDevices,
-    Heartbeat,
-=======
-    Configure { device_id: DeviceId, cfg: DeviceHandlerConfig },
+    Configure { device_id: DeviceId, cfg_type: CfgType },
     Subscribe { device_id: DeviceId },
     Unsubscribe { device_id: DeviceId },
     SubscribeTo { target: SocketAddr, device_id: DeviceId }, // Orchestrator to node, node subscribes to another node
@@ -58,7 +49,6 @@
 pub struct DeviceStatus {
     pub id: DeviceId,
     pub dev_type: SourceType,
->>>>>>> 3889f8ae
 }
 
 #[derive(Serialize, Deserialize, Debug, Clone)]
