//! Network RPC message types and related data structures for Sensei.
//!
//! This module defines the types used for remote procedure call (RPC) messages exchanged between nodes and orchestrators in the Sensei system. It includes message kinds, control commands, device and host status, and serialization helpers for network communication.

use std::net::{Ipv4Addr, SocketAddr, SocketAddrV4};
use std::str::FromStr;

use serde::{Deserialize, Serialize};
use tokio::net::TcpStream;

use crate::csi_types::CsiData;
use crate::handler::device_handler::DeviceHandlerConfig;
use crate::network::experiment_config::Experiment;
use crate::network::rpc_message::CfgType::{Create, Delete, Edit};

/// The default address used for network communication (localhost:6969).
pub const DEFAULT_ADDRESS: SocketAddr = SocketAddr::V4(SocketAddrV4::new(Ipv4Addr::LOCALHOST, 6969));

/// Information about how well the host is responding
#[derive(Clone, Debug, PartialEq, Serialize, Deserialize)]
pub enum Responsiveness {
    Connected,
    Lossy,
    Disconnected,
}

/// Represents a full RPC message, including its kind and source/target addresses.
#[derive(Serialize, Deserialize, Debug, Clone, PartialEq)]
pub struct RpcMessage {
    /// The kind of RPC message (control, registration, or data).
    pub msg: RpcMessageKind,
    /// The address of the sender.
    pub src_addr: SocketAddr,
    /// The address of the intended recipient.
    pub target_addr: SocketAddr,
}

/// The different kinds of RPC messages that can be sent over the network.
#[derive(Serialize, Deserialize, Debug, Clone, PartialEq)]
pub enum RpcMessageKind {
    /// Host control message (e.g., connect, disconnect, configure).
    HostCtrl(HostCtrl),
    /// Registration/control message (e.g., poll status, announce presence).
    RegCtrl(RegCtrl),
    /// Data message containing CSI or raw frame data.
    Data { data_msg: DataMsg, device_id: u64 },
}

/// Unique identifier for a host in the network.
pub type HostId = u64;
/// Unique identifier for a device in the network.
pub type DeviceId = u64;

/// Host control commands for managing device connections and subscriptions.
#[derive(Serialize, Deserialize, Debug, Clone, PartialEq)]
pub enum HostCtrl {
    /// Simple ping message. Host should respond with Pong.
    Ping,
    /// See ping
    Pong,
    /// Connect to a host.
    Connect,
    /// Disconnect from a host.
    Disconnect,
    /// Configure a device handler.
    Configure { device_id: DeviceId, cfg_type: CfgType },
    /// Subscribe to a device's data stream.
    Subscribe { device_id: DeviceId },
    /// Unsubscribe from a device's data stream.
    Unsubscribe { device_id: DeviceId },
    /// Subscribe to another node's device stream.
    SubscribeTo { target_addr: SocketAddr, device_id: DeviceId },
    /// Unsubscribe from another node's device stream.
    UnsubscribeFrom { target_addr: SocketAddr, device_id: DeviceId },
<<<<<<< HEAD
=======
    /// Sends an experiment configuration
    Experiment { experiment: Experiment },
>>>>>>> 1c5bf4b4
}

/// Registration and control messages for orchestrator and node communication.
#[derive(Serialize, Deserialize, Debug, Clone, PartialEq)]
pub enum RegCtrl {
    /// Poll the status of a specific host.
    PollHostStatus { host_id: HostId },
    /// Poll the statuses of all hosts.
    PollHostStatuses,
    /// Announce the presence of a host to the network.
    AnnouncePresence { host_id: HostId, host_address: SocketAddr },
    /// Report the status of a host.
    HostStatus(HostStatus),
    /// Report the statuses of multiple hosts.
    HostStatuses { host_statuses: Vec<HostStatus> },
}

/// Status information for a host, including its devices.
#[derive(Serialize, Deserialize, Debug, Clone, PartialEq)]
pub struct HostStatus {
    /// The unique ID of the host.
    pub host_id: HostId,
    /// The status of each device managed by the host.
    pub device_statuses: Vec<DeviceStatus>,
    /// How well the host is responding.
    pub responsiveness: Responsiveness,
}

impl From<HostStatus> for RegCtrl {
    fn from(value: HostStatus) -> Self {
        RegCtrl::HostStatus(value)
    }
}

impl From<RegCtrl> for HostStatus {
    fn from(value: RegCtrl) -> Self {
        match value {
            RegCtrl::HostStatus(HostStatus {
                host_id,
                device_statuses,
                responsiveness,
            }) => HostStatus {
                host_id,
                device_statuses,
                responsiveness,
            },
            _ => {
                panic!("Could not convert from this type of CtrlMsg: {value:?}");
            }
        }
    }
}

/// Status information for a device managed by a host.
#[derive(Serialize, Deserialize, Debug, Clone, PartialEq)]
pub struct DeviceStatus {
    /// The unique ID of the device.
    pub id: DeviceId,
    /// The type of the device/source.
    pub dev_type: SourceType,
}

impl From<&DeviceHandlerConfig> for DeviceStatus {
    fn from(value: &DeviceHandlerConfig) -> Self {
        DeviceStatus {
            id: value.device_id,
            dev_type: value.stype.clone(),
        }
    }
}

/// Data messages exchanged between nodes, containing either raw or parsed CSI data.
#[derive(Serialize, Deserialize, Debug, Clone, PartialEq)]
pub enum DataMsg {
    /// Raw frame data (requires decoding adapter).
    RawFrame { ts: f64, bytes: Vec<u8>, source_type: SourceType },
    /// Parsed CSI frame data.
    CsiFrame { csi: CsiData },
}

/// Supported source/device types in the Sensei system.
#[derive(Serialize, Deserialize, Debug, Clone, PartialEq)]
pub enum SourceType {
    ESP32,
    IWL5300,
    AX200,
    AX210,
    AtherosQCA,
    CSV,
    TCP,
    Unknown,
}

/// Modes for CSI adapters.
#[derive(Serialize, Deserialize, Debug, PartialEq, Clone)]
pub enum AdapterMode {
    RAW,
    SOURCE,
    TARGET,
}

/// Types of configuration operations for device handlers.
#[derive(serde::Serialize, serde::Deserialize, Debug, Clone, PartialEq)]
pub enum CfgType {
    /// Create a new device handler with the given config.
    Create { cfg: DeviceHandlerConfig },
    /// Edit an existing device handler with the given config.
    Edit { cfg: DeviceHandlerConfig },
    /// Delete a device handler.
    Delete,
}

impl CfgType {
    /// It is sadly necessary to make my own function, as FromStr can not have two fields nor be async
    /// This requires preprocessing the cfg
    /// Construct a CfgType from a string and a device handler config.
    ///
    /// # Arguments
    /// * `config_type` - The type of configuration operation ("create", "edit", or "delete").
    /// * `cfg` - The device handler configuration.
    pub fn from_string(config_type: Option<&str>, cfg: DeviceHandlerConfig) -> Result<Self, String> {
        match config_type {
            Some("create") => Ok(Create { cfg }),
            Some("edit") => Ok(Edit { cfg }),
            Some("delete") => Ok(Delete),
            _ => Err(format!("Unrecognized config type {config_type:?}")),
        }
    }
}

impl FromStr for AdapterMode {
    type Err = String;
    fn from_str(s: &str) -> Result<Self, Self::Err> {
        match s.to_lowercase().as_str() {
            "raw" => Ok(AdapterMode::RAW),
            "source" => Ok(AdapterMode::SOURCE),
            "target" => Ok(AdapterMode::TARGET),
            _ => Err(format!("Unrecognised adapter mode '{s}'")),
        }
    }
}

// FromStr implementations for easy cli usage
impl FromStr for HostCtrl {
    type Err = String;

    fn from_str(s: &str) -> Result<Self, Self::Err> {
        let lowercase = s.to_lowercase();
        let mut parts = lowercase.split_whitespace();
        let kind = parts.next().unwrap_or("not a valid command");

        match kind {
            "connect" => Ok(HostCtrl::Connect),
            "disconnect" => Ok(HostCtrl::Disconnect),
            "configure" => {
                todo!("support this")
            }
            "subscribe" => {
                let device_id = parts.next().and_then(|s| s.parse::<u64>().ok()).unwrap_or(0); // TODO better id assignment

                Ok(HostCtrl::Subscribe { device_id })
            }
            "unsubscribe" => {
                let device_id = parts.next().and_then(|s| s.parse::<u64>().ok()).unwrap_or(0);

                Ok(HostCtrl::Unsubscribe { device_id })
            }
            s => Err(s.to_owned()),
        }
    }
}

// FromStr implementations for easy cli usage
impl FromStr for RegCtrl {
    type Err = String;

    fn from_str(s: &str) -> Result<Self, Self::Err> {
        let lowercase = s.to_lowercase();
        let mut parts = lowercase.split_whitespace();
        let kind = parts.next().unwrap_or("not a valid command");

        match kind {
            "pollhoststatus" => {
                let host_id = parts.next().and_then(|s| s.parse::<u64>().ok()).unwrap_or(0);
                Ok(RegCtrl::PollHostStatus { host_id })
            }
            "pollhoststatuses" => Ok(RegCtrl::PollHostStatuses),
            "hoststatus" => Ok(RegCtrl::HostStatus(HostStatus {
                host_id: 0,
                device_statuses: vec![],
                responsiveness: Responsiveness::Connected,
            })),
            "heartbeat" => Ok(RegCtrl::AnnouncePresence {
                host_id: 0,
                host_address: SocketAddr::V4(SocketAddrV4::new(Ipv4Addr::new(127, 0, 0, 1), 8080)),
            }), // TODO better id assignment
            s => Err(s.to_owned()),
        }
    }
}

/// Helper to construct an RpcMessage from a stream and message kind.
///
/// Takes any type that implements AsRef, such as TcpStream/OwnedReadHalf/OwnedWriteHalf,
/// as refs (&), Arc<>, Box<> and Rc<>.
pub fn make_msg<S: AsRef<TcpStream>>(stream: S, msg: RpcMessageKind) -> RpcMessage {
    let stream_ref = stream.as_ref();
    RpcMessage {
        msg,
        src_addr: stream_ref.local_addr().unwrap(),
        target_addr: stream_ref.peer_addr().unwrap(),
    }
}<|MERGE_RESOLUTION|>--- conflicted
+++ resolved
@@ -72,11 +72,8 @@
     SubscribeTo { target_addr: SocketAddr, device_id: DeviceId },
     /// Unsubscribe from another node's device stream.
     UnsubscribeFrom { target_addr: SocketAddr, device_id: DeviceId },
-<<<<<<< HEAD
-=======
     /// Sends an experiment configuration
     Experiment { experiment: Experiment },
->>>>>>> 1c5bf4b4
 }
 
 /// Registration and control messages for orchestrator and node communication.
