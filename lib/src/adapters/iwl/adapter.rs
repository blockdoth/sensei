--- conflicted
+++ resolved
@@ -43,16 +43,10 @@
     ///
     /// # Returns
     ///
-<<<<<<< HEAD
     /// * `Ok(Some(CsiData))` if parsing is successful.
     /// * 'Ok(None)' if parsing is not yet done, call the function again
     /// * `Err(CsiAdapterError)` if parsing fails.
     async fn produce(&mut self, buf: &[u8]) -> Result<Option<CsiData>, CsiAdapterError> {
-=======
-    /// * `Ok(Some(DataMsg))` if parsing is successful.
-    /// * `Err(CsiAdapterError) or Some(None)` if parsing fails.
-    async fn produce(&mut self, msg: DataMsg) -> Result<Option<DataMsg>, CsiAdapterError> {
->>>>>>> e5d814af
         // Parse header information and extract payload slice
         match msg {
             DataMsg::RawFrame {
@@ -125,7 +119,18 @@
                 Ok(Some(DataMsg::CsiFrame { csi }))
             }
         }
-<<<<<<< HEAD
+
+        // Scale CSI values
+        if self.scale_csi {
+            scale_csi(
+                &mut csi,
+                &header.rssi,
+                header.noise,
+                header.agc,
+                header.ntx,
+                header.nrx,
+            );
+        }
 
         // Unpermute RSSI values using the header's permutation array
         let rssi: Vec<_> = header
@@ -141,8 +146,6 @@
             rssi,
             csi,
         }))
-=======
->>>>>>> e5d814af
     }
 }
 
