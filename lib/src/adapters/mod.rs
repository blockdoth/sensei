--- conflicted
+++ resolved
@@ -15,12 +15,9 @@
 use crate::errors::CsiAdapterError;
 use crate::errors::TaskError;
 use crate::network::rpc_message::DataMsg;
-<<<<<<< HEAD
+use crate::network::rpc_message::DataMsg::CsiFrame;
 pub mod esp32;
-=======
-use crate::network::rpc_message::DataMsg::CsiFrame;
 pub mod csv;
->>>>>>> e2976caa
 pub mod iwl;
 
 /// Csi Data Adapter Trait
@@ -56,11 +53,8 @@
 #[serde(tag = "type")]
 pub enum DataAdapterConfig {
     Iwl { scale_csi: bool },
-<<<<<<< HEAD
     Esp32 { scale_csi: bool },
-=======
     CSV {},
->>>>>>> e2976caa
 }
 
 /// Instantiates a boxed CSI data adapter from a configuration tag.
@@ -74,11 +68,8 @@
     async fn from_config(tag: DataAdapterConfig) -> Result<Box<Self>, TaskError> {
         let adapter: Box<dyn CsiDataAdapter> = match tag {
             DataAdapterConfig::Iwl { scale_csi } => Box::new(iwl::IwlAdapter::new(scale_csi)),
-<<<<<<< HEAD
             DataAdapterConfig::Esp32 { scale_csi } => Box::new(esp32::ESP32Adapter::new(scale_csi)),
-=======
             DataAdapterConfig::CSV {} => Box::new(csv::CSVAdapter::default()),
->>>>>>> e2976caa
         };
         Ok(adapter)
     }
