--- conflicted
+++ resolved
@@ -34,34 +34,6 @@
 pub trait CsiDataAdapter: Send {
     /// Attempts to consume a DataMsg and produce a CsiFrame variant.
     ///
-<<<<<<< HEAD
-    /// NOTE: The packet must be of appropriate size. Adapters are not expected
-    /// to handle fragmentation, caching, or anything. This must be done by the
-    /// caller.
-    async fn consume(&mut self, buf: &[u8]) -> Result<(), CsiAdapterError>;
-
-    /// Reap CSI Data from this adapter.
-    /// If there is no data to reap, this function returns None.
-    /// If the data is corrupted or the adapter meets an internal problem, it
-    /// returns an error.
-    async fn reap(&mut self) -> Result<Option<CsiData>, CsiAdapterError>;
-
-    /// Consume a raw CSI frame by extracting the payload and passing it to `consume`
-    async fn consume_raw(&mut self, rawframe: DataMsg) -> Result<(), CsiAdapterError> {
-        match rawframe {
-            DataMsg::RawFrame { bytes, .. } => self.consume(&bytes).await,
-            _ => Err(CsiAdapterError::InvalidInput),
-        }
-    }
-
-    /// Reap CSI and wrap it into a cooked CSI frame with timestamp
-    async fn reap_cooked(&mut self) -> Result<Option<DataMsg>, CsiAdapterError> {
-        match self.reap().await? {
-            Some(csi) => Ok(Some(DataMsg::CsiFrame { csi })),
-            None => Ok(None),
-        }
-    }
-=======
     /// # Arguments
     /// * `msg` - A DataMsg enum (either raw bytes or already parsed CSI).
     ///
@@ -70,7 +42,6 @@
     /// * `Ok(None)` - When more data is needed (e.g. fragmented input).
     /// * `Err(CsiAdapterError)` - On decoding error.
     async fn produce(&mut self, msg: DataMsg) -> Result<Option<DataMsg>, CsiAdapterError>;
->>>>>>> e2976caa
 }
 
 /// Adapter type tag for configuration-based instantiation.
