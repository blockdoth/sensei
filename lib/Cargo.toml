--- conflicted
+++ resolved
@@ -17,13 +17,7 @@
 serialport = "4.7.1"
 byteorder = "1.5.0"
 crossterm = { version = "0.29.0", features = ["event-stream"] }
-<<<<<<< HEAD
-ratatui = { version = "0.29.0", features = ["all-widgets", "crossterm"] }
 crossbeam-channel = "0.5.15"
-argh = "0.1"
-=======
-crossbeam-channel = "0.5.15"
->>>>>>> 308c65a4
 tokio = { version = "1.44.2", features = ["full"] }
 serde_json = "1.0.140"
 async-trait = "0.1.88"
@@ -42,6 +36,7 @@
 futures = "0.3.31"
 typetag = "0.2.20"
 tempfile = "3.20.0"
+ratatui = "0.29.0"
 
 [target.'cfg(target_os = "linux")'.dependencies]
 netlink-sys = "0.8.7"
