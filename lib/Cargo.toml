--- conflicted
+++ resolved
@@ -26,12 +26,9 @@
 futures = "0.3.31"
 tempfile = "3.20.0"
 ratatui = "0.29.0"
-<<<<<<< HEAD
 csv = "1.3.1"
-=======
 mockall_double = "0.3.1"
 mockall = "0.13.1"
->>>>>>> 768914d0
 
 [target.'cfg(target_os = "linux")'.dependencies]
 netlink-sys = "0.8.7"
