[package]
name = "lib"
version = "0.1.0"
edition = "2024"

[lib]
name = "common"
path = "src/rpc_envelope.rs"

[dependencies]
serde = { version = "1", features = ["derive"] }
bincode = "1.3"
<<<<<<< HEAD
argh = "0.1"
=======

[lints]
workspace = true
>>>>>>> 579de4fd
<|MERGE_RESOLUTION|>--- conflicted
+++ resolved
@@ -10,10 +10,8 @@
 [dependencies]
 serde = { version = "1", features = ["derive"] }
 bincode = "1.3"
-<<<<<<< HEAD
 argh = "0.1"
-=======
+tokio = "1.44.2"
 
 [lints]
-workspace = true
->>>>>>> 579de4fd
+workspace = true