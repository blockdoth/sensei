--- conflicted
+++ resolved
@@ -14,36 +14,31 @@
 [dependencies]
 serde = { version = "1", features = ["derive"] }
 bincode = "1.3"
-<<<<<<< HEAD
+# Dependencies from HEAD
 serialport = "4.7.1"
 byteorder = "1.5.0"
-thiserror = "2.0.12"
-log = "0.4.27"
-env_logger = "0.11.8"
 crossterm = "0.29.0"
 tui = "0.19.0"
 crossbeam-channel = "0.5.15"
+# Dependencies from dev
+argh = "0.1"
+tokio = { version = "1.44.2", features = ["full"] }
+simplelog = "0.12.2"
+serde_json = "1.0.140"
+async-trait = "0.1.88"
+serde_yaml = "0.9.34"
+num-complex = { version = "0.4.6", features = ["serde"] }
+file = "1.1.2" # Note: 'file' might be a very generic name, ensure it's the correct crate.
+queue = "0.3.1" # Note: 'queue' might be a very generic name, ensure it's the correct crate.
+tcpserver = "2.2.0"
+tokio-stream = "0.1.17"
+async-stream = "0.3.6"
+# Common dependencies (or versions resolved)
+log = "0.4.27"
+env_logger = "0.11.8" # Kept from HEAD, dev had simplelog which is also a logger
+thiserror = "2.0.12"
 anyhow = "1.0.98"
 chrono = "0.4.41"
-=======
-argh = "0.1"
-tokio = { version = "1.44.2", features = ["full"] }
-log = "0.4.27"
-simplelog = "0.12.2"
-thiserror = "2.0.12"
-serde_json = "1.0.140"
-async-trait = "0.1.88"
-anyhow = "1.0.98"
-serde_yaml = "0.9.34"
-num-complex = { version = "0.4.6", features = ["serde"] }
-file = "1.1.2"
-queue = "0.3.1"
-tcpserver = "2.2.0"
-
-chrono = "0.4.41"
-tokio-stream = "0.1.17"
-async-stream = "0.3.6"
 
 [lints]
-workspace = true
->>>>>>> 7958ee2e
+workspace = true