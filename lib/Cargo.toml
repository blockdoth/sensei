--- conflicted
+++ resolved
@@ -3,18 +3,14 @@
 version = "0.1.0"
 edition = "2024"
 
-<<<<<<< HEAD
-=======
 [lib]
 name = "lib"
 path = "src/lib.rs"
 
->>>>>>> 3042abc8
 [dependencies]
 serde = { version = "1", features = ["derive"] }
 bincode = "1.3"
 argh = "0.1"
-<<<<<<< HEAD
 tokio = { version = "1.44.2", features = ["full"] }
 log = "0.4.27"
 simplelog = "0.12.2"
@@ -23,28 +19,14 @@
 async-trait = "0.1.88"
 anyhow = "1.0.98"
 serde_yaml = "0.9.34"
-num-complex = "0.4.6"
+num-complex = { version = "0.4.6", features = ["serde"] }
 file = "1.1.2"
 queue = "0.3.1"
 tcpserver = "2.2.0"
-=======
-thiserror = "2.0.12"
-serde_json = "1.0.140"
-serde_yaml = "0.9.34"
-file = "1.1.2"
-queue = "0.3.1"
-num-complex = { version = "0.4.6", features = ["serde"] }
 
-# Async and tokio
-async-trait = "0.1.83"
-tcpserver = "2.2.0"
-
-tokio = {  version = "1.44.2", features = ["full"] }
-log = "0.4.27"
 chrono = "0.4.41"
 tokio-stream = "0.1.17"
 async-stream = "0.3.6"
->>>>>>> 3042abc8
 
 [lints]
 workspace = true