// cli_test_tool.rs
//! Robust CLI tool for ESP32 CSI monitoring

#![allow(clippy::await_holding_lock)]

use core::time;
use std::collections::VecDeque; // For log buffer
use std::env;
use std::error::Error;
use std::io;
use std::sync::{Arc, Mutex as StdMutex}; // Standard Mutex for AppState
use std::thread::sleep;
use std::time::Duration;

use chrono::{DateTime, Local};
use crossterm::event::EventStream; // For async event reading
use futures::StreamExt; // For EventStream.next()

// Logging facade and our custom logger components
<<<<<<< HEAD
use crossbeam_channel::{Receiver as CrossbeamReceiver, Sender as CrossbeamSender};
=======
use crossbeam_channel::{Receiver, Sender};
>>>>>>> e2976caa
use log::{Level, LevelFilter, Metadata, Record, SetLoggerError, error, info, warn};

use crossterm::{
    event::{Event as CEvent, KeyCode},
    execute,
    terminal::{EnterAlternateScreen, LeaveAlternateScreen, disable_raw_mode, enable_raw_mode},
};
// Ratatui imports
use ratatui::{
<<<<<<< HEAD
    Frame, Terminal,
    backend::CrosstermBackend,
    layout::{Constraint, Direction, Layout},
    style::{Color, Modifier, Style, Stylize},
    text::{Line, Span, Text},
=======
    Frame,
    Terminal,
    backend::CrosstermBackend,
    layout::{Constraint, Direction, Layout},
    style::{Color, Modifier, Style, Stylize}, // Stylize can be useful for .fg(Color), .bold(), etc.
    text::{Line, Span, Text}, // Replaced Spans with Line, Text is a collection of Lines
>>>>>>> e2976caa
    widgets::{Block, Borders, Cell, List, ListItem, Paragraph, Row, Table},
};

use lib::sources::DataSourceT;

// Project-specific imports - Changed csi_collection_lib to crate
// Project-specific imports - Changed crate:: to lib::
use lib::adapters::CsiDataAdapter;
use lib::adapters::esp32::ESP32Adapter;
use lib::csi_types::{Complex, CsiData};
use lib::errors::{ControllerError, DataSourceError};
use lib::network::rpc_message::{DataMsg, SourceType};
use lib::sources::controllers::esp32_controller::{
    Bandwidth as EspBandwidth,
    CsiType as EspCsiType,
    Esp32Command,
    Esp32DeviceConfigPayload,
    // CustomFrameParams, // Needed for spamming
    // MacFilterPair, // If MAC filtering is added back
    OperationMode as EspOperationMode,
    SecondaryChannel as EspSecondaryChannel,
};
use lib::sources::esp32::{Esp32Source, Esp32SourceConfig};

use tokio::sync::Mutex as TokioMutex; // Tokio Mutex for Esp32Source
use tokio::sync::Notify;
use tokio::task::JoinHandle;

#[derive(Clone, Copy, PartialEq, Debug)]
pub enum SpamConfigField {
    SrcMacOctet(usize), // 0-5
    DstMacOctet(usize), // 0-5
    Reps,
    PauseMs,
}

impl SpamConfigField {
    fn next(self) -> Self {
        match self {
            SpamConfigField::SrcMacOctet(5) => SpamConfigField::DstMacOctet(0),
            SpamConfigField::SrcMacOctet(i) => SpamConfigField::SrcMacOctet(i + 1),
            SpamConfigField::DstMacOctet(5) => SpamConfigField::Reps,
            SpamConfigField::DstMacOctet(i) => SpamConfigField::DstMacOctet(i + 1),
            SpamConfigField::Reps => SpamConfigField::PauseMs,
            SpamConfigField::PauseMs => SpamConfigField::SrcMacOctet(0), // Wrap around
        }
    }

    fn prev(self) -> Self {
        match self {
            SpamConfigField::SrcMacOctet(0) => SpamConfigField::PauseMs,
            SpamConfigField::SrcMacOctet(i) => SpamConfigField::SrcMacOctet(i - 1),
            SpamConfigField::DstMacOctet(0) => SpamConfigField::SrcMacOctet(5),
            SpamConfigField::DstMacOctet(i) => SpamConfigField::DstMacOctet(i - 1),
            SpamConfigField::Reps => SpamConfigField::DstMacOctet(5),
            SpamConfigField::PauseMs => SpamConfigField::Reps,
        }
    }
}

pub struct LogEntry {
    pub timestamp: DateTime<Local>,
    pub level: log::Level,
    pub message: String,
}

// --- Custom TUI Logger ---
struct TuiLogger {
    log_sender: CrossbeamSender<LogEntry>,
    level: Level,
}

impl log::Log for TuiLogger {
    fn enabled(&self, metadata: &Metadata) -> bool {
        metadata.level() <= self.level
    }

    fn log(&self, record: &Record) {
        if self.enabled(record.metadata()) {
            let log_entry = LogEntry {
                timestamp: Local::now(),
                level: record.level(),
                message: format!("{}", record.args()),
            };

            if self.log_sender.try_send(log_entry).is_err() {
                // This eprintln should appear on the console after the alternate screen is left
                // if the log_listener_handle task has already stopped.
                eprintln!(
                    "[TUI_LOGGER_FALLBACK] {}: {} [{}] - {}", // Added timestamp and level for clarity
                    Local::now().format("%Y-%m-%d %H:%M:%S%.3f"),
                    std::thread::current().name().unwrap_or("unknown_thread"), // Log current thread
                    record.level(),
                    record.args()
                );
            }
        }
    }

    fn flush(&self) {}
}

fn init_tui_logger(
    log_level_filter: LevelFilter,
    sender: CrossbeamSender<LogEntry>,
) -> Result<(), SetLoggerError> {
    let logger = TuiLogger {
        log_sender: sender,
        level: log_level_filter.to_level().unwrap_or(log::Level::Error),
    };
    log::set_boxed_logger(Box::new(logger))?;
    log::set_max_level(log_level_filter);
    Ok(())
}
// --- End Custom TUI Logger ---

fn setup_terminal() -> Result<Terminal<CrosstermBackend<io::Stdout>>, Box<dyn Error>> {
    enable_raw_mode()?;
    let mut stdout = io::stdout();
    execute!(stdout, EnterAlternateScreen)?;
    let backend = CrosstermBackend::new(stdout);
    let terminal = Terminal::new(backend)?;
    Ok(terminal)
}

fn restore_terminal(
    terminal: &mut Terminal<CrosstermBackend<io::Stdout>>,
) -> Result<(), Box<dyn Error>> {
    disable_raw_mode()?;
    execute!(terminal.backend_mut(), LeaveAlternateScreen)?;
    terminal.show_cursor()?;
    Ok(())
}

#[derive(Clone, Copy, PartialEq, Debug)]
enum UiMode {
    Csi,
    Spam,
}

// NEW: Configuration struct for AppState, mirroring Esp32DeviceConfigPayload + channel
#[derive(Clone, Debug)]
struct CliEspConfig {
    channel: u8,
    mode: EspOperationMode,
    bandwidth: EspBandwidth,
    secondary_channel: EspSecondaryChannel,
    csi_type: EspCsiType,
    manual_scale: u8, // Manual scale for CSI data (0 for auto)
}

impl Default for CliEspConfig {
    fn default() -> Self {
        Self {
            channel: 1, // Default channel
            mode: EspOperationMode::Receive,
            bandwidth: EspBandwidth::Twenty,
            secondary_channel: EspSecondaryChannel::None,
            csi_type: EspCsiType::HighThroughputLTF, // Common default
            manual_scale: 0,
        }
    }
}

struct AppState {
    ui_mode: UiMode,
    current_cli_config: CliEspConfig, // NEW
    csi_data: Vec<CsiData>,           // NEW: Storing official CsiData
    connection_status: String,
    last_error: Option<String>,
    log_messages: VecDeque<LogEntry>,
    max_log_messages: usize,
    spam_config_src_mac: [u8; 6],
    spam_config_dst_mac: [u8; 6],
    spam_config_n_reps: i32,
    spam_config_pause_ms: i32,
    is_editing_spam_config: bool,
    current_editing_field: SpamConfigField,
}

impl AppState {
    fn new(initial_cli_config: CliEspConfig) -> Self {
        Self {
            ui_mode: UiMode::Csi,
            current_cli_config: initial_cli_config,
            csi_data: Vec::with_capacity(1000),
            connection_status: "CONNECTING...".into(),
            last_error: None,
            log_messages: VecDeque::with_capacity(200),
            max_log_messages: 200,
            spam_config_src_mac: [0x12, 0x34, 0x56, 0x78, 0x9A, 0xBC],
            spam_config_dst_mac: [0xFF, 0xFF, 0xFF, 0xFF, 0xFF, 0xFF], // Broadcast
            spam_config_n_reps: 100,
            spam_config_pause_ms: 20,
            is_editing_spam_config: false,
            current_editing_field: SpamConfigField::SrcMacOctet(0),
        }
    }

    fn add_log_message(&mut self, entry: LogEntry) {
        if self.log_messages.len() >= self.max_log_messages {
            self.log_messages.pop_front();
        }
        self.log_messages.push_back(entry);
    }
}

#[tokio::main]
async fn main() -> Result<(), Box<dyn Error>> {
    let (log_tx, log_rx): (CrossbeamSender<LogEntry>, CrossbeamReceiver<LogEntry>) =
        crossbeam_channel::bounded(200);

    let log_level = env::var("RUST_LOG")
        .ok()
        .and_then(|s| s.parse::<LevelFilter>().ok())
        .unwrap_or(LevelFilter::Info);

    if let Err(e) = init_tui_logger(log_level, log_tx.clone()) {
        // Clone log_tx for init
        eprintln!("FATAL: Failed to initialize TUI logger: {e}");
        return Err(e.into());
    }

    info!("CLI tool starting up...");

    let args: Vec<String> = env::args().collect();
    if args.len() < 2 {
        // Usage message as before
        eprintln!("Usage: {} <serial_port>", args[0]);
        eprintln!("Example: {} /dev/cu.usbmodemXXX", args[0]);
        eprintln!("\nAvailable ports:");
        match serialport::available_ports() {
            Ok(ports) => {
                if ports.is_empty() {
                    eprintln!("  No serial ports found.");
                } else {
                    for p in ports {
                        eprintln!("  {}", p.port_name);
                    }
                }
            }
            Err(e) => {
                eprintln!("  Error listing serial ports: {e}");
            }
        }
        return Err("Serial port argument missing".into());
    }
    let port_name = args[1].clone();
    info!("Attempting to use port: {port_name}");

    let mut terminal = match setup_terminal() {
        Ok(term) => term,
        Err(e) => {
            error!("Failed to setup terminal: {e}");
            return Err(e);
        }
    };

    // Create Esp32SourceConfig
    let esp_config = Esp32SourceConfig {
        port_name: port_name.clone(),
        baud_rate: 3_000_000, // Default from old code
        csi_buffer_size: Some(100),
        ack_timeout_ms: Some(2000), // Default ACK timeout from new Esp32Source
    };

    let esp_source_instance: Esp32Source = match Esp32Source::new(esp_config) {
        Ok(src) => src,
        Err(e) => {
            let _ = restore_terminal(&mut terminal);
            error!("Failed to initialize ESP32Source: {e}");
            return Err(Box::new(e));
        }
    };
    // Wrap Esp32Source in Arc<TokioMutex> for safe async sharing
    let esp_source: Arc<TokioMutex<Esp32Source>> = Arc::new(TokioMutex::new(esp_source_instance));

    // AppState initialization
    let initial_cli_config = CliEspConfig::default();
    let app_state = Arc::new(StdMutex::new(AppState::new(initial_cli_config.clone())));

    // Attempt to connect and apply initial config
    {
        let mut esp_guard = esp_source.lock().await;
        if let Err(e) = esp_guard.start().await {
            let _ = restore_terminal(&mut terminal);
            error!("Failed to connect to ESP32 (start source): {e}");
            return Err(Box::new(e));
        }
        app_state.lock().unwrap().connection_status = "CONNECTED (Source Started)".to_string();

        info!("Giving reader thread a moment to start...");
        tokio::time::sleep(Duration::from_millis(300)).await;

        info!("ESP32 source started. Applying initial configuration...");

        // Apply the default AppState config to the device
        let initial_payload_config = Esp32DeviceConfigPayload {
            // Renamed to avoid conflict
            mode: initial_cli_config.mode,
            bandwidth: initial_cli_config.bandwidth,
            secondary_channel: initial_cli_config.secondary_channel,
            csi_type: initial_cli_config.csi_type,
            manual_scale: initial_cli_config.manual_scale,
        };
        let cmd_data_config = vec![
            initial_payload_config.mode as u8,
            initial_payload_config.bandwidth as u8,
            initial_payload_config.secondary_channel as u8,
            initial_payload_config.csi_type as u8,
            initial_payload_config.manual_scale,
        ];

        // 1. ApplyDeviceConfig
        if let Err(e) = esp_guard
            .send_esp32_command(Esp32Command::ApplyDeviceConfig, Some(cmd_data_config))
            .await
        {
            warn!("Failed to apply initial device config: {e}. Continuing with defaults.",);
            app_state.lock().unwrap().last_error = Some(format!("Initial config failed: {e}"));
        } else {
            info!("Initial device config (mode, BW, etc.) applied.");
            // 2. Set Initial Channel (only after ApplyDeviceConfig is successful)
            if let Err(e) = esp_guard
                .send_esp32_command(
                    Esp32Command::SetChannel,
                    Some(vec![initial_cli_config.channel]),
                )
                .await
            {
                warn!(
                    "Failed to set initial channel {}: {}",
                    initial_cli_config.channel, e
                );
                app_state.lock().unwrap().last_error =
                    Some(format!("Initial channel set failed: {e}"));
            } else {
                info!("Initial channel {} set.", initial_cli_config.channel);
            }
            // Note: The old apply_device_config also handled unpausing acquisition.
            // The new send_esp32_command for ApplyDeviceConfig does not inherently do this.
            // If the firmware expects an explicit UnpauseAcquisition after mode set to Receive,
            // that would need to be sent separately here.
            // For now, we address the ACK timeout. If ApplyDeviceConfig sets mode to Receive,
            // an explicit UnpauseAcquisition might be needed if the firmware doesn't auto-unpause.
            if initial_payload_config.mode == EspOperationMode::Receive {
                info!("Initial mode is Receive. Attempting to unpause CSI acquisition.");
                if let Err(e) = esp_guard
                    .send_esp32_command(Esp32Command::UnpauseAcquisition, None)
                    .await
                {
                    warn!("Failed to send UnpauseAcquisition after initial config: {e}",);
                } else {
                    info!("UnpauseAcquisition command sent after initial config.");
                }
            }
        }

        // 3. Clear MAC filters
        info!("Attempting to clear MAC address filters...");
        if let Err(e) = esp_guard
            .send_esp32_command(Esp32Command::WhitelistClear, None)
            .await
        {
            warn!("Failed to clear MAC filters: {e}. CSI reception might be filtered.");
            app_state.lock().unwrap().last_error = Some(format!("MAC filter clear failed: {e}"));
        } else {
            info!("MAC address filters cleared successfully.");
        }

        // 4. Synchronize time
        info!("Attempting to synchronize time...");
        if let Err(e) = esp_guard
            .send_esp32_command(Esp32Command::SynchronizeTimeInit, None)
            .await
        {
            warn!("Time sync init failed: {e}");
            app_state.lock().unwrap().last_error = Some(format!("Time sync init failed: {e}"));
        } else {
            let time_us = std::time::SystemTime::now()
                .duration_since(std::time::UNIX_EPOCH)
                .unwrap() // Or handle error appropriately
                .as_micros() as u64;
            if let Err(e) = esp_guard
                .send_esp32_command(
                    Esp32Command::SynchronizeTimeApply,
                    Some(time_us.to_le_bytes().to_vec()),
                )
                .await
            {
                warn!("Time sync apply failed: {e}");
                app_state.lock().unwrap().last_error = Some(format!("Time sync apply failed: {e}"));
            } else {
                info!("Time synchronized with ESP32.");
            }
        }
    } // esp_guard (MutexGuard) is dropped here
    info!("ESP32 initial setup sequence complete.");

    // In main, the log_listener_handle task:
    let app_state_log_clone = Arc::clone(&app_state);
    let mut log_listener_handle: JoinHandle<()> = tokio::spawn(async move {
        loop {
            // ADD THIS LINE: Explicitly yield to the Tokio scheduler.
            // If abort() has been called, the task should terminate here.
            tokio::task::yield_now().await;

            // If the task was not aborted, proceed with the loop.
            match tokio::task::block_in_place(|| log_rx.recv_timeout(Duration::from_secs(1))) {
                Ok(log_msg) => { // An *external* log message was received
                    match app_state_log_clone.try_lock() {
                        Ok(mut state_guard) => {
                            state_guard.add_log_message(log_msg);
                        }
                        Err(std::sync::TryLockError::Poisoned(_)) => {
                            break;
                        }
                        Err(std::sync::TryLockError::WouldBlock) => {
                            // This should not happen since we are in block_in_place.
                        }
                    }
                }
                Err(crossbeam_channel::RecvTimeoutError::Timeout) => {
                    continue;
                }
                Err(crossbeam_channel::RecvTimeoutError::Disconnected) => {
                    break;
                }
            }
        }
    });

    // CSI listener thread
    // Add explicit type annotation for esp_source_csi_reader_clone
    let esp_source_csi_reader_clone: Arc<TokioMutex<Esp32Source>> = Arc::clone(&esp_source);
    let app_state_csi_clone = Arc::clone(&app_state);

    let csi_listener_handle: JoinHandle<()> = tokio::spawn(async move {
        info!("CSI listener thread started.");
        let mut read_buffer = vec![0u8; 4096]; // Max expected CSI payload size
        let mut esp_adapter = ESP32Adapter::new(false); // Assuming no scaling

        loop {
            let data_result = {
                let mut source_guard = esp_source_csi_reader_clone.lock().await;
                // Check if source is still running before attempting to read
                if !source_guard
                    .is_running
                    .load(std::sync::atomic::Ordering::Relaxed)
                {
                    info!("CSI listener: Source reported as not running. Exiting.");
                    if let Ok(mut state_guard) = app_state_csi_clone.lock() {
                        state_guard.connection_status =
                            "DISCONNECTED (Source Not Running)".to_string();
                    }
                    break;
                }
                source_guard.read(&mut read_buffer).await
            };

            match data_result {
                Ok(0) => {
                    /* timeout or no data, yield for a bit */
                    tokio::time::sleep(Duration::from_millis(10)).await;
                }
                Ok(n) => {
                    let raw_csi_payload = read_buffer[..n].to_vec();
                    let data_msg = DataMsg::RawFrame {
                        // The adapter uses the timestamp from the packet bytes.
                        // `ts` here is a frame timestamp if source provides one, ESP32Source doesn't directly.
                        ts: Local::now().timestamp_micros() as f64 / 1_000_000.0,
                        bytes: raw_csi_payload,
                        source_type: SourceType::ESP32,
                    };

                    match esp_adapter.produce(data_msg).await {
                        Ok(Some(DataMsg::CsiFrame { csi })) => {
                            if let Ok(mut state_guard) = app_state_csi_clone.lock() {
                                state_guard.csi_data.push(csi);
                                if state_guard.csi_data.len() > 1000 {
                                    // Max buffer for UI
                                    state_guard.csi_data.remove(0);
                                }
                            }
                        }
                        Ok(None) => { /* Adapter needs more data or empty frame */ }
                        Err(e) => {
                            warn!("ESP32Adapter failed to parse CSI: {e:?}");
                        }
                        Ok(Some(DataMsg::RawFrame { .. })) => { /* Should not happen if adapter produces CsiFrame */
                        }
                    }
                }
                Err(DataSourceError::Controller(msg))
                    if msg.contains("Source stopped")
                        || msg.contains("CSI data channel disconnected") =>
                {
                    info!("CSI listener: Source stopped or channel disconnected. Error: {msg:?}",);
                    if let Ok(mut state_guard) = app_state_csi_clone.lock() {
                        state_guard.connection_status = "DISCONNECTED (CSI Read Error)".to_string();
                    }
                    break;
                }
                Err(DataSourceError::Io(io_err))
                    if io_err.kind() == std::io::ErrorKind::BrokenPipe
                        || io_err.kind() == std::io::ErrorKind::NotConnected
                        || io_err.kind() == std::io::ErrorKind::PermissionDenied =>
                {
                    info!(
                        "CSI listener: Serial port disconnected or permission error ({:?}).",
                        io_err.kind()
                    );
                    if let Ok(mut state_guard) = app_state_csi_clone.lock() {
                        state_guard.connection_status =
                            format!("DISCONNECTED (IO: {:?})", io_err.kind()).to_string();
                    }
                    break;
                }
                Err(e) => {
                    warn!("CSI listener: error reading from ESP32 source: {e:?}");
                    tokio::time::sleep(Duration::from_secs(1)).await;
                }
            }

            // Check global connection status
            if let Ok(state) = app_state_csi_clone.lock() {
                if state.connection_status.starts_with("DISCONNECTED") {
                    info!("CSI listener detected global DISCONNECTED status. Stopping.");
                    break;
                }
            } else {
                error!("CSI listener: AppState mutex poisoned. Stopping.");
                break;
            }
        }
        info!("CSI listener thread stopped.");
    });

    // Main UI loop with async event handling
    let mut event_stream = EventStream::new();

    loop {
        {
            let app_state_guard = app_state.lock().unwrap();
            terminal.draw(|f| ui(f, &app_state_guard))?;
        }

        let event_future = event_stream.next();
        tokio::select! {
            maybe_event = event_future => {
                match maybe_event {
                    Some(Ok(event)) => {
                        if let CEvent::Key(key_event) = event {
                            if handle_input(key_event.code, &esp_source, &app_state).await? {
                                break; // Quit
                            }
                        }
                    }
                    Some(Err(e)) => {
                        error!("Error reading input event: {e}");
                        // Potentially break or handle error
                    }
                    None => break, // Event stream closed
                }
            }
            _ = tokio::time::sleep(Duration::from_millis(200)) => {
                // Timeout: This allows the loop to periodically check other conditions
                // or refresh UI even if no input events occur.
                // Useful if there are background tasks that might change app_state.
            }
        }
        // Check global connection status for loop exit outside of handle_input
        if let Ok(state) = app_state.lock() {
            if state.connection_status.starts_with("DISCONNECTED") {
                // If it's a controlled disconnect by 'q', handle_input already signals break.
                // This is for other disconnects detected by the listener thread.
                if state.last_error.as_deref() != Some("DISCONNECTED (by user)") {
                    info!(
                        "Main loop detected DISCONNECTED state (not by user 'q'). Shutting down."
                    );
                    break;
                }
            }
        } else {
            error!("Main loop: AppState mutex poisoned. Shutting down.");
            break;
        }
    }

    restore_terminal(&mut terminal)?;
    eprintln!("[DEBUG] Terminal restored.");

    // Graceful shutdown sequence
    eprintln!("[DEBUG] Main UI loop exited. Beginning shutdown sequence...");

    eprintln!("[DEBUG] Attempting to stop ESP32 source...");
    {
        let mut esp_guard = esp_source.lock().await;
        if esp_guard
            .is_running
            .load(std::sync::atomic::Ordering::Relaxed)
        {
            if let Err(e) = esp_guard.stop().await {
                error!("Error stopping ESP32 source: {e}"); // TuiLogger
                eprintln!("[DEBUG] Error stopping ESP32 source: {e}");
            } else {
                info!("ESP32 source stop command issued successfully."); // TuiLogger
                eprintln!("[DEBUG] ESP32 source stop command issued successfully.");
            }
        } else {
            info!("ESP32 source was already stopped or not initially started."); // TuiLogger
            eprintln!("[DEBUG] ESP32 source was already stopped or not initially started.");
        }
    }
    eprintln!("[DEBUG] ESP32 source stop sequence finished.");

    eprintln!("[DEBUG] Waiting for CSI listener task to complete (max 5s)...");
    match tokio::time::timeout(Duration::from_secs(5), csi_listener_handle).await {
        Ok(Ok(_)) => {
            info!("CSI listener task finished gracefully."); // TuiLogger
            eprintln!("[DEBUG] CSI listener task finished gracefully.");
        }
        Ok(Err(e)) => {
            error!("CSI listener task panicked: {e:?}"); // TuiLogger
            eprintln!("[DEBUG] CSI listener task panicked: {e:?}");
        }
        Err(_) => {
            warn!("CSI listener task timed out during shutdown."); // TuiLogger
            eprintln!("[DEBUG] CSI listener task timed out during shutdown.");
        }
    }

    eprintln!("[DEBUG] Signaling log listener task to stop (dropping main's log_tx)...");
    drop(log_tx); // Drops main's instance of the sender. TuiLogger still holds one.

    eprintln!("[DEBUG] Attempting to shutdown log listener task via abort()...");
    log_listener_handle.abort(); // Crucial: This is the primary signal to stop the task.

    eprintln!("[DEBUG] Waiting for log listener task to complete after abort (max 3s)...");
    // Increased timeout slightly to be safe, 2s was in your original
    match tokio::time::timeout(Duration::from_secs(3), log_listener_handle).await {
        Ok(Ok(_)) => {
            // This outcome means the task completed its work and exited without being forcefully cancelled
            // (e.g. if it hit a 'break' in its loop before the abort was fully processed).
            // Given we called abort(), this is slightly less expected than Err(e) where e.is_cancelled().
            eprintln!("[DEBUG] Log listener task completed normally (Ok result after abort signal). This means it exited its loop before cancellation fully unwound it.");
        }
        Ok(Err(e)) => { // This is the most expected outcome when aborting a task.
            if e.is_cancelled() {
                eprintln!("[DEBUG] Log listener task aborted successfully as expected.");
            } else {
                // Task panicked or encountered some other error during join.
                eprintln!("[DEBUG] Log listener task failed or panicked: {e:?}");
            }
        }
        Err(_) => { // tokio::time::TimeoutError
            eprintln!(
                "[DEBUG] Log listener task did NOT terminate within the timeout even after abort(). THIS IS THE PROBLEM TO DEBUG."
            );
            // If this happens, the task is not responding to the abort signal.
            // This could mean:
            // 1. block_in_place isn't yielding control back in a way Tokio can interrupt. (Unlikely for basic recv_timeout)
            // 2. Something *inside* the Ok(log_msg) arm is blocking indefinitely AFTER block_in_place returns
            //    but before the task can be cancelled (e.g. app_state_log_clone.lock() is deadlocked).
            // 3. The `log_listener_handle` awaited is not the one aborted (shadowing - check carefully).
        }
    }

    eprintln!("[DEBUG] All tasks awaited. About to restore terminal.");

    eprintln!("[DEBUG] Rust main function is completing NOW.");
    std::thread::sleep(Duration::from_millis(500)); // Increased sleep
    Ok(())
}

// Returns true if the application should exit
async fn handle_input(
    key: KeyCode,
    esp_source_mutex: &Arc<TokioMutex<Esp32Source>>,
    app_state_mutex: &Arc<StdMutex<AppState>>,
) -> Result<bool, Box<dyn Error>> {
    let mut app_state_guard = app_state_mutex.lock().unwrap();
    if key != KeyCode::Char('r') {
        app_state_guard.last_error = None;
    }

    if app_state_guard.is_editing_spam_config && app_state_guard.ui_mode == UiMode::Spam {
        // Editing logic remains synchronous as it only changes AppState
        match key {
            KeyCode::Char('e') | KeyCode::Esc => {
                app_state_guard.is_editing_spam_config = false;
                info!("Exited spam config editing mode.");
            }
            KeyCode::Tab => {
                app_state_guard.current_editing_field =
                    app_state_guard.current_editing_field.next();
            }
            KeyCode::Up => match app_state_guard.current_editing_field {
                SpamConfigField::SrcMacOctet(i) => {
                    app_state_guard.spam_config_src_mac[i] =
                        app_state_guard.spam_config_src_mac[i].wrapping_add(1);
                }
                SpamConfigField::DstMacOctet(i) => {
                    app_state_guard.spam_config_dst_mac[i] =
                        app_state_guard.spam_config_dst_mac[i].wrapping_add(1);
                }
                SpamConfigField::Reps => {
                    app_state_guard.spam_config_n_reps =
                        app_state_guard.spam_config_n_reps.saturating_add(1).max(0);
                }
                SpamConfigField::PauseMs => {
                    app_state_guard.spam_config_pause_ms = app_state_guard
                        .spam_config_pause_ms
                        .saturating_add(1)
                        .max(0);
                }
            },
            KeyCode::Down => match app_state_guard.current_editing_field {
                SpamConfigField::SrcMacOctet(i) => {
                    app_state_guard.spam_config_src_mac[i] =
                        app_state_guard.spam_config_src_mac[i].wrapping_sub(1);
                }
                SpamConfigField::DstMacOctet(i) => {
                    app_state_guard.spam_config_dst_mac[i] =
                        app_state_guard.spam_config_dst_mac[i].wrapping_sub(1);
                }
                SpamConfigField::Reps => {
                    app_state_guard.spam_config_n_reps =
                        (app_state_guard.spam_config_n_reps - 1).max(0);
                }
                SpamConfigField::PauseMs => {
                    app_state_guard.spam_config_pause_ms =
                        (app_state_guard.spam_config_pause_ms - 1).max(0);
                }
            },
            _ => {}
        }
        return Ok(false);
    }

    // Drop guard before await points if possible, or re-acquire if state modified after await
    // For now, most ESP interactions are atomic from AppState's perspective for one key press.
    // So we hold the guard. If complex multi-await logic is needed, this might change.

    let mut esp_guard = esp_source_mutex.lock().await;

    match key {
        KeyCode::Char('q') => {
            info!("'q' pressed, attempting to disconnect ESP32 source.");
            if app_state_guard.ui_mode == UiMode::Spam {
                info!("Pausing WiFi transmit before disconnecting...");
                if let Err(e) = esp_guard
                    .send_esp32_command(Esp32Command::PauseWifiTransmit, None)
                    .await
                {
                    warn!("Failed to pause WiFi transmit: {e}");
                }
            }
            // stop() will be called by main loop's cleanup
            // Here we just signal the app to shut down.
            app_state_guard.connection_status = "DISCONNECTED (by user)".to_string();
            app_state_guard.last_error = Some("DISCONNECTED (by user)".to_string()); // For footer display
            // The main loop will detect this status and trigger stop() and exit.
            return Ok(true); // Signal to exit application
        }
        KeyCode::Char('m') => {
            let new_ui_mode = match app_state_guard.ui_mode {
                UiMode::Csi => UiMode::Spam,
                UiMode::Spam => UiMode::Csi,
            };
            let new_esp_op_mode = match new_ui_mode {
                UiMode::Csi => EspOperationMode::Receive,
                UiMode::Spam => EspOperationMode::Transmit,
            };

            let new_config_payload = Esp32DeviceConfigPayload {
                // Renamed variable to avoid conflict
                mode: new_esp_op_mode,
                bandwidth: app_state_guard.current_cli_config.bandwidth,
                secondary_channel: app_state_guard.current_cli_config.secondary_channel,
                csi_type: app_state_guard.current_cli_config.csi_type,
                manual_scale: app_state_guard.current_cli_config.manual_scale,
            };

            let mut cmd_data = Vec::new();
            cmd_data.push(new_config_payload.mode as u8);
            cmd_data.push(new_config_payload.bandwidth as u8);
            cmd_data.push(new_config_payload.secondary_channel as u8);
            cmd_data.push(new_config_payload.csi_type as u8);
            cmd_data.push(new_config_payload.manual_scale);

            if let Err(e) = esp_guard
                .send_esp32_command(Esp32Command::ApplyDeviceConfig, Some(cmd_data))
                .await
            {
                let err_msg = format!("Failed to set ESP mode via ApplyDeviceConfig: {e}");
                app_state_guard.last_error = Some(err_msg.clone());
                error!("{err_msg}");
            } else {
                app_state_guard.ui_mode = new_ui_mode;
                app_state_guard.current_cli_config.mode = new_esp_op_mode;
                info!("ESP32 mode set to {new_esp_op_mode:?} via ApplyDeviceConfig",);

                // ESP32Source's ApplyDeviceConfig should implicitly handle Pause/Unpause Acquisition based on mode.
                // Additionally, for Spam mode, explicitly pause general transmit task.
                if new_esp_op_mode == EspOperationMode::Transmit {
                    info!(
                        "ESP32 in Transmit mode. WiFi transmit task will be explicitly PAUSED initially."
                    );
                    if let Err(e_pause) = esp_guard
                        .send_esp32_command(Esp32Command::PauseWifiTransmit, None)
                        .await
                    {
                        let err_msg =
                            format!("Failed to initially PAUSE transmit in Spam mode: {e_pause}");
                        app_state_guard.last_error = Some(err_msg.clone());
                        error!("{err_msg}");
                    } else {
<<<<<<< HEAD
                        info!("WiFi transmit task PAUSED. Ready for custom frames ('s').");
=======
                        app_state_guard.ui_mode = new_ui_mode;
                        app_state_guard.current_esp_config.mode = new_esp_op_mode;
                        info!("ESP32 mode set to {new_esp_op_mode:?} via ApplyDeviceConfig");

                        if new_esp_op_mode == OperationMode::Transmit {
                            info!(
                                "ESP32 in Transmit mode. WiFi transmit task will be explicitly PAUSED initially."
                            );
                            info!("Use 's' to send configured custom frames.");
                            if let Err(e_pause) = esp_guard.pause_wifi_transmit() {
                                app_state_guard.last_error = Some(format!(
                                    "Failed to initially PAUSE transmit in Spam mode: {e_pause}"
                                ));
                                error!(
                                    "Failed to PAUSE WiFi transmit after switching to Spam mode: {e_pause}"
                                );
                            } else {
                                info!("WiFi transmit task PAUSED. Ready for custom frames.");
                            }
                        } else {
                            info!(
                                "Switched to CSI mode. ESP32 general WiFi transmit task should be inactive."
                            );
                        }
>>>>>>> e2976caa
                    }
                } else {
                    // CSI Mode (Receive)
                    // Ensure transmit is paused (or let ESP handle it) and acquisition is unpaused (handled by ApplyDeviceConfig)
                    info!(
                        "Switched to CSI mode. ESP32 general WiFi transmit task should be inactive. CSI acquisition should be active."
                    );
                }
            }
        }
        KeyCode::Char('e') => {
            if app_state_guard.ui_mode == UiMode::Spam {
                app_state_guard.is_editing_spam_config = !app_state_guard.is_editing_spam_config;
                if app_state_guard.is_editing_spam_config {
                    info!(
                        "Entered spam config editing mode. Use Tab, Up/Down. 'e' or Esc to exit."
                    );
                    app_state_guard.current_editing_field = SpamConfigField::SrcMacOctet(0);
                } else {
                    info!("Exited spam config editing mode.");
                }
            } else {
                app_state_guard.last_error = Some(
                    "Spam config editing ('e') only available in Spam mode ('m').".to_string(),
                );
            }
        }
        KeyCode::Char('s') => {
            // Send Spam
            if app_state_guard.ui_mode == UiMode::Spam {
                if app_state_guard.is_editing_spam_config {
                    app_state_guard.last_error = Some(
                        "Exit editing mode ('e' or Esc) before sending spam ('s').".to_string(),
                    );
                } else {
                    info!("Attempting to send custom frames with current config...");
                    let src_mac = app_state_guard.spam_config_src_mac;
                    let dst_mac = app_state_guard.spam_config_dst_mac;
                    let n_reps = app_state_guard.spam_config_n_reps;
                    let pause_ms = app_state_guard.spam_config_pause_ms;

<<<<<<< HEAD
                    // Ensure ESP32 is in Transmit mode before sending
                    if app_state_guard.current_cli_config.mode != EspOperationMode::Transmit {
                        let err_msg =
                            "ESP32 not in Transmit mode. Switch mode first ('m').".to_string();
                        app_state_guard.last_error = Some(err_msg.clone());
                        warn!("{err_msg}");
                    } else {
                        let mut tx_data = Vec::with_capacity(20);
                        tx_data.extend_from_slice(&dst_mac); // Note: firmware expects dst_mac first
                        tx_data.extend_from_slice(&src_mac);
                        tx_data.extend_from_slice(&n_reps.to_le_bytes());
                        tx_data.extend_from_slice(&pause_ms.to_le_bytes());

                        if let Err(e) = esp_guard
                            .send_esp32_command(Esp32Command::TransmitCustomFrame, Some(tx_data))
                            .await
                        {
                            let err_msg = format!("Failed to send custom frame: {e}");
=======
                    match esp_mutex.lock() {
                        Ok(mut esp_guard) => {
                            if app_state_guard.current_esp_config.mode != OperationMode::Transmit {
                                let err_msg = "ESP32 not in Transmit mode. This shouldn't happen if UI mode is Spam.".to_string();
                                app_state_guard.last_error = Some(err_msg.clone());
                                warn!("{err_msg}");
                            } else if let Err(e) = esp_guard
                                .transmit_custom_frame(&src_mac, &dst_mac, n_reps, pause_ms)
                            {
                                let err_msg = format!("Failed to send custom frame: {e}");
                                app_state_guard.last_error = Some(err_msg.clone());
                                error!("TUI: {err_msg}");
                            } else {
                                info!(
                                    "TransmitCustomFrame command sent to ESP32 with configured parameters."
                                );
                            }
                        }
                        Err(p_err) => {
                            let err_msg = format!("ESP32 Mutex error for custom frame: {p_err}");
>>>>>>> e2976caa
                            app_state_guard.last_error = Some(err_msg.clone());
                            error!("TUI: {err_msg}");
                        } else {
                            info!("TransmitCustomFrame command sent to ESP32.");
                        }
                    }
                }
            } else {
                app_state_guard.last_error =
                    Some("Send Spam ('s') command only active in Spam mode ('m').".to_string());
            }
        }
        KeyCode::Char('c') => {
            // Change Channel
            let mut new_channel = app_state_guard.current_cli_config.channel + 1;
            if new_channel > 11 {
                // Common 2.4GHz channels limit
                new_channel = 1;
            }
            if let Err(e) = esp_guard
                .send_esp32_command(Esp32Command::SetChannel, Some(vec![new_channel]))
                .await
            {
                app_state_guard.last_error = Some(format!("Failed to set channel: {e}"));
            } else {
                app_state_guard.current_cli_config.channel = new_channel;
                info!("ESP32 channel changed to {new_channel}");
            }
        }
        KeyCode::Char('b') => {
            // Toggle Bandwidth (20/40)
            let new_bandwidth_is_40 =
                app_state_guard.current_cli_config.bandwidth == EspBandwidth::Twenty;

            let new_esp_bw = if new_bandwidth_is_40 {
                EspBandwidth::Forty
            } else {
                EspBandwidth::Twenty
            };
            let new_secondary_chan = if new_bandwidth_is_40 {
                // Default to Above for 40MHz, could be configurable or cycle
                EspSecondaryChannel::Above
            } else {
                EspSecondaryChannel::None
            };

            let mut current_config = app_state_guard.current_cli_config.clone();
            current_config.bandwidth = new_esp_bw;
            current_config.secondary_channel = new_secondary_chan;

            let payload = Esp32DeviceConfigPayload {
                mode: current_config.mode,
                bandwidth: current_config.bandwidth,
                secondary_channel: current_config.secondary_channel,
                csi_type: current_config.csi_type,
                manual_scale: current_config.manual_scale,
            };
            let mut cmd_data = Vec::new();
            cmd_data.push(payload.mode as u8);
            cmd_data.push(payload.bandwidth as u8);
            cmd_data.push(payload.secondary_channel as u8);
            cmd_data.push(payload.csi_type as u8);
            cmd_data.push(payload.manual_scale);

            if let Err(e) = esp_guard
                .send_esp32_command(Esp32Command::ApplyDeviceConfig, Some(cmd_data))
                .await
            {
                app_state_guard.last_error = Some(format!("Failed to set bandwidth: {e}"));
            } else {
                app_state_guard.current_cli_config = current_config;
                info!("ESP32 bandwidth set to {new_esp_bw:?}, secondary {new_secondary_chan:?}",);
            }
        }
        KeyCode::Char('l') => {
            // Toggle LTF Type
            let new_csi_type_is_legacy =
                app_state_guard.current_cli_config.csi_type == EspCsiType::HighThroughputLTF;
            let new_esp_csi_type = if new_csi_type_is_legacy {
                EspCsiType::LegacyLTF
            } else {
                EspCsiType::HighThroughputLTF
            };

            let mut current_config = app_state_guard.current_cli_config.clone();
            current_config.csi_type = new_esp_csi_type;

            let payload = Esp32DeviceConfigPayload {
                mode: current_config.mode,
                bandwidth: current_config.bandwidth,
                secondary_channel: current_config.secondary_channel,
                csi_type: current_config.csi_type,
                manual_scale: current_config.manual_scale,
            };
            let mut cmd_data = Vec::new();
            cmd_data.push(payload.mode as u8);
            cmd_data.push(payload.bandwidth as u8);
            cmd_data.push(payload.secondary_channel as u8);
            cmd_data.push(payload.csi_type as u8);
            cmd_data.push(payload.manual_scale);

            if let Err(e) = esp_guard
                .send_esp32_command(Esp32Command::ApplyDeviceConfig, Some(cmd_data))
                .await
            {
                app_state_guard.last_error = Some(format!("Failed to set CSI type: {e}"));
            } else {
                app_state_guard.current_cli_config = current_config;
                info!("ESP32 CSI type set to {new_esp_csi_type:?}");
            }
        }
        KeyCode::Char('r') => { /* No action, error cleared by other keys */ }
        KeyCode::Up => {
            // Clear CSI data buffer
            if !app_state_guard.is_editing_spam_config {
                app_state_guard.csi_data.clear();
                info!("CSI data buffer cleared.");
            }
        }
        KeyCode::Down => {
            // Synchronize Time
            if !app_state_guard.is_editing_spam_config {
                if let Err(e) = esp_guard
                    .send_esp32_command(Esp32Command::SynchronizeTimeInit, None)
                    .await
                {
                    app_state_guard.last_error = Some(format!("Time sync init failed: {e}"));
                } else {
                    let time_us = std::time::SystemTime::now()
                        .duration_since(std::time::UNIX_EPOCH)
                        .map_err(|se| ControllerError::Execution(format!("SystemTimeError: {se}")))?
                        .as_micros() as u64;
                    if let Err(e) = esp_guard
                        .send_esp32_command(
                            Esp32Command::SynchronizeTimeApply,
                            Some(time_us.to_le_bytes().to_vec()),
                        )
                        .await
                    {
                        app_state_guard.last_error = Some(format!("Time sync apply failed: {e}"));
                    } else {
                        info!("Time synchronization requested with ESP32.");
                    }
                }
            }
        }
        _ => {}
    }
    Ok(false)
}

fn ui(f: &mut Frame, app_state: &AppState) {
    let main_horizontal_chunks = Layout::default()
        .direction(Direction::Horizontal)
        .margin(1)
        .constraints([Constraint::Percentage(40), Constraint::Percentage(60)])
        .split(f.size());

    let left_panel_area = main_horizontal_chunks[0];
    let log_panel_area = main_horizontal_chunks[1];

    let status_area_height = if app_state.ui_mode == UiMode::Spam {
        if app_state.is_editing_spam_config {
            8
        } else {
            6
        }
    } else {
        3 // Reduced CSI status height
    };

    let left_vertical_chunks = Layout::default()
        .direction(Direction::Vertical)
        .constraints([
            Constraint::Length(status_area_height),
            Constraint::Min(0),    // Table area
            Constraint::Length(3), // Footer area
        ])
        .split(left_panel_area);

    let status_area = left_vertical_chunks[0];
    let table_area = left_vertical_chunks[1];
    let footer_area = left_vertical_chunks[2];

    // Status Block
    let mode_str = match app_state.ui_mode {
        UiMode::Csi => "CSI RX",
        UiMode::Spam => "WiFi SPAM",
    };
    let bw_str = match app_state.current_cli_config.bandwidth {
        EspBandwidth::Twenty => "20MHz",
        EspBandwidth::Forty => "40MHz",
    };
    let ltf_str = match app_state.current_cli_config.csi_type {
        EspCsiType::HighThroughputLTF => "HT-LTF",
        EspCsiType::LegacyLTF => "L-LTF",
    };

    let mut status_lines = vec![
        Line::from(vec![
            Span::raw("ESP32 | "),
            Span::styled(mode_str, Style::default().add_modifier(Modifier::BOLD)),
            Span::raw(format!(
                " | Chan: {} | BW: {} ({:?}) | LTF: {}",
                app_state.current_cli_config.channel,
                bw_str,
                app_state.current_cli_config.secondary_channel, // This is EspSecondaryChannel
                ltf_str
            )),
        ]),
        Line::from(vec![
            Span::raw(format!("CSI Buf: {} | Status: ", app_state.csi_data.len())),
            Span::styled(
                app_state.connection_status.clone(),
                match app_state.connection_status.as_str() {
                    s if s.starts_with("CONNECTED") => Style::default().fg(Color::Green),
                    _ => Style::default().fg(Color::Red),
                },
            ),
        ]),
    ];

    if app_state.ui_mode == UiMode::Spam {
        // Spam config display (remains largely the same)
        let mut src_mac_spans = vec![Span::raw("  Src MAC: ")];
        for i in 0..6 {
            let val_str = format!("{:02X}", app_state.spam_config_src_mac[i]);
            let style = if app_state.is_editing_spam_config
                && app_state.current_editing_field == SpamConfigField::SrcMacOctet(i)
            {
                Style::default()
                    .fg(Color::Yellow)
                    .add_modifier(Modifier::REVERSED)
            } else {
                Style::default()
            };
            src_mac_spans.push(Span::styled(val_str, style));
            if i < 5 {
                src_mac_spans.push(Span::raw(":"));
            }
        }

        let mut dst_mac_spans = vec![Span::raw("  Dst MAC: ")];
        for i in 0..6 {
            let val_str = format!("{:02X}", app_state.spam_config_dst_mac[i]);
            let style = if app_state.is_editing_spam_config
                && app_state.current_editing_field == SpamConfigField::DstMacOctet(i)
            {
                Style::default()
                    .fg(Color::Yellow)
                    .add_modifier(Modifier::REVERSED)
            } else {
                Style::default()
            };
            dst_mac_spans.push(Span::styled(val_str, style));
            if i < 5 {
                dst_mac_spans.push(Span::raw(":"));
            }
        }

        let reps_style = if app_state.is_editing_spam_config
            && app_state.current_editing_field == SpamConfigField::Reps
        {
            Style::default()
                .fg(Color::Yellow)
                .add_modifier(Modifier::REVERSED)
        } else {
            Style::default()
        };
        let pause_style = if app_state.is_editing_spam_config
            && app_state.current_editing_field == SpamConfigField::PauseMs
        {
            Style::default()
                .fg(Color::Yellow)
                .add_modifier(Modifier::REVERSED)
        } else {
            Style::default()
        };

        status_lines.push(Line::from("Spam Configuration:"));
        status_lines.push(Line::from(src_mac_spans));
        status_lines.push(Line::from(dst_mac_spans));
        status_lines.push(Line::from(vec![
            Span::raw("  Reps: "),
            Span::styled(app_state.spam_config_n_reps.to_string(), reps_style),
            Span::raw(" | Pause: "),
            Span::styled(app_state.spam_config_pause_ms.to_string(), pause_style),
            Span::raw("ms"),
        ]));
    }

    let header_paragraph = Paragraph::new(Text::from(status_lines))
        .block(Block::default().borders(Borders::ALL).title(" Status "));
    f.render_widget(header_paragraph, status_area);

    // CSI Data Table - Updated for CsiData struct
    let table_header_cells = [
<<<<<<< HEAD
        "Timestamp (s)",
        "Seq",
        "RSSI (Rx0)",
        "Subcarriers", /* Removed MACs, AGC, FFT Gain */
=======
        "Timestamp (us)",
        "Src MAC",
        "Dst MAC",
        "Seq",
        "RSSI",
        "AGC Gain",
        "FFT Gain",
        "CSI Len",
>>>>>>> e2976caa
    ]
    .iter()
    .map(|h| Cell::from(*h).style(Style::default().fg(Color::Yellow)));
    let table_header = Row::new(table_header_cells).height(1).bottom_margin(0);

    let rows: Vec<Row> = app_state
        .csi_data
        .iter()
        .rev() // Show newest first
        .take(table_area.height.saturating_sub(2) as usize) // -2 for header and border
        .map(|p: &CsiData| {
            // p is &CsiData
            let num_subcarriers = if !p.csi.is_empty() && !p.csi[0].is_empty() {
                p.csi[0][0].len()
            } else {
                0
            };
            let rssi_str = p
                .rssi
                .first()
                .map_or_else(|| "N/A".to_string(), |r| r.to_string());

            Row::new(vec![
                Cell::from(format!("{:.6}", p.timestamp)), // Display f64 timestamp
                Cell::from(p.sequence_number.to_string()),
                Cell::from(rssi_str),
                Cell::from(num_subcarriers.to_string()),
            ])
        })
        .collect();

    let table_widths = [
<<<<<<< HEAD
        // Adjusted widths
        Constraint::Length(18), // Timestamp
        Constraint::Length(8),  // Seq
        Constraint::Length(12), // RSSI
        Constraint::Length(12), // Subcarriers
=======
        Constraint::Length(18),
        Constraint::Length(18),
        Constraint::Length(18),
        Constraint::Length(6),
        Constraint::Length(6),
        Constraint::Length(9),
        Constraint::Length(9),
        Constraint::Length(8),
>>>>>>> e2976caa
    ];
    let table = Table::new(rows, &table_widths)
        .header(table_header)
        .block(
            Block::default()
                .borders(Borders::ALL)
                .title(" CSI Data Packets "),
        )
<<<<<<< HEAD
=======
        // .widths(&table_widths) // Alternative: use builder method if not in constructor
>>>>>>> e2976caa
        .highlight_style(Style::default().add_modifier(Modifier::REVERSED))
        .highlight_symbol(">> ");
    f.render_widget(table, table_area);

    // Log Output List (remains largely the same)
    let log_items_list: Vec<ListItem> = app_state
        .log_messages
        .iter()
        .map(|entry| {
            let timestamp_str = entry.timestamp.format("%H:%M:%S").to_string();
            let display_msg_with_timestamp =
                format!("{timestamp_str} [{}] {}", entry.level, entry.message);
            let style = match entry.level {
                log::Level::Error => Style::default().fg(Color::Red),
                log::Level::Warn => Style::default().fg(Color::Yellow),
                log::Level::Info => Style::default().fg(Color::Cyan),
                log::Level::Debug => Style::default().fg(Color::Blue),
                log::Level::Trace => Style::default().fg(Color::Magenta),
            };
            ListItem::new(display_msg_with_timestamp).style(style)
        })
        .collect();

    let num_logs_to_show = log_panel_area.height.saturating_sub(2) as usize;
    let current_log_count = log_items_list.len();
    let visible_log_items: Vec<ListItem> = if current_log_count > num_logs_to_show {
        log_items_list
            .into_iter()
            .skip(current_log_count - num_logs_to_show)
            .collect()
    } else {
        log_items_list
    };

    let logs_list_widget = List::new(visible_log_items)
        .block(Block::default().borders(Borders::ALL).title(" Log Output "));
    f.render_widget(logs_list_widget, log_panel_area);

    // Footer (Info/Errors)
    let footer_text_str = if let Some(err_msg) = &app_state.last_error {
        format!("ERROR: {err_msg} (Press 'R' to keep, other keys clear error)")
    } else if app_state.is_editing_spam_config && app_state.ui_mode == UiMode::Spam {
        let field_name = match app_state.current_editing_field {
            SpamConfigField::SrcMacOctet(i) => format!("Src MAC Octet {}", i + 1),
            SpamConfigField::DstMacOctet(i) => format!("Dst MAC Octet {}", i + 1),
            SpamConfigField::Reps => "Repetitions".to_string(),
            SpamConfigField::PauseMs => "Pause (ms)".to_string(),
        };
        format!("[E]xit Edit | [Tab]Next Field | [↑↓]Modify | Editing: {field_name}")
    } else {
        "Controls: [Q]uit | [M]ode | [S]end Spam | [E]dit Spam Cfg (Spam mode) | [C]hannel | [B]W | [L]TF | [↑]Clr CSI | [↓]Sync Time"
            .to_string()
    };
    let footer_style = if app_state.last_error.is_some() {
        Style::default().fg(Color::Red)
    } else if app_state.is_editing_spam_config {
        Style::default().fg(Color::Cyan)
    } else {
        Style::default().fg(Color::DarkGray)
    };

<<<<<<< HEAD
    let footer_paragraph = Paragraph::new(footer_text_str).style(footer_style).block(
        Block::default()
            .borders(Borders::ALL)
            .title(" Info/Errors "),
    );
=======
    let footer_paragraph = Paragraph::new(footer_text_str) // String auto-converts to Text
        .style(footer_style)
        .block(
            Block::default()
                .borders(Borders::ALL)
                .title(" Info/Errors "),
        );
>>>>>>> e2976caa
    f.render_widget(footer_paragraph, footer_area);
}<|MERGE_RESOLUTION|>--- conflicted
+++ resolved
@@ -17,11 +17,7 @@
 use futures::StreamExt; // For EventStream.next()
 
 // Logging facade and our custom logger components
-<<<<<<< HEAD
 use crossbeam_channel::{Receiver as CrossbeamReceiver, Sender as CrossbeamSender};
-=======
-use crossbeam_channel::{Receiver, Sender};
->>>>>>> e2976caa
 use log::{Level, LevelFilter, Metadata, Record, SetLoggerError, error, info, warn};
 
 use crossterm::{
@@ -31,20 +27,11 @@
 };
 // Ratatui imports
 use ratatui::{
-<<<<<<< HEAD
     Frame, Terminal,
     backend::CrosstermBackend,
     layout::{Constraint, Direction, Layout},
     style::{Color, Modifier, Style, Stylize},
     text::{Line, Span, Text},
-=======
-    Frame,
-    Terminal,
-    backend::CrosstermBackend,
-    layout::{Constraint, Direction, Layout},
-    style::{Color, Modifier, Style, Stylize}, // Stylize can be useful for .fg(Color), .bold(), etc.
-    text::{Line, Span, Text}, // Replaced Spans with Line, Text is a collection of Lines
->>>>>>> e2976caa
     widgets::{Block, Borders, Cell, List, ListItem, Paragraph, Row, Table},
 };
 
@@ -863,34 +850,7 @@
                         app_state_guard.last_error = Some(err_msg.clone());
                         error!("{err_msg}");
                     } else {
-<<<<<<< HEAD
                         info!("WiFi transmit task PAUSED. Ready for custom frames ('s').");
-=======
-                        app_state_guard.ui_mode = new_ui_mode;
-                        app_state_guard.current_esp_config.mode = new_esp_op_mode;
-                        info!("ESP32 mode set to {new_esp_op_mode:?} via ApplyDeviceConfig");
-
-                        if new_esp_op_mode == OperationMode::Transmit {
-                            info!(
-                                "ESP32 in Transmit mode. WiFi transmit task will be explicitly PAUSED initially."
-                            );
-                            info!("Use 's' to send configured custom frames.");
-                            if let Err(e_pause) = esp_guard.pause_wifi_transmit() {
-                                app_state_guard.last_error = Some(format!(
-                                    "Failed to initially PAUSE transmit in Spam mode: {e_pause}"
-                                ));
-                                error!(
-                                    "Failed to PAUSE WiFi transmit after switching to Spam mode: {e_pause}"
-                                );
-                            } else {
-                                info!("WiFi transmit task PAUSED. Ready for custom frames.");
-                            }
-                        } else {
-                            info!(
-                                "Switched to CSI mode. ESP32 general WiFi transmit task should be inactive."
-                            );
-                        }
->>>>>>> e2976caa
                     }
                 } else {
                     // CSI Mode (Receive)
@@ -905,6 +865,9 @@
             if app_state_guard.ui_mode == UiMode::Spam {
                 app_state_guard.is_editing_spam_config = !app_state_guard.is_editing_spam_config;
                 if app_state_guard.is_editing_spam_config {
+                    info!(
+                        "Entered spam config editing mode. Use Tab, Up/Down. 'e' or Esc to exit."
+                    );
                     info!(
                         "Entered spam config editing mode. Use Tab, Up/Down. 'e' or Esc to exit."
                     );
@@ -932,7 +895,6 @@
                     let n_reps = app_state_guard.spam_config_n_reps;
                     let pause_ms = app_state_guard.spam_config_pause_ms;
 
-<<<<<<< HEAD
                     // Ensure ESP32 is in Transmit mode before sending
                     if app_state_guard.current_cli_config.mode != EspOperationMode::Transmit {
                         let err_msg =
@@ -951,28 +913,6 @@
                             .await
                         {
                             let err_msg = format!("Failed to send custom frame: {e}");
-=======
-                    match esp_mutex.lock() {
-                        Ok(mut esp_guard) => {
-                            if app_state_guard.current_esp_config.mode != OperationMode::Transmit {
-                                let err_msg = "ESP32 not in Transmit mode. This shouldn't happen if UI mode is Spam.".to_string();
-                                app_state_guard.last_error = Some(err_msg.clone());
-                                warn!("{err_msg}");
-                            } else if let Err(e) = esp_guard
-                                .transmit_custom_frame(&src_mac, &dst_mac, n_reps, pause_ms)
-                            {
-                                let err_msg = format!("Failed to send custom frame: {e}");
-                                app_state_guard.last_error = Some(err_msg.clone());
-                                error!("TUI: {err_msg}");
-                            } else {
-                                info!(
-                                    "TransmitCustomFrame command sent to ESP32 with configured parameters."
-                                );
-                            }
-                        }
-                        Err(p_err) => {
-                            let err_msg = format!("ESP32 Mutex error for custom frame: {p_err}");
->>>>>>> e2976caa
                             app_state_guard.last_error = Some(err_msg.clone());
                             error!("TUI: {err_msg}");
                         } else {
@@ -1270,21 +1210,10 @@
 
     // CSI Data Table - Updated for CsiData struct
     let table_header_cells = [
-<<<<<<< HEAD
         "Timestamp (s)",
         "Seq",
         "RSSI (Rx0)",
         "Subcarriers", /* Removed MACs, AGC, FFT Gain */
-=======
-        "Timestamp (us)",
-        "Src MAC",
-        "Dst MAC",
-        "Seq",
-        "RSSI",
-        "AGC Gain",
-        "FFT Gain",
-        "CSI Len",
->>>>>>> e2976caa
     ]
     .iter()
     .map(|h| Cell::from(*h).style(Style::default().fg(Color::Yellow)));
@@ -1317,22 +1246,11 @@
         .collect();
 
     let table_widths = [
-<<<<<<< HEAD
         // Adjusted widths
         Constraint::Length(18), // Timestamp
         Constraint::Length(8),  // Seq
         Constraint::Length(12), // RSSI
         Constraint::Length(12), // Subcarriers
-=======
-        Constraint::Length(18),
-        Constraint::Length(18),
-        Constraint::Length(18),
-        Constraint::Length(6),
-        Constraint::Length(6),
-        Constraint::Length(9),
-        Constraint::Length(9),
-        Constraint::Length(8),
->>>>>>> e2976caa
     ];
     let table = Table::new(rows, &table_widths)
         .header(table_header)
@@ -1341,10 +1259,6 @@
                 .borders(Borders::ALL)
                 .title(" CSI Data Packets "),
         )
-<<<<<<< HEAD
-=======
-        // .widths(&table_widths) // Alternative: use builder method if not in constructor
->>>>>>> e2976caa
         .highlight_style(Style::default().add_modifier(Modifier::REVERSED))
         .highlight_symbol(">> ");
     f.render_widget(table, table_area);
@@ -1406,20 +1320,10 @@
         Style::default().fg(Color::DarkGray)
     };
 
-<<<<<<< HEAD
     let footer_paragraph = Paragraph::new(footer_text_str).style(footer_style).block(
         Block::default()
             .borders(Borders::ALL)
             .title(" Info/Errors "),
     );
-=======
-    let footer_paragraph = Paragraph::new(footer_text_str) // String auto-converts to Text
-        .style(footer_style)
-        .block(
-            Block::default()
-                .borders(Borders::ALL)
-                .title(" Info/Errors "),
-        );
->>>>>>> e2976caa
     f.render_widget(footer_paragraph, footer_area);
 }