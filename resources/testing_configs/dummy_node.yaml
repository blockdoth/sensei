addr: "127.0.0.1:8080"
host_id: 1
<<<<<<< HEAD
registries:
  - "127.0.0.1:4100"
registry_polling_rate_s:
=======
>>>>>>> a8310a83
device_configs:<|MERGE_RESOLUTION|>--- conflicted
+++ resolved
@@ -1,9 +1,3 @@
 addr: "127.0.0.1:8080"
 host_id: 1
-<<<<<<< HEAD
-registries:
-  - "127.0.0.1:4100"
-registry_polling_rate_s:
-=======
->>>>>>> a8310a83
 device_configs: