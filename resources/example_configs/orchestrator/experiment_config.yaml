- metadata:
    name: Experiment1
    experiment_host: !Orchestrator
  stages:
    - name: "init"
      blocks:
        - commands:
            - !Connect
<<<<<<< HEAD
              target_addr: "127.0.0.1:8080"
          delays:
            init_delay: 2000
            delay_type: !NotRecurring
    - name: "main"
      blocks:
        - commands:
=======
              target_addr: "127.0.0.1:42000"
>>>>>>> dc0b35a8
            - !Connect
              target_addr: "127.0.0.1:12345"
            - !Configure
              target_addr: "127.0.0.1:12345"
              device_id: 0
<<<<<<< HEAD
            - !Delay
              delay: 5000
            - !Unsubscribe
              target_addr: "127.0.0.1:8000"
              device_id: 0
            - !Disconnect
              target_addr: "127.0.0.1:8000"
          delays:
            init_delay: 500
            command_delay: 200
            delay_type: !Recurring
              recurrence_delay: 1000
              iterations: 5
        - commands:
            - !Connect
              target_addr: "127.0.0.1:8080"
            - !Subscribe
              target_addr: "127.0.0.1:8080"
=======
              cfg_type: !Create
                cfg:
                  device_id: 0
                  stype: !Csv
                  source: !Csv
                    path: "scripts/csv_data.csv"
                    header: true
                    delay: 500
                    adapter: !Csv
                    output_to:
            - !StartAll
              target_addr: "127.0.0.1:12345"
            - !SubscribeTo
              target_addr: "127.0.0.1:42000"
>>>>>>> dc0b35a8
              device_id: 0
              source_addr: "127.0.0.1:12345"
            - !Delay
              delay: 5000
<<<<<<< HEAD
            - !Unsubscribe
              target_addr: "127.0.0.1:8080"
              device_id: 0
            - !Disconnect
              target_addr: "127.0.0.1:8080"
          delays:
            init_delay: 500
            command_delay: 200
            delay_type: !Recurring
              recurrence_delay: 1000
              iterations: 5
    - name: "endstage"
      blocks:
        - commands:
            - !Disconnect
              target_addr: "127.0.0.1:8080"
          delays:
            delay_type: !NotRecurring
=======
            - !StopAll
              target_addr: "127.0.0.1:12345"
          delays:
            init_delay: 2000
            command_delay: 1000
            is_recurring: !NotRecurring
>>>>>>> dc0b35a8
<|MERGE_RESOLUTION|>--- conflicted
+++ resolved
@@ -1,90 +1,39 @@
-- metadata:
-    name: Experiment1
-    experiment_host: !Orchestrator
-  stages:
-    - name: "init"
-      blocks:
-        - commands:
-            - !Connect
-<<<<<<< HEAD
-              target_addr: "127.0.0.1:8080"
-          delays:
-            init_delay: 2000
-            delay_type: !NotRecurring
-    - name: "main"
-      blocks:
-        - commands:
-=======
-              target_addr: "127.0.0.1:42000"
->>>>>>> dc0b35a8
-            - !Connect
-              target_addr: "127.0.0.1:12345"
-            - !Configure
-              target_addr: "127.0.0.1:12345"
-              device_id: 0
-<<<<<<< HEAD
-            - !Delay
-              delay: 5000
-            - !Unsubscribe
-              target_addr: "127.0.0.1:8000"
-              device_id: 0
-            - !Disconnect
-              target_addr: "127.0.0.1:8000"
-          delays:
-            init_delay: 500
-            command_delay: 200
-            delay_type: !Recurring
-              recurrence_delay: 1000
-              iterations: 5
-        - commands:
-            - !Connect
-              target_addr: "127.0.0.1:8080"
-            - !Subscribe
-              target_addr: "127.0.0.1:8080"
-=======
-              cfg_type: !Create
-                cfg:
-                  device_id: 0
-                  stype: !Csv
-                  source: !Csv
-                    path: "scripts/csv_data.csv"
-                    header: true
-                    delay: 500
-                    adapter: !Csv
-                    output_to:
-            - !StartAll
-              target_addr: "127.0.0.1:12345"
-            - !SubscribeTo
-              target_addr: "127.0.0.1:42000"
->>>>>>> dc0b35a8
-              device_id: 0
-              source_addr: "127.0.0.1:12345"
-            - !Delay
-              delay: 5000
-<<<<<<< HEAD
-            - !Unsubscribe
-              target_addr: "127.0.0.1:8080"
-              device_id: 0
-            - !Disconnect
-              target_addr: "127.0.0.1:8080"
-          delays:
-            init_delay: 500
-            command_delay: 200
-            delay_type: !Recurring
-              recurrence_delay: 1000
-              iterations: 5
-    - name: "endstage"
-      blocks:
-        - commands:
-            - !Disconnect
-              target_addr: "127.0.0.1:8080"
-          delays:
-            delay_type: !NotRecurring
-=======
-            - !StopAll
-              target_addr: "127.0.0.1:12345"
-          delays:
-            init_delay: 2000
-            command_delay: 1000
-            is_recurring: !NotRecurring
->>>>>>> dc0b35a8
+experiment:
+metadata:
+  name: Experiment1
+  output_path: /dev/null
+stages:
+  - name: "init"
+    blocks:
+      - commands:
+          - !Connect
+            target_addr: "127.0.0.1:6966"
+          - !Connect
+            target_addr: "127.0.0.1:6967"
+          - !Configure
+            target_addr: "127.0.0.1:6966"
+            device_id: 0
+            cfg_type: !Create
+              cfg:
+                device_id: 0
+                stype: !Csv
+                source: !Csv
+                  path: "resources/test_data/csv/csi_data.csv"
+                  header: true
+                  delay: 500
+                  adapter: !Csv
+                  output_to:
+          - !StartAll
+            target_addr: "127.0.0.1:6966"
+          - !SubscribeTo
+            target_addr: "127.0.0.1:6967"
+            device_id: 0
+            source_addr: "127.0.0.1:6966"
+          - !Delay
+            delay: 5000
+          - !StopAll
+            target_addr: "127.0.0.1:6966"
+        delays:
+          init_delay: 2000
+          command_delay: 1000
+          delay_type: !NotRecurring