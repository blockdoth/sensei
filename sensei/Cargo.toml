[package]
name = "sensei"
version = "0.1.0"
edition = "2024"

[dependencies]
lib = { path = "../lib" }
tokio = { version = "1.44.2", features = ["full"] }
anyhow = "1.0.98"
async-trait = "0.1.88"
argh = "0.1.12"
log = "0.4.27"
simplelog = "0.12.2"
ratatui = "0.29.0"
charming = "0.4.0"
<<<<<<< HEAD
chrono = "0.4.41"
crossterm = "0.29.0"
futures = "0.3.31"
=======
notify = "6.1.1"
warp = "0.3.7"
futures = "0.3.31"
chrono = "0.4.41"
crossterm = "0.29.0"
crossbeam-channel = "0.5.15"
>>>>>>> 6c9a4b1d
serialport = "4.7.2"

[lints]
workspace = true<|MERGE_RESOLUTION|>--- conflicted
+++ resolved
@@ -13,18 +13,9 @@
 simplelog = "0.12.2"
 ratatui = "0.29.0"
 charming = "0.4.0"
-<<<<<<< HEAD
 chrono = "0.4.41"
 crossterm = "0.29.0"
 futures = "0.3.31"
-=======
-notify = "6.1.1"
-warp = "0.3.7"
-futures = "0.3.31"
-chrono = "0.4.41"
-crossterm = "0.29.0"
-crossbeam-channel = "0.5.15"
->>>>>>> 6c9a4b1d
 serialport = "4.7.2"
 
 [lints]
