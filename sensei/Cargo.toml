--- conflicted
+++ resolved
@@ -2,7 +2,6 @@
 name = "sensei"
 version = "0.1.0"
 edition = "2024"
-
 
 [dependencies]
 lib = { path = "../lib" }
@@ -16,15 +15,11 @@
 charming = "0.4.0"
 notify = "6.1.1"
 warp = "0.3.7"
-<<<<<<< HEAD
 futures = "0.3.31"
-=======
 chrono = "0.4.41"
 crossterm = "0.29.0"
-futures = "0.3.31"
 crossbeam-channel = "0.5.15"
 serialport = "4.7.2"
->>>>>>> 1842d480
 
 [lints]
 workspace = true