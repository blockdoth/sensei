--- conflicted
+++ resolved
@@ -118,7 +118,6 @@
             }
 
             if sending {
-<<<<<<< HEAD
                 let Ok(data_msg) = recv_data_channel.recv().await else {
                     todo!()
                 };
@@ -131,12 +130,6 @@
                     },
                 )
                 .await;
-=======
-                let Ok(date_msg) = recv_data_channel.recv().await else {
-                    todo!()
-                };
-                tcp::send_message(&mut send_stream, Data(date_msg)).await;
->>>>>>> 5fbdc465
                 info!("Sending")
             }
         }
@@ -167,7 +160,7 @@
         };
         let csv_adapter_config = DataAdapterConfig::CSV {};
         let mut csv_adapter = <dyn CsiDataAdapter>::from_config(csv_adapter_config).await?;
-        
+
         let iwl_config = NetlinkConfig {
             group: 0,
         };
