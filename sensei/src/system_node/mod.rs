--- conflicted
+++ resolved
@@ -4,21 +4,14 @@
 use std::ops::Deref;
 use std::path::PathBuf;
 use std::sync::Arc;
-<<<<<<< HEAD
-=======
 // use std::thread::sleep; // Not used
->>>>>>> a1353bc6
 use std::time::{Duration, SystemTime, UNIX_EPOCH};
 
 use argh::{CommandInfo, FromArgs};
 use async_trait::async_trait;
 use lib::FromConfig;
-<<<<<<< HEAD
-use lib::adapters::CsiDataAdapter;
-=======
 // use lib::FromConfig; // Not using FromConfig for adapter to keep changes minimal here
 use lib::adapters::CsiDataAdapter; // Removed esp32 module import here, will use full path
->>>>>>> a1353bc6
 use lib::csi_types::{Complex, CsiData};
 use lib::errors::NetworkError;
 use lib::handler::device_handler::{DeviceHandler, DeviceHandlerConfig};
@@ -26,37 +19,19 @@
 use lib::network::rpc_message::DataMsg::*;
 use lib::network::rpc_message::RpcMessageKind::{Ctrl as RpcMessageKindCtrl, Data as RpcMessageKindData};
 use lib::network::rpc_message::SourceType::*;
-<<<<<<< HEAD
 use lib::network::rpc_message::{AdapterMode, CtrlMsg, DataMsg, RpcMessage, RpcMessageKind, SourceType, make_msg};
-=======
-use lib::network::rpc_message::{AdapterMode, CtrlMsg, DataMsg, RpcMessage, SourceType, make_msg};
->>>>>>> a1353bc6
 use lib::network::tcp::client::TcpClient;
 use lib::network::tcp::server::TcpServer;
 use lib::network::tcp::{ChannelMsg, ConnectionHandler, SubscribeDataChannel, send_message};
 use lib::network::*;
 use lib::sinks::file::{FileConfig, FileSink};
 use lib::sources::DataSourceT;
-<<<<<<< HEAD
 use lib::sources::controllers::Controller;
 use lib::sources::controllers::esp32_controller::{
     Bandwidth as EspBandwidth, CsiType as EspCsiType, Esp32Controller, Esp32DeviceConfig, OperationMode as EspOperationMode,
     SecondaryChannel as EspSecondaryChannel,
 };
 use lib::sources::esp32::{Esp32Source, Esp32SourceConfig};
-=======
-use lib::sources::controllers::Controller; // For the .apply() method
-use lib::sources::controllers::esp32_controller::{
-    Bandwidth as EspBandwidth,               // Enum for bandwidth
-    CsiType as EspCsiType,                   // Enum for CSI type
-    Esp32ControllerParams,                   // The parameters struct
-    Esp32DeviceConfigPayload,                // Payload for device config
-    OperationMode as EspOperationMode,       // Enum for operation mode
-    SecondaryChannel as EspSecondaryChannel, // Enum for secondary channel
-};
-use lib::sources::esp32::{Esp32Source, Esp32SourceConfig};
-// use lib::sources::csv::{CsvConfig, CsvSource}; // Removed CSV source
->>>>>>> a1353bc6
 #[cfg(target_os = "linux")]
 use lib::sources::netlink::NetlinkConfig;
 use log::*;
@@ -67,13 +42,8 @@
 use tokio::task::JoinHandle;
 
 use crate::cli::*;
-<<<<<<< HEAD
+// use crate::cli::{SubCommandsArgs, SystemNodeSubcommandArgs}; // SystemNodeSubcommandArgs not used here
 use crate::services::{GlobalConfig, Run, SystemNodeConfig};
-=======
-// use crate::cli::{SubCommandsArgs, SystemNodeSubcommandArgs}; // SystemNodeSubcommandArgs not used here
-use crate::config::{OrchestratorConfig, SystemNodeConfig};
-use crate::module::*;
->>>>>>> a1353bc6
 
 /// The System Node is a sender and a receiver in the network of Sensei.
 /// It hosts the devices that send and receive CSI data, and is responsible for sending this data further to other receivers in the system.
