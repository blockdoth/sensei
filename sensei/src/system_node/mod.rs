use std::collections::{HashMap, HashSet};
use std::env;
use std::net::SocketAddr;
use std::ops::Deref;
use std::path::PathBuf;
use std::sync::Arc;
// use std::thread::sleep; // Not used
use std::time::{Duration, SystemTime, UNIX_EPOCH};

use argh::{CommandInfo, FromArgs};
use async_trait::async_trait;
use lib::FromConfig;
// use lib::FromConfig; // Not using FromConfig for adapter to keep changes minimal here
use lib::adapters::CsiDataAdapter; // Removed esp32 module import here, will use full path
use lib::adapters::tcp::TCPAdapter;
use lib::csi_types::{Complex, CsiData};
use lib::errors::NetworkError;
use lib::handler::device_handler::{DeviceHandler, DeviceHandlerConfig};
use lib::network::rpc_message::CtrlMsg::*;
use lib::network::rpc_message::DataMsg::*;
use lib::network::rpc_message::RpcMessageKind::{Ctrl, Data};
use lib::network::rpc_message::SourceType::*;
use lib::network::rpc_message::{AdapterMode, CtrlMsg, DataMsg, RpcMessage, SourceType, make_msg};
use lib::network::tcp::client::TcpClient;
use lib::network::tcp::server::TcpServer;
use lib::network::tcp::{ChannelMsg, ConnectionHandler, SubscribeDataChannel, send_message};
use lib::network::*;
use lib::sinks::file::{FileConfig, FileSink};
use lib::sources::DataSourceConfig::Tcp;
use lib::sources::controllers::Controller; // For the .apply() method
use lib::sources::controllers::esp32_controller::{
    Bandwidth as EspBandwidth,               // Enum for bandwidth
    CsiType as EspCsiType,                   // Enum for CSI type
    Esp32ControllerParams,                   // The parameters struct
    Esp32DeviceConfigPayload,                // Payload for device config
    OperationMode as EspOperationMode,       // Enum for operation mode
    SecondaryChannel as EspSecondaryChannel, // Enum for secondary channel
};
use lib::sources::controllers::tcp_controller::TCPControllerParams;
use lib::sources::esp32::{Esp32Source, Esp32SourceConfig};
// use lib::sources::csv::{CsvConfig, CsvSource}; // Removed CSV source
#[cfg(target_os = "linux")]
use lib::sources::netlink::NetlinkConfig; // Keep for conditional compilation
use lib::sources::tcp::{TCPConfig, TCPSource};
use lib::sources::{DataSourceConfig, DataSourceT};
use log::*;
use tokio::io::AsyncWriteExt;
use tokio::net::tcp::OwnedWriteHalf;
use tokio::net::{TcpStream, UdpSocket};
use tokio::sync::{Mutex, broadcast, watch};
use tokio::task::JoinHandle;

use crate::cli::*;
// use crate::cli::{SubCommandsArgs, SystemNodeSubcommandArgs}; // SystemNodeSubcommandArgs not used here
use crate::config::{OrchestratorConfig, SystemNodeConfig};
use crate::module::*;

/// The System Node is a sender and a receiver in the network of Sensei.
/// It hosts the devices that send and receive CSI data, and is responsible for sending this data further to other receivers in the system.
///
/// Devices can "ask" for the CSI data generated at a System Node by sending it a Subscribe message, specifying the device id.
///
/// The System Node can also adapt this CSI data to our universal standard, which lets it be used by other parts of Sensei, like the Visualiser.
///
/// # Arguments
///
/// send_data_channel: the System Node communicates which data should be sent to other receivers across its threads using this tokio channel
#[derive(Clone)]
pub struct SystemNode {
<<<<<<< HEAD
    send_data_channel: broadcast::Sender<(DataMsg, u64)>, // Call .subscribe() on the sender in order to get a receiver
    handlers: Arc<Mutex<HashMap<u64, Box<DeviceHandler>>>>,
    addr: SocketAddr,
=======
    send_data_channel: broadcast::Sender<DataMsg>,
    config: SystemNodeConfig,
>>>>>>> 1ed0777a
}

impl SubscribeDataChannel for SystemNode {
    /// Creates a mew receiver for the System Nodes send data channel
    fn subscribe_data_channel(&self) -> broadcast::Receiver<(DataMsg, u64)> {
        self.send_data_channel.subscribe()
    }
}

#[async_trait]
impl ConnectionHandler for SystemNode {
    /// Handles receiving messages from other senders in the network.
    /// This communicates with the sender function using channel messages.
    ///
    /// # Types
    ///
    /// - Connect/Disconnect
    /// - Subscribe/Unsubscribe
    /// - Configure
    async fn handle_recv(&self, request: RpcMessage, send_channel_msg_channel: watch::Sender<ChannelMsg>) -> Result<(), NetworkError> {
        info!("Received message {:?} from {}", request.msg, request.src_addr);
        match request.msg {
            Ctrl(command) => match command {
                Connect => {
                    let src = request.src_addr;
                    info!("Started connection with {src}");
                }
                Disconnect => {
                    // Correct way to signal disconnect to the sending task for this connection
                    if send_channel_msg_channel.send(ChannelMsg::Disconnect).is_err() {
                        warn!("Failed to send Disconnect to own handle_send task; already closed?");
                    }
                    return Err(NetworkError::Closed); // Indicate connection should close
                }
<<<<<<< HEAD
                Subscribe { device_id } => {
                    if send_channel.send(ChannelMsg::Subscribe { device_id }).is_err() {
=======
                Subscribe { device_id, mode } => {
                    // device_id and mode are unused for now
                    if send_channel_msg_channel.send(ChannelMsg::Subscribe).is_err() {
>>>>>>> 1ed0777a
                        warn!("Failed to send Subscribe to own handle_send task; already closed?");
                        return Err(NetworkError::UnableToConnect);
                    }

                    info!("Client {} subscribed to data stream for device_id: {}", request.src_addr, device_id);
                }
                Unsubscribe { device_id } => {
<<<<<<< HEAD
                    if send_channel.send(ChannelMsg::Unsubscribe { device_id }).is_err() {
=======
                    // device_id is unused for now
                    if send_channel_msg_channel.send(ChannelMsg::Unsubscribe).is_err() {
>>>>>>> 1ed0777a
                        warn!("Failed to send Unsubscribe to own handle_send task; already closed?");
                        return Err(NetworkError::UnableToConnect);
                    }
                    info!("Client {} unsubscribed from data stream for device_id: {}", request.src_addr, device_id);
                }
<<<<<<< HEAD
                SubscribeTo { target, device_id } => {
                    // Create a device handler with a source that will connect to the node server of the target
                    // The sink will connect to this nodes server
                    // Node servers broadcast all incoming data to all connections, but only relevant sources will process this data
                    let source: DataSourceConfig = lib::sources::DataSourceConfig::Tcp(TCPConfig {
                        target_addr: target,
                        device_id,
                    });

                    let controller = None;

                    let adapter = None;

                    let tcp_sink_config = lib::sinks::tcp::TCPConfig {
                        target_addr: self.addr,
                        device_id,
                    };

                    let sinks = vec![lib::sinks::SinkConfig::Tcp(tcp_sink_config)];

                    let new_handler_config = DeviceHandlerConfig {
                        device_id,
                        stype: TCP,
                        source,
                        controller,
                        adapter,
                        sinks,
                    };

                    let new_handler = DeviceHandler::from_config(new_handler_config).await.unwrap();

                    info!("Handler created to subscribe to {target}");

                    self.handlers.lock().await.insert(device_id, new_handler);
                }
                UnsubscribeFrom { target, device_id } => {
                    // TODO: Make it target specific, but for now removing based on device id should be fine.
                    // Would require extracting the source itself from the device handler
                    info!("Removing handler subscribing to {device_id}");
                    match self.handlers.lock().await.remove(&device_id) {
                        Some(mut handler) => handler.stop().await.expect("Whoopsy"),
                        _ => info!("This handler does not exist."),
                    }
=======
                PollHostStatus => {
                    let reg_addr = request.src_addr;
                    info!("Received PollDevices from {reg_addr}");
                    if send_channel_msg_channel.send(ChannelMsg::SendHostStatus { reg_addr }).is_err() {
                        warn!("Could not send HostStatus message");
                        return Err(NetworkError::UnableToConnect);
                    }
                }
                m => {
                    warn!("Received unhandled CtrlMsg: {m:?}");
>>>>>>> 1ed0777a
                }
                Configure { device_id, cfg } => {}
                PollDevices => {}
                Heartbeat => {}
            },
<<<<<<< HEAD
            Data { data_msg, device_id } => {
                // TODO: Pass it through relevant TCP sources
                self.send_data_channel.send((data_msg, device_id));
=======
            RpcMessageKindData {
                // SystemNode typically doesn't receive Data messages, it sends them.
                data_msg,
                device_id,
            } => {
                warn!("Received unexpected DataMsg: {data_msg:?} for device_id: {device_id}");
>>>>>>> 1ed0777a
            }
        }
        Ok(())
    }

    /// Handles sending messages for the nodes to other receivers in the network.
    ///
    /// The node will only send messages to subscribers of relevant messages.
    async fn handle_send(
        &self,
        mut recv_command_channel: watch::Receiver<ChannelMsg>,
        mut recv_data_channel: broadcast::Receiver<(DataMsg, u64)>,
        mut send_stream: OwnedWriteHalf,
    ) -> Result<(), NetworkError> {
        let mut subscribed_ids: HashSet<u64> = HashSet::new();
        loop {
<<<<<<< HEAD
            if recv_command_channel.has_changed().unwrap_or(false) {
                let msg_opt = recv_command_channel.borrow_and_update().clone();
                debug!("Received message {msg_opt:?} over channel");
                match msg_opt {
                    ChannelMsg::Disconnect => {
                        send_message(&mut send_stream, Ctrl(CtrlMsg::Disconnect)).await;
                        debug!("Send close confirmation");
                        break;
=======
            tokio::select! {
                biased; // Prioritize command changes
                Ok(_) = recv_command_channel.changed() => {
                    let msg_opt = recv_command_channel.borrow_and_update().clone();
                    debug!("Received command {msg_opt:?} in handle_send");
                    match msg_opt {
                        ChannelMsg::Disconnect => {
                            // We don't send Disconnect message here usually,
                            // handle_recv signals this task to break by returning Err or closing channel.
                            // Or, if a Disconnect message must be sent to client:
                            // if send_message(&mut send_stream, Ctrl(CtrlMsg::Disconnect)).await.is_err() {
                            //     warn!("Failed to send Disconnect confirmation to client");
                            // }
                            debug!("Disconnect command received in handle_send, terminating send loop.");
                            return Ok(()); // Gracefully exit
                        }
                        ChannelMsg::Subscribe => {
                            info!("Subscription activated for client, will start sending data.");
                            sending_active = true;
                        }
                        ChannelMsg::Unsubscribe => {
                            info!("Subscription deactivated for client, will stop sending data.");
                            sending_active = false;
                        }
                        ChannelMsg::SendHostStatus { reg_addr } => {
                            let host_status = CtrlMsg::HostStatus {
                                host_id: self.config.host_id,
                                device_status: vec![],
                            };
                            let msg = RpcMessageKindCtrl(host_status);
                            tcp::send_message(&mut send_stream, msg).await;
                        }
                        _ => (), // Other ChannelMsg types not relevant here
>>>>>>> 1ed0777a
                    }
                    ChannelMsg::Subscribe { device_id } => {
                        info!("Subscribed");
                        subscribed_ids.insert(device_id);
                    }
                    ChannelMsg::Unsubscribe { device_id } => {
                        info!("Unsubscribed");
                        subscribed_ids.remove(&device_id);
                    }
                    _ => (),
                }
            }

            if !recv_data_channel.is_empty() {
                let (data_msg, device_id) = recv_data_channel.recv().await.unwrap();

                info!("Sending data {data_msg:?} for {device_id} to {send_stream:?}");
                let msg = Data { data_msg, device_id };

                send_message(&mut send_stream, msg).await;
            }
        }
        // Loop is infinite unless broken by Disconnect or error
        Ok(())
    }
}

impl Run<SystemNodeConfig> for SystemNode {
    fn new(config: SystemNodeConfig) -> Self {
<<<<<<< HEAD
        let (send_data_channel, _) = broadcast::channel::<(DataMsg, u64)>(16);
        SystemNode {
            send_data_channel,
            handlers: Arc::new(Mutex::new(HashMap::new())),
            addr: config.addr,
        }
=======
        let (send_data_channel, _) = broadcast::channel::<DataMsg>(16); // Buffer size 16
        SystemNode { send_data_channel, config }
>>>>>>> 1ed0777a
    }

    /// Starts the system node
    ///
    /// Initializes a hashmap of device handlers based on the configuration file on startup
    ///
    /// # Arguments
    ///
    /// SystemNodeConfig: Specifies the target address
    async fn run(&self, config: SystemNodeConfig) -> Result<(), Box<dyn std::error::Error>> {
        let connection_handler = Arc::new(self.clone());

        let sender_data_channel = connection_handler.send_data_channel.clone();

<<<<<<< HEAD
        let default_config_path: PathBuf = config.device_configs;

        let device_handler_configs: Vec<DeviceHandlerConfig> = DeviceHandlerConfig::from_yaml(default_config_path).await?;

        for cfg in device_handler_configs {
            self.handlers
=======
        let handlers: Arc<Mutex<HashMap<u64, Box<DeviceHandler>>>> = Arc::new(Mutex::new(HashMap::new()));

        for cfg in config.device_configs {
            handlers
>>>>>>> 1ed0777a
                .lock()
                .await
                .insert(cfg.device_id, DeviceHandler::from_config(cfg.clone()).await.unwrap());
        }

<<<<<<< HEAD
=======
        info!("ESP32 data reading task started.");

        if (config.registry.use_registry) {
            info!("Connecting to registry at {}", config.registry.addr);
            let registry_addr: SocketAddr = config.registry.addr;
            let heartbeat_msg = RpcMessageKindCtrl(CtrlMsg::AnnouncePresence {
                host_id: config.host_id,
                host_address: config.addr,
            });
            let mut client = TcpClient::new();
            client.connect(registry_addr).await?;
            client.send_message(registry_addr, heartbeat_msg).await?;
            client.disconnect(registry_addr);
            info!("Heartbeat sent to registry at {}", config.registry.addr);
        }

        // Start TCP server to handle client connections
        info!("Starting TCP server on {}...", config.addr);
>>>>>>> 1ed0777a
        TcpServer::serve(config.addr, connection_handler).await;
        Ok(())
    }
}<|MERGE_RESOLUTION|>--- conflicted
+++ resolved
@@ -20,7 +20,7 @@
 use lib::network::rpc_message::DataMsg::*;
 use lib::network::rpc_message::RpcMessageKind::{Ctrl, Data};
 use lib::network::rpc_message::SourceType::*;
-use lib::network::rpc_message::{AdapterMode, CtrlMsg, DataMsg, RpcMessage, SourceType, make_msg};
+use lib::network::rpc_message::{AdapterMode, CtrlMsg, DataMsg, RpcMessage, SourceType, make_msg, DeviceId};
 use lib::network::tcp::client::TcpClient;
 use lib::network::tcp::server::TcpServer;
 use lib::network::tcp::{ChannelMsg, ConnectionHandler, SubscribeDataChannel, send_message};
@@ -67,14 +67,10 @@
 /// send_data_channel: the System Node communicates which data should be sent to other receivers across its threads using this tokio channel
 #[derive(Clone)]
 pub struct SystemNode {
-<<<<<<< HEAD
-    send_data_channel: broadcast::Sender<(DataMsg, u64)>, // Call .subscribe() on the sender in order to get a receiver
+    send_data_channel: broadcast::Sender<(DataMsg, DeviceId)>, // Call .subscribe() on the sender in order to get a receiver
     handlers: Arc<Mutex<HashMap<u64, Box<DeviceHandler>>>>,
     addr: SocketAddr,
-=======
-    send_data_channel: broadcast::Sender<DataMsg>,
     config: SystemNodeConfig,
->>>>>>> 1ed0777a
 }
 
 impl SubscribeDataChannel for SystemNode {
@@ -109,14 +105,8 @@
                     }
                     return Err(NetworkError::Closed); // Indicate connection should close
                 }
-<<<<<<< HEAD
                 Subscribe { device_id } => {
-                    if send_channel.send(ChannelMsg::Subscribe { device_id }).is_err() {
-=======
-                Subscribe { device_id, mode } => {
-                    // device_id and mode are unused for now
-                    if send_channel_msg_channel.send(ChannelMsg::Subscribe).is_err() {
->>>>>>> 1ed0777a
+                    if send_channel_msg_channel.send(ChannelMsg::Subscribe { device_id }).is_err() {
                         warn!("Failed to send Subscribe to own handle_send task; already closed?");
                         return Err(NetworkError::UnableToConnect);
                     }
@@ -124,18 +114,12 @@
                     info!("Client {} subscribed to data stream for device_id: {}", request.src_addr, device_id);
                 }
                 Unsubscribe { device_id } => {
-<<<<<<< HEAD
-                    if send_channel.send(ChannelMsg::Unsubscribe { device_id }).is_err() {
-=======
-                    // device_id is unused for now
-                    if send_channel_msg_channel.send(ChannelMsg::Unsubscribe).is_err() {
->>>>>>> 1ed0777a
+                    if send_channel_msg_channel.send(ChannelMsg::Unsubscribe { device_id }).is_err() {
                         warn!("Failed to send Unsubscribe to own handle_send task; already closed?");
                         return Err(NetworkError::UnableToConnect);
                     }
                     info!("Client {} unsubscribed from data stream for device_id: {}", request.src_addr, device_id);
                 }
-<<<<<<< HEAD
                 SubscribeTo { target, device_id } => {
                     // Create a device handler with a source that will connect to the node server of the target
                     // The sink will connect to this nodes server
@@ -179,7 +163,7 @@
                         Some(mut handler) => handler.stop().await.expect("Whoopsy"),
                         _ => info!("This handler does not exist."),
                     }
-=======
+                }
                 PollHostStatus => {
                     let reg_addr = request.src_addr;
                     info!("Received PollDevices from {reg_addr}");
@@ -188,26 +172,14 @@
                         return Err(NetworkError::UnableToConnect);
                     }
                 }
+                Configure { device_id, cfg } => {}
                 m => {
                     warn!("Received unhandled CtrlMsg: {m:?}");
->>>>>>> 1ed0777a
-                }
-                Configure { device_id, cfg } => {}
-                PollDevices => {}
-                Heartbeat => {}
+                }
             },
-<<<<<<< HEAD
             Data { data_msg, device_id } => {
                 // TODO: Pass it through relevant TCP sources
                 self.send_data_channel.send((data_msg, device_id));
-=======
-            RpcMessageKindData {
-                // SystemNode typically doesn't receive Data messages, it sends them.
-                data_msg,
-                device_id,
-            } => {
-                warn!("Received unexpected DataMsg: {data_msg:?} for device_id: {device_id}");
->>>>>>> 1ed0777a
             }
         }
         Ok(())
@@ -219,12 +191,11 @@
     async fn handle_send(
         &self,
         mut recv_command_channel: watch::Receiver<ChannelMsg>,
-        mut recv_data_channel: broadcast::Receiver<(DataMsg, u64)>,
+        mut recv_data_channel: broadcast::Receiver<(DataMsg, DeviceId)>,
         mut send_stream: OwnedWriteHalf,
     ) -> Result<(), NetworkError> {
         let mut subscribed_ids: HashSet<u64> = HashSet::new();
         loop {
-<<<<<<< HEAD
             if recv_command_channel.has_changed().unwrap_or(false) {
                 let msg_opt = recv_command_channel.borrow_and_update().clone();
                 debug!("Received message {msg_opt:?} over channel");
@@ -233,41 +204,6 @@
                         send_message(&mut send_stream, Ctrl(CtrlMsg::Disconnect)).await;
                         debug!("Send close confirmation");
                         break;
-=======
-            tokio::select! {
-                biased; // Prioritize command changes
-                Ok(_) = recv_command_channel.changed() => {
-                    let msg_opt = recv_command_channel.borrow_and_update().clone();
-                    debug!("Received command {msg_opt:?} in handle_send");
-                    match msg_opt {
-                        ChannelMsg::Disconnect => {
-                            // We don't send Disconnect message here usually,
-                            // handle_recv signals this task to break by returning Err or closing channel.
-                            // Or, if a Disconnect message must be sent to client:
-                            // if send_message(&mut send_stream, Ctrl(CtrlMsg::Disconnect)).await.is_err() {
-                            //     warn!("Failed to send Disconnect confirmation to client");
-                            // }
-                            debug!("Disconnect command received in handle_send, terminating send loop.");
-                            return Ok(()); // Gracefully exit
-                        }
-                        ChannelMsg::Subscribe => {
-                            info!("Subscription activated for client, will start sending data.");
-                            sending_active = true;
-                        }
-                        ChannelMsg::Unsubscribe => {
-                            info!("Subscription deactivated for client, will stop sending data.");
-                            sending_active = false;
-                        }
-                        ChannelMsg::SendHostStatus { reg_addr } => {
-                            let host_status = CtrlMsg::HostStatus {
-                                host_id: self.config.host_id,
-                                device_status: vec![],
-                            };
-                            let msg = RpcMessageKindCtrl(host_status);
-                            tcp::send_message(&mut send_stream, msg).await;
-                        }
-                        _ => (), // Other ChannelMsg types not relevant here
->>>>>>> 1ed0777a
                     }
                     ChannelMsg::Subscribe { device_id } => {
                         info!("Subscribed");
@@ -277,6 +213,14 @@
                         info!("Unsubscribed");
                         subscribed_ids.remove(&device_id);
                     }
+                    ChannelMsg::SendHostStatus { reg_addr } => {
+                        let host_status = CtrlMsg::HostStatus {
+                            host_id: self.config.host_id,
+                            device_status: vec![],
+                        };
+                        let msg = Ctrl(host_status);
+                        tcp::send_message(&mut send_stream, msg).await;
+                    }
                     _ => (),
                 }
             }
@@ -297,17 +241,13 @@
 
 impl Run<SystemNodeConfig> for SystemNode {
     fn new(config: SystemNodeConfig) -> Self {
-<<<<<<< HEAD
-        let (send_data_channel, _) = broadcast::channel::<(DataMsg, u64)>(16);
+        let (send_data_channel, _) = broadcast::channel::<(DataMsg, DeviceId)>(16);
         SystemNode {
             send_data_channel,
             handlers: Arc::new(Mutex::new(HashMap::new())),
             addr: config.addr,
-        }
-=======
-        let (send_data_channel, _) = broadcast::channel::<DataMsg>(16); // Buffer size 16
-        SystemNode { send_data_channel, config }
->>>>>>> 1ed0777a
+            config,
+        }
     }
 
     /// Starts the system node
@@ -322,32 +262,19 @@
 
         let sender_data_channel = connection_handler.send_data_channel.clone();
 
-<<<<<<< HEAD
-        let default_config_path: PathBuf = config.device_configs;
-
-        let device_handler_configs: Vec<DeviceHandlerConfig> = DeviceHandlerConfig::from_yaml(default_config_path).await?;
+        let device_handler_configs: Vec<DeviceHandlerConfig> = config.device_configs;
 
         for cfg in device_handler_configs {
             self.handlers
-=======
-        let handlers: Arc<Mutex<HashMap<u64, Box<DeviceHandler>>>> = Arc::new(Mutex::new(HashMap::new()));
-
-        for cfg in config.device_configs {
-            handlers
->>>>>>> 1ed0777a
                 .lock()
                 .await
                 .insert(cfg.device_id, DeviceHandler::from_config(cfg.clone()).await.unwrap());
         }
 
-<<<<<<< HEAD
-=======
-        info!("ESP32 data reading task started.");
-
         if (config.registry.use_registry) {
             info!("Connecting to registry at {}", config.registry.addr);
             let registry_addr: SocketAddr = config.registry.addr;
-            let heartbeat_msg = RpcMessageKindCtrl(CtrlMsg::AnnouncePresence {
+            let heartbeat_msg = Ctrl(CtrlMsg::AnnouncePresence {
                 host_id: config.host_id,
                 host_address: config.addr,
             });
@@ -360,7 +287,6 @@
 
         // Start TCP server to handle client connections
         info!("Starting TCP server on {}...", config.addr);
->>>>>>> 1ed0777a
         TcpServer::serve(config.addr, connection_handler).await;
         Ok(())
     }
