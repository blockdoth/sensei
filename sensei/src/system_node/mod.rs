--- conflicted
+++ resolved
@@ -96,18 +96,6 @@
     /// * `message` - The host control command to handle.
     /// * `send_channel_msg_channel` - A channel to send messages to the connection's sending task.
     ///
-<<<<<<< HEAD
-    /// - Connect/Disconnect
-    /// - Subscribe/Unsubscribe
-    /// - Configure
-    async fn handle_recv(&self, request: RpcMessage, send_channel_msg_channel: watch::Sender<ChannelMsg>) -> Result<(), NetworkError> {
-        debug!("Received message {:?} from {}", request.msg, request.src_addr);
-        match request.msg {
-            Ctrl(command) => match command {
-                Connect => {
-                    let src = request.src_addr;
-                    info!("Started connection with {src}");
-=======
     /// # Returns
     /// * `Result<(), NetworkError>` - Returns `Ok(())` if the command was handled successfully, or a `NetworkError` if an error occurred.
     ///
@@ -176,7 +164,6 @@
                 match self.handlers.lock().await.remove(&device_id) {
                     Some(mut handler) => handler.stop().await.expect("Whoopsy"),
                     _ => warn!("This handler does not exist."),
->>>>>>> a5425900
                 }
             }
             HostCtrl::Configure { device_id, cfg_type } => match cfg_type {
