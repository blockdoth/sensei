use std::collections::{HashMap, HashSet};
use std::net::SocketAddr;
use std::sync::Arc;

// use std::thread::sleep; // Not used
use async_trait::async_trait;
use lib::FromConfig;
// use lib::FromConfig; // Not using FromConfig for adapter to keep changes minimal here
// Removed esp32 module import here, will use full path
use lib::errors::NetworkError;
use lib::handler::device_handler::CfgType::{Create, Delete, Edit};
use lib::handler::device_handler::{DeviceHandler, DeviceHandlerConfig};
use lib::network::rpc_message::CtrlMsg::*;
use lib::network::rpc_message::RpcMessageKind::{Ctrl, Data};
use lib::network::rpc_message::SourceType::*;
use lib::network::rpc_message::{CtrlMsg, DataMsg, DeviceId, RpcMessage};
use lib::network::tcp::client::TcpClient;
use lib::network::tcp::server::TcpServer;
use lib::network::tcp::{ChannelMsg, ConnectionHandler, SubscribeDataChannel, send_message};
use lib::sources::DataSourceConfig;
#[cfg(target_os = "linux")]
use lib::sources::tcp::TCPConfig;
use log::*;
use tokio::net::tcp::OwnedWriteHalf;
use tokio::sync::{Mutex, broadcast, watch};

use crate::services::{GlobalConfig, Run, SystemNodeConfig};

/// The System Node is a sender and a receiver in the network of Sensei.
/// It hosts the devices that send and receive CSI data, and is responsible for sending this data further to other receivers in the system.
///
/// Devices can "ask" for the CSI data generated at a System Node by sending it a Subscribe message, specifying the device id.
///
/// The System Node can also adapt this CSI data to our universal standard, which lets it be used by other parts of Sensei, like the Visualiser.
///
/// # Arguments
///
/// send_data_channel: the System Node communicates which data should be sent to other receivers across its threads using this tokio channel
#[derive(Clone)]
pub struct SystemNode {
    send_data_channel: broadcast::Sender<(DataMsg, DeviceId)>, // Call .subscribe() on the sender in order to get a receiver
    handlers: Arc<Mutex<HashMap<u64, Box<DeviceHandler>>>>,
    addr: SocketAddr,
    host_id: u64,
    registry_addr: Option<SocketAddr>,
    device_configs: Vec<DeviceHandlerConfig>,
}

impl SubscribeDataChannel for SystemNode {
    /// Creates a mew receiver for the System Nodes send data channel
    fn subscribe_data_channel(&self) -> broadcast::Receiver<(DataMsg, u64)> {
        self.send_data_channel.subscribe()
    }
}

#[async_trait]
impl ConnectionHandler for SystemNode {
    /// Handles receiving messages from other senders in the network.
    /// This communicates with the sender function using channel messages.
    ///
    /// # Types
    ///
    /// - Connect/Disconnect
    /// - Subscribe/Unsubscribe
    /// - Configure
    async fn handle_recv(&self, request: RpcMessage, send_channel_msg_channel: watch::Sender<ChannelMsg>) -> Result<(), NetworkError> {
        info!("Received message {:?} from {}", request.msg, request.src_addr);
        match request.msg {
            Ctrl(command) => match command {
                Connect => {
                    let src = request.src_addr;
                    info!("Started connection with {src}");
                }
                Disconnect => {
                    // Correct way to signal disconnect to the sending task for this connection
                    send_channel_msg_channel.send(ChannelMsg::Disconnect)?;
                    return Err(NetworkError::Closed); // Indicate connection should close
                }
                Subscribe { device_id } => {
                    send_channel_msg_channel.send(ChannelMsg::Subscribe { device_id })?;
                    info!("Client {} subscribed to data stream for device_id: {}", request.src_addr, device_id);
                }
                Unsubscribe { device_id } => {
                    send_channel_msg_channel.send(ChannelMsg::Unsubscribe { device_id })?;
                    info!("Client {} unsubscribed from data stream for device_id: {}", request.src_addr, device_id);
                }
                SubscribeTo { target, device_id } => {
                    // Create a device handler with a source that will connect to the node server of the target
                    // The sink will connect to this nodes server
                    // Node servers broadcast all incoming data to all connections, but only relevant sources will process this data
                    let source: DataSourceConfig = lib::sources::DataSourceConfig::Tcp(TCPConfig {
                        target_addr: target,
                        device_id,
                    });
                    let controller = None;
                    let adapter = None;
                    let tcp_sink_config = lib::sinks::tcp::TCPConfig {
                        target_addr: self.addr,
                        device_id,
                    };
                    let sinks = vec![lib::sinks::SinkConfig::Tcp(tcp_sink_config)];
                    let new_handler_config = DeviceHandlerConfig {
                        device_id,
                        stype: TCP,
                        source,
                        controller,
                        adapter,
                        sinks,
                    };

                    let new_handler = DeviceHandler::from_config(new_handler_config).await.unwrap();

                    info!("Handler created to subscribe to {target}");

                    self.handlers.lock().await.insert(device_id, new_handler);
                }
                UnsubscribeFrom { target: _, device_id } => {
                    // TODO: Make it target specific, but for now removing based on device id should be fine.
                    // Would require extracting the source itself from the device handler
                    info!("Removing handler subscribing to {device_id}");
                    match self.handlers.lock().await.remove(&device_id) {
                        Some(mut handler) => handler.stop().await.expect("Whoopsy"),
                        _ => info!("This handler does not exist."),
                    }
                }
                PollHostStatus { host_id } => {
                    let reg_addr = request.src_addr;
                    info!("Received PollDevices from {reg_addr}");
                    send_channel_msg_channel.send(ChannelMsg::SendHostStatus { reg_addr, host_id })?
                }
                Configure { device_id, cfg_type } => match cfg_type {
                    Create { cfg } => {
                        info!("Creating a new device handler for device id {device_id}");
                        let handler = DeviceHandler::from_config(cfg).await.unwrap();
                        self.handlers.lock().await.insert(device_id, handler);
                    }
                    Edit { cfg } => {
                        info!("Editing existing device handler for device id {device_id}");
                        match self.handlers.lock().await.get_mut(&device_id) {
                            Some(handler) => handler.reconfigure(cfg).await.expect("Whoopsy"),
                            _ => info!("This handler does not exist."),
                        }
                    }
                    Delete => {
                        info!("Deleting device handler for device id {device_id}");
                        match self.handlers.lock().await.remove(&device_id) {
                            Some(mut handler) => handler.stop().await.expect("Whoopsy"),
                            _ => info!("This handler does not exist."),
                        }
                    }
                },
                m => {
                    warn!("Received unhandled CtrlMsg: {m:?}");
                }
            },
            Data { data_msg, device_id } => {
                // TODO: Pass it through relevant TCP sources
                self.send_data_channel.send((data_msg, device_id))?;
            }
        }
        Ok(())
    }

    /// Handles sending messages for the nodes to other receivers in the network.
    ///
    /// The node will only send messages to subscribers of relevant messages.
    async fn handle_send(
        &self,
        mut recv_command_channel: watch::Receiver<ChannelMsg>,
        mut recv_data_channel: broadcast::Receiver<(DataMsg, DeviceId)>,
        mut send_stream: OwnedWriteHalf,
    ) -> Result<(), NetworkError> {
        let mut subscribed_ids: HashSet<u64> = HashSet::new();
        loop {
            if recv_command_channel.has_changed().unwrap_or(false) {
                let msg_opt = recv_command_channel.borrow_and_update().clone();
                debug!("Received message {msg_opt:?} over channel");
                match msg_opt {
                    ChannelMsg::Disconnect => {
                        send_message(&mut send_stream, Ctrl(CtrlMsg::Disconnect)).await?;
                        debug!("Send close confirmation");
                        break;
                    }
                    ChannelMsg::Subscribe { device_id } => {
                        info!("Subscribed");
                        subscribed_ids.insert(device_id);
                    }
                    ChannelMsg::Unsubscribe { device_id } => {
                        info!("Unsubscribed");
                        subscribed_ids.remove(&device_id);
                    }
<<<<<<< HEAD
                    ChannelMsg::SendHostStatus { reg_addr: _ } => {
                        let host_status = HostStatus {
=======
                    ChannelMsg::SendHostStatus { reg_addr: _, host_id: _ } => {
                        let host_status = CtrlMsg::HostStatus {
>>>>>>> 82d0aa5f
                            host_id: self.host_id,
                            device_status: vec![],
                        };
                        let msg = Ctrl(host_status);
                        send_message(&mut send_stream, msg).await?;
                    }
                    _ => (),
                }
            }

            if !recv_data_channel.is_empty() {
                let (data_msg, device_id) = recv_data_channel.recv().await.unwrap();

                info!("Sending data {data_msg:?} for {device_id} to {send_stream:?}");
                let msg = Data { data_msg, device_id };

                send_message(&mut send_stream, msg).await?;
            }
        }
        // Loop is infinite unless broken by Disconnect or error
        Ok(())
    }
}

impl Run<SystemNodeConfig> for SystemNode {
    fn new(global_config: GlobalConfig, config: SystemNodeConfig) -> Self {
        let (send_data_channel, _) = broadcast::channel::<(DataMsg, DeviceId)>(16);

        SystemNode {
            send_data_channel,
            handlers: Arc::new(Mutex::new(HashMap::new())),
            addr: config.addr,
            host_id: 0,
            registry_addr: config.registry,
            device_configs: config.device_configs,
        }
    }

    /// Starts the system node
    ///
    /// Initializes a hashmap of device handlers based on the configuration file on startup
    ///
    /// # Arguments
    ///
    /// SystemNodeConfig: Specifies the target address
    async fn run(&mut self) -> Result<(), Box<dyn std::error::Error>> {
        let connection_handler = Arc::new(self.clone());

        for cfg in &self.device_configs {
            self.handlers
                .lock()
                .await
                .insert(cfg.device_id, DeviceHandler::from_config(cfg.clone()).await.unwrap());
        }

        if let Some(registry) = &self.registry_addr {
            info!("Connecting to registry at {registry}");
            let registry_addr: SocketAddr = *registry;
            let heartbeat_msg = Ctrl(CtrlMsg::AnnouncePresence {
                host_id: self.host_id,
                host_address: self.addr,
            });
            let mut client = TcpClient::new();
            client.connect(registry_addr).await?;
            client.send_message(registry_addr, heartbeat_msg).await?;
            client.disconnect(registry_addr);
            info!("Heartbeat sent to registry at {registry_addr}");
        }

        // Start TCP server to handle client connections
        info!("Starting TCP server on {}...", self.addr);
        TcpServer::serve(self.addr, connection_handler).await?;
        Ok(())
    }
}<|MERGE_RESOLUTION|>--- conflicted
+++ resolved
@@ -2,11 +2,8 @@
 use std::net::SocketAddr;
 use std::sync::Arc;
 
-// use std::thread::sleep; // Not used
 use async_trait::async_trait;
 use lib::FromConfig;
-// use lib::FromConfig; // Not using FromConfig for adapter to keep changes minimal here
-// Removed esp32 module import here, will use full path
 use lib::errors::NetworkError;
 use lib::handler::device_handler::CfgType::{Create, Delete, Edit};
 use lib::handler::device_handler::{DeviceHandler, DeviceHandlerConfig};
@@ -189,13 +186,8 @@
                         info!("Unsubscribed");
                         subscribed_ids.remove(&device_id);
                     }
-<<<<<<< HEAD
-                    ChannelMsg::SendHostStatus { reg_addr: _ } => {
+                    ChannelMsg::SendHostStatus { reg_addr: _, host_id: _ } => {
                         let host_status = HostStatus {
-=======
-                    ChannelMsg::SendHostStatus { reg_addr: _, host_id: _ } => {
-                        let host_status = CtrlMsg::HostStatus {
->>>>>>> 82d0aa5f
                             host_id: self.host_id,
                             device_status: vec![],
                         };
