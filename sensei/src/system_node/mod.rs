--- conflicted
+++ resolved
@@ -1,37 +1,27 @@
 use std::collections::{HashMap, HashSet};
 use std::net::SocketAddr;
 use std::sync::Arc;
-<<<<<<< HEAD
 use std::time::{Duration, SystemTime, UNIX_EPOCH};
-=======
->>>>>>> 308c65a4
 
 // use std::thread::sleep; // Not used
 use async_trait::async_trait;
 use lib::FromConfig;
-<<<<<<< HEAD
 use lib::adapters::CsiDataAdapter;
 use lib::csi_types::{Complex, CsiData};
-=======
 // use lib::FromConfig; // Not using FromConfig for adapter to keep changes minimal here
->>>>>>> 308c65a4
 use lib::errors::NetworkError;
 use lib::handler::device_handler::{DeviceHandler, DeviceHandlerConfig};
 use lib::network::rpc_message::CtrlMsg::*;
 use lib::network::rpc_message::RpcMessageKind::{Ctrl, Data};
 use lib::network::rpc_message::SourceType::*;
-<<<<<<< HEAD
-use lib::network::rpc_message::{AdapterMode, CtrlMsg, DataMsg, RpcMessage, RpcMessageKind, SourceType, make_msg};
-=======
-use lib::network::rpc_message::{CtrlMsg, DataMsg, DeviceId, RpcMessage};
->>>>>>> 308c65a4
+use lib::network::rpc_message::{
+    AdapterMode, CtrlMsg, CtrlMsg, DataMsg, DataMsg, DeviceId, RpcMessage, RpcMessage, RpcMessageKind, SourceType, make_msg,
+};
 use lib::network::tcp::client::TcpClient;
 use lib::network::tcp::server::TcpServer;
 use lib::network::tcp::{ChannelMsg, ConnectionHandler, SubscribeDataChannel, send_message};
 use lib::network::*;
-<<<<<<< HEAD
 use lib::sinks::file::{FileConfig, FileSink};
-use lib::sources::DataSourceT;
 use lib::sources::controllers::Controller;
 use lib::sources::controllers::esp32_controller::{
     Bandwidth as EspBandwidth, CsiType as EspCsiType, Esp32ControllerParams, Esp32DeviceConfig, OperationMode as EspOperationMode,
@@ -40,24 +30,19 @@
 use lib::sources::esp32::{Esp32Source, Esp32SourceConfig};
 #[cfg(target_os = "linux")]
 use lib::sources::netlink::NetlinkConfig;
-=======
-use lib::sources::DataSourceConfig;
 // use lib::sources::csv::{CsvConfig, CsvSource}; // Removed CSV source
 #[cfg(target_os = "linux")]
 use lib::sources::tcp::TCPConfig;
->>>>>>> 308c65a4
+use lib::sources::{DataSourceConfig, DataSourceT};
 use log::*;
 use tokio::net::tcp::OwnedWriteHalf;
 use tokio::sync::{Mutex, broadcast, watch};
 
-<<<<<<< HEAD
 use crate::cli::*;
-use crate::services::{GlobalConfig, Run, SystemNodeConfig};
-=======
 // use crate::cli::{SubCommandsArgs, SystemNodeSubcommandArgs}; // SystemNodeSubcommandArgs not used here
 use crate::config::SystemNodeConfig;
 use crate::module::*;
->>>>>>> 308c65a4
+use crate::services::{GlobalConfig, Run, SystemNodeConfig};
 
 /// The System Node is a sender and a receiver in the network of Sensei.
 /// It hosts the devices that send and receive CSI data, and is responsible for sending this data further to other receivers in the system.
@@ -109,14 +94,8 @@
                     }
                     return Err(NetworkError::Closed); // Indicate connection should close
                 }
-<<<<<<< HEAD
-                Subscribe { device_id, mode } => {
-                    // device_id and mode are unused for now
-                    if send_channel_msg_channel.send(ChannelMsg::Subscribe).is_err() {
-=======
                 Subscribe { device_id } => {
                     if send_channel_msg_channel.send(ChannelMsg::Subscribe { device_id }).is_err() {
->>>>>>> 308c65a4
                         warn!("Failed to send Subscribe to own handle_send task; already closed?");
                         return Err(NetworkError::UnableToConnect);
                     }
@@ -124,19 +103,12 @@
                     info!("Client {} subscribed to data stream for device_id: {}", request.src_addr, device_id);
                 }
                 Unsubscribe { device_id } => {
-<<<<<<< HEAD
-                    // device_id is unused for now
-                    if send_channel_msg_channel.send(ChannelMsg::Unsubscribe).is_err() {
-=======
                     if send_channel_msg_channel.send(ChannelMsg::Unsubscribe { device_id }).is_err() {
->>>>>>> 308c65a4
                         warn!("Failed to send Unsubscribe to own handle_send task; already closed?");
                         return Err(NetworkError::UnableToConnect);
                     }
                     info!("Client {} unsubscribed from data stream for device_id: {}", request.src_addr, device_id);
                 }
-<<<<<<< HEAD
-=======
                 SubscribeTo { target, device_id } => {
                     // Create a device handler with a source that will connect to the node server of the target
                     // The sink will connect to this nodes server
@@ -181,7 +153,6 @@
                         _ => info!("This handler does not exist."),
                     }
                 }
->>>>>>> 308c65a4
                 PollHostStatus => {
                     let reg_addr = request.src_addr;
                     info!("Received PollDevices from {reg_addr}");
@@ -190,26 +161,14 @@
                         return Err(NetworkError::UnableToConnect);
                     }
                 }
-<<<<<<< HEAD
-=======
                 Configure { device_id: _, cfg: _ } => {}
->>>>>>> 308c65a4
                 m => {
                     warn!("Received unhandled CtrlMsg: {m:?}");
                 }
             },
-<<<<<<< HEAD
-            RpcMessageKindData {
-                // SystemNode typically doesn't receive Data messages, it sends them.
-                data_msg,
-                device_id,
-            } => {
-                warn!("Received unexpected DataMsg: {data_msg:?} for device_id: {device_id}");
-=======
             Data { data_msg, device_id } => {
                 // TODO: Pass it through relevant TCP sources
                 self.send_data_channel.send((data_msg, device_id))?;
->>>>>>> 308c65a4
             }
         }
         Ok(())
@@ -226,41 +185,6 @@
     ) -> Result<(), NetworkError> {
         let mut subscribed_ids: HashSet<u64> = HashSet::new();
         loop {
-<<<<<<< HEAD
-            tokio::select! {
-                biased; // Prioritize command changes
-                Ok(_) = recv_command_channel.changed() => {
-                    let msg_opt = recv_command_channel.borrow_and_update().clone();
-                    debug!("Received command {msg_opt:?} in handle_send");
-                    match msg_opt {
-                        ChannelMsg::Disconnect => {
-                            // We don't send Disconnect message here usually,
-                            // handle_recv signals this task to break by returning Err or closing channel.
-                            // Or, if a Disconnect message must be sent to client:
-                            // if send_message(&mut send_stream, Ctrl(CtrlMsg::Disconnect)).await.is_err() {
-                            //     warn!("Failed to send Disconnect confirmation to client");
-                            // }
-                            debug!("Disconnect command received in handle_send, terminating send loop.");
-                            return Ok(()); // Gracefully exit
-                        }
-                        ChannelMsg::Subscribe => {
-                            info!("Subscription activated for client, will start sending data.");
-                            sending_active = true;
-                        }
-                        ChannelMsg::Unsubscribe => {
-                            info!("Subscription deactivated for client, will stop sending data.");
-                            sending_active = false;
-                        }
-                        ChannelMsg::SendHostStatus { reg_addr } => {
-                            let host_status = CtrlMsg::HostStatus {
-                                host_id: 0, // TODO
-                                device_status: vec![],
-                            };
-                            let msg = RpcMessageKindCtrl(host_status);
-                            tcp::send_message(&mut send_stream, msg).await;
-                        }
-                        _ => (), // Other ChannelMsg types not relevant here
-=======
             if recv_command_channel.has_changed().unwrap_or(false) {
                 let msg_opt = recv_command_channel.borrow_and_update().clone();
                 debug!("Received message {msg_opt:?} over channel");
@@ -269,7 +193,6 @@
                         send_message(&mut send_stream, Ctrl(CtrlMsg::Disconnect)).await?;
                         debug!("Send close confirmation");
                         break;
->>>>>>> 308c65a4
                     }
                     ChannelMsg::Subscribe { device_id } => {
                         info!("Subscribed");
@@ -306,22 +229,6 @@
 }
 
 impl Run<SystemNodeConfig> for SystemNode {
-<<<<<<< HEAD
-    fn new() -> Self {
-        let (send_data_channel, _) = broadcast::channel::<DataMsg>(16); // Buffer size 16
-        SystemNode { send_data_channel }
-    }
-
-    async fn run(&mut self, global_config: GlobalConfig, config: SystemNodeConfig) -> Result<(), Box<dyn std::error::Error>> {
-        let connection_handler = Arc::new(self.clone());
-
-        let sender_data_channel = connection_handler.send_data_channel.clone();
-
-        let handlers: Arc<Mutex<HashMap<u64, Box<DeviceHandler>>>> = Arc::new(Mutex::new(HashMap::new()));
-
-        for cfg in config.device_configs {
-            handlers
-=======
     fn new(config: SystemNodeConfig) -> Self {
         let (send_data_channel, _) = broadcast::channel::<(DataMsg, DeviceId)>(16);
         SystemNode {
@@ -345,7 +252,6 @@
 
         for cfg in device_handler_configs {
             self.handlers
->>>>>>> 308c65a4
                 .lock()
                 .await
                 .insert(cfg.device_id, DeviceHandler::from_config(cfg.clone()).await.unwrap());
