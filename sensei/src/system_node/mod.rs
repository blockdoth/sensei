//! # System Node Module
//!
//! The System Node is a core component in the Sensei network. It acts as both a sender and receiver of CSI data, hosting devices that generate or consume this data.
//! System Nodes are responsible for forwarding CSI data to other receivers, adapting data to a universal standard, and managing device handlers.
//!
//! Devices can subscribe to CSI data streams by sending a `Subscribe` message with a device ID. The System Node manages these subscriptions and ensures data is routed appropriately.
//!
//! The System Node also interacts with registries to announce its presence and can periodically poll other nodes when functioning as a registry.

use std::collections::{HashMap, HashSet};
use std::net::SocketAddr;
use std::sync::Arc;

use async_trait::async_trait;
use lib::FromConfig;
use lib::adapters::CsiDataAdapter; // Added CsiDataAdapter
use lib::errors::NetworkError;
use lib::handler::device_handler::{DeviceHandler, DeviceHandlerConfig};
use lib::network::rpc_message::CfgType::{Create, Delete, Edit};
use lib::network::rpc_message::SourceType::*;
use lib::network::rpc_message::{DataMsg, DeviceId, DeviceStatus, HostCtrl, HostId, HostStatus, RegCtrl, Responsiveness, RpcMessage, RpcMessageKind};
use lib::network::tcp::client::TcpClient;
use lib::network::tcp::server::TcpServer;
use lib::network::tcp::{ChannelMsg, ConnectionHandler, HostChannel, RegChannel, SubscribeDataChannel, send_message};
use lib::sinks::{Sink, SinkConfig};
use lib::sources::tcp::TCPConfig;
use lib::sources::{DataSourceConfig, DataSourceT}; // Added DataSourceT
use log::*;
use tokio::net::tcp::OwnedWriteHalf;
use tokio::sync::{Mutex, broadcast, mpsc, watch}; // Added mpsc
use tokio::task::{self, JoinHandle};

use crate::registry::Registry;
use crate::services::{GlobalConfig, Run, SystemNodeConfig};

/// The System Node is a sender and a receiver in the network of Sensei.
/// It hosts the devices that send and receive CSI data, and is responsible for sending this data further to other receivers in the system.
///
/// The System Node can also adapt this CSI data to our universal standard, which lets it be used by other parts of Sensei, like the Visualiser.
///
/// # Fields
/// - `send_data_channel`: Tokio broadcast channel for distributing data to subscribers.
/// - `handlers`: Map of device IDs to their respective device handlers.
/// - `sinks`: Map of sink IDs to their respective sink implementations.
/// - `addr`: The network address of this node.
/// - `host_id`: Unique identifier for this node.
/// - `registry_addrs`: Optional list of registry addresses to register with.
/// - `device_configs`: Configuration for each device managed by this node.
/// - `sink_configs`: Configuration for each sink managed by this node.
/// - `registry`: Local registry instance for host/device status.
/// - `registry_polling_rate_s`: Optional polling interval for registry updates.
///
#[derive(Clone)]
pub struct SystemNode {
    send_data_channel: broadcast::Sender<(DataMsg, DeviceId)>,      // For external TCP clients
    local_data_tx: mpsc::Sender<(DataMsg, DeviceId)>,               // For local DeviceHandler data
    local_data_rx: Arc<Mutex<mpsc::Receiver<(DataMsg, DeviceId)>>>, // Receiver for local data
    handlers: Arc<Mutex<HashMap<u64, Box<DeviceHandler>>>>,
    sinks: Arc<Mutex<HashMap<String, Box<dyn Sink>>>>, // Added shared sinks
    addr: SocketAddr,
    host_id: u64,
    registry_addrs: Option<Vec<SocketAddr>>,
    device_configs: Vec<DeviceHandlerConfig>,
    sink_configs: Vec<SinkConfigWithName>, // Added sink configurations
    registry: Registry,
}

// Helper struct to associate a name with a SinkConfig, mirroring the YAML structure
#[derive(serde::Serialize, serde::Deserialize, Debug, Clone)]
pub struct SinkConfigWithName {
    pub id: String,
    pub config: SinkConfig,
}

impl SubscribeDataChannel for SystemNode {
    /// Creates a new receiver for the System Node's send data channel.
    fn subscribe_data_channel(&self) -> broadcast::Receiver<(DataMsg, DeviceId)> {
        self.send_data_channel.subscribe()
    }
}

impl SystemNode {
    /// Returns the current host status as a `RegCtrl` message.
    fn get_host_status(&self) -> HostStatus {
        HostStatus {
            host_id: self.host_id,
            device_statuses: self.device_configs.iter().map(DeviceStatus::from).collect(),
            responsiveness: Responsiveness::Connected,
        }
    }

    /// Handles incoming host control messages and performs the corresponding actions.
    ///
    /// # Arguments
    /// * `request` - The incoming RPC message containing the request details.
    /// * `message` - The host control command to handle.
    /// * `send_channel_msg_channel` - A channel to send messages to the connection's sending task.
    ///
    /// # Returns
    /// * `Result<(), NetworkError>` - Returns `Ok(())` if the command was handled successfully, or a `NetworkError` if an error occurred.
    ///
    /// # Behavior
    /// - Handles various `HostCtrl` commands such as `Connect`, `Disconnect`, `Subscribe`, `Unsubscribe`, `SubscribeTo`, `UnsubscribeFrom`, and `Configure`.
    /// - For `Disconnect`, signals the sending task to disconnect and returns an error to indicate the connection should close.
    /// - For subscription commands, updates the relevant handlers and logs the actions.
    /// - For configuration commands, creates, edits, or deletes device handlers as specified.
    async fn handle_host_ctrl(
        &self,
        request: RpcMessage,
        message: HostCtrl,
        send_channel_msg_channel: watch::Sender<ChannelMsg>,
    ) -> Result<(), NetworkError> {
        match message {
            // regular Host commands
            HostCtrl::Connect => {
                let src = request.src_addr;
                info!("Started connection with {src}");
            }
            HostCtrl::Disconnect => {
                // Correct way to signal disconnect to the sending task for this connection
                send_channel_msg_channel.send(ChannelMsg::from(HostChannel::Disconnect))?;
                return Err(NetworkError::Closed); // Indicate connection should close
            }
            HostCtrl::Subscribe { device_id } => {
                send_channel_msg_channel.send(ChannelMsg::from(HostChannel::Subscribe { device_id }))?;
                info!("Client {} subscribed to data stream for device_id: {device_id}", request.src_addr);
            }
            HostCtrl::Unsubscribe { device_id } => {
                send_channel_msg_channel.send(ChannelMsg::from(HostChannel::Unsubscribe { device_id }))?;
                info!("Client {} unsubscribed from data stream for device_id: {device_id}", request.src_addr);
            }
            HostCtrl::SubscribeTo { target_addr, device_id } => {
                // Create a device handler with a source that will connect to the node server of the target
                // The sink will connect to this nodes server
                // Node servers broadcast all incoming data to all connections, but only relevant sources will process this data
                let source: DataSourceConfig = lib::sources::DataSourceConfig::Tcp(TCPConfig { target_addr, device_id });
                let controller = None;
                let adapter = None;
                // Sinks are now managed by SystemNode, this specific logic for TCP sink might need adjustment
                // based on how `output_to` is handled for such dynamically created handlers.
                // For now, we assume it might output to a default or pre-configured sink if necessary.
                let new_handler_config = DeviceHandlerConfig {
                    device_id,
                    stype: TCP,
                    source,
                    controller,
                    adapter,
                    output_to: vec![],
                };

                let new_handler = DeviceHandler::from_config(new_handler_config).await.unwrap();

                info!("Handler created to subscribe to {target_addr}");

                self.handlers.lock().await.insert(device_id, new_handler);
            }
            HostCtrl::UnsubscribeFrom { target_addr: _, device_id } => {
                // TODO: Make it target specific, but for now removing based on device id should be fine.
                // Would require extracting the source itself from the device handler
                info!("Removing handler subscribing to {device_id}");
                match self.handlers.lock().await.remove(&device_id) {
                    Some(mut handler) => handler.stop().await.expect("Whoopsy"),
                    _ => warn!("This handler does not exist."),
                }
            }
            HostCtrl::Configure { device_id, cfg_type } => match cfg_type {
                Create { cfg } => {
                    info!("Creating a new device handler for device id {device_id}");
                    let handler = DeviceHandler::from_config(cfg).await.unwrap();
                    self.handlers.lock().await.insert(device_id, handler);
                }
                Edit { cfg } => {
                    info!("Editing existing device handler for device id {device_id}");
                    match self.handlers.lock().await.get_mut(&device_id) {
                        Some(handler) => handler.reconfigure(cfg).await.expect("Whoopsy"),
                        _ => warn!("This handler does not exist."),
                    }
                }
                Delete => {
                    info!("Deleting device handler for device id {device_id}");
                    match self.handlers.lock().await.remove(&device_id) {
                        Some(mut handler) => handler.stop().await.expect("Whoopsy"),
                        _ => warn!("This handler does not exist."),
                    }
                }
            },
            HostCtrl::Ping => {
                debug!("Received ping from {:#?}.", request.src_addr);
                send_channel_msg_channel.send(ChannelMsg::from(HostChannel::Pong))?;
            }
            m => {
                warn!("Received unhandled HostCtrl: {m:?}");
            }
        };
        Ok(())
    }

    /// Handles channel messages for host actions (subscribe, unsubscribe, disconnect).
    async fn handle_host_channel(
        &self,
        host_msg: HostChannel,
        send_stream: &mut OwnedWriteHalf,
        subscribed_ids: &mut HashSet<HostId>,
    ) -> Result<(), NetworkError> {
        match host_msg {
            HostChannel::Disconnect => {
                return Err(NetworkError::Closed); // Throwing an error here feels weird, but it's also done in the recv_handler
            }
            HostChannel::Subscribe { device_id } => {
                info!("Subscribed");
                subscribed_ids.insert(device_id);
            }
            HostChannel::Unsubscribe { device_id } => {
                info!("Unsubscribed");
                subscribed_ids.remove(&device_id);
            }
            HostChannel::Pong => {
                debug!("Sending pong...");
                send_message(send_stream, RpcMessageKind::HostCtrl(HostCtrl::Pong)).await?;
            }
            _ => {}
        };
        Ok(())
    }

    /// Handles channel messages used for registry actions.
    async fn handle_reg_channel(&self, reg_msg: RegChannel, send_stream: &mut OwnedWriteHalf) -> Result<(), NetworkError> {
        match reg_msg {
            RegChannel::SendHostStatus { host_id } => {
                let host_status = if host_id == self.host_id {
                    RegCtrl::HostStatus(self.get_host_status())
                } else {
                    RegCtrl::from(self.registry.get_host_by_id(host_id).await?)
                };
                let msg = RpcMessageKind::RegCtrl(host_status);
                send_message(send_stream, msg).await?;
            }
            RegChannel::SendHostStatuses => {
                let own_status = self.get_host_status();
                let mut host_statuses: Vec<HostStatus> = self
                    .registry
                    .list_host_statuses()
                    .await
                    .iter()
                    .map(|(_, info)| HostStatus::from(RegCtrl::from(info.clone())))
                    .collect();
                host_statuses.push(own_status);
                let msg = RegCtrl::HostStatuses { host_statuses };
                send_message(send_stream, RpcMessageKind::RegCtrl(msg)).await?;
            }
        }
        Ok(())
    }

    /// Helper function to route data (from local or external sources) to configured sinks.
    async fn route_data_to_sinks(&self, data_msg: DataMsg, device_id: DeviceId) {
        let handlers_guard = self.handlers.lock().await;
        if let Some(handler_config) = handlers_guard.get(&device_id).map(|h| h.config().clone()) {
            drop(handlers_guard); // Release lock on handlers before locking sinks
            let mut sinks_guard = self.sinks.lock().await;
            for sink_id in &handler_config.output_to {
                if let Some(sink) = sinks_guard.get_mut(sink_id) {
                    info!("Routing data from device {device_id} to sink {sink_id}");
                    if let Err(e) = sink.provide(data_msg.clone()).await {
                        error!("Error providing data to sink {sink_id}: {e:?}");
                    }
                } else {
                    warn!("Sink ID {sink_id} configured for device {device_id} not found");
                }
            }
        } else {
            warn!("Device ID {device_id} not found in handlers for data routing");
        }
    }

    /// Task to process data from local device handlers.
    async fn process_local_data(&self) {
        let mut rx = self.local_data_rx.lock().await;
        info!("Starting local data processing task.");
        while let Some((data_msg, device_id)) = rx.recv().await {
            trace!("SystemNode received local data for device_id: {device_id}");
            // 1. Broadcast to connected TCP clients
            if self.send_data_channel.receiver_count() > 0 {
                if let Err(e) = self.send_data_channel.send((data_msg.clone(), device_id)) {
                    error!("Failed to broadcast local data: {e:?}");
                }
            }
            // 2. Route to configured sinks
            self.route_data_to_sinks(data_msg, device_id).await;
        }
        info!("Local data processing task finished.");
    }
}

#[async_trait]
impl ConnectionHandler for SystemNode {
    /// Handles receiving messages from other senders in the network.
    /// This communicates with the sender function using channel messages.
    ///
    /// # Types
    ///
    /// - Connect/Disconnect
    /// - Subscribe/Unsubscribe
    /// - Configure
    async fn handle_recv(&self, request: RpcMessage, send_channel_msg_channel: watch::Sender<ChannelMsg>) -> Result<(), NetworkError> {
        debug!("Received message {:?} from {}", request.msg, request.src_addr);
        match &request.msg {
            RpcMessageKind::HostCtrl(command) => self.handle_host_ctrl(request.clone(), command.clone(), send_channel_msg_channel).await?,
            RpcMessageKind::RegCtrl(command) => {
                self.registry
                    .handle_reg_ctrl(request.clone(), command.clone(), send_channel_msg_channel)
                    .await?
            }
            RpcMessageKind::Data { data_msg, device_id } => {
                // Data from EXTERNAL source (network)
                info!("SystemNode received external data for device_id: {device_id}");
                // 1. Broadcast to connected TCP clients
                if self.send_data_channel.receiver_count() > 0 {
                    if let Err(e) = self.send_data_channel.send((data_msg.clone(), *device_id)) {
                        error!("Failed to broadcast external data: {e:?}");
                    }
                }
                // 2. Route to configured sinks for this device_id
                self.route_data_to_sinks(data_msg.clone(), *device_id).await;
            }
        }
        Ok(())
    }

    /// Handles sending messages for the nodes to other receivers in the network.
    ///
    /// The node will only send messages to subscribers of relevant messages.
    async fn handle_send(
        &self,
        mut recv_command_channel: watch::Receiver<ChannelMsg>,
        mut recv_data_channel: broadcast::Receiver<(DataMsg, DeviceId)>,
        mut send_stream: OwnedWriteHalf,
    ) -> Result<(), NetworkError> {
        let mut subscribed_ids: HashSet<HostId> = HashSet::new();
        loop {
            // This loop continues execution untill a client disconnects.
            // Since tokio only yiels execution back to the scheduler once a task finishes
            // or another async task is encountered, a thread can be block by this task
            // if no yield points are inserted.
            task::consume_budget().await;
            if recv_command_channel.has_changed()? {
                let msg_opt = recv_command_channel.borrow_and_update().clone();
                debug!("Received message {msg_opt:?} over channel");
                match msg_opt {
                    ChannelMsg::HostChannel(host_msg) => self.handle_host_channel(host_msg, &mut send_stream, &mut subscribed_ids).await?,
                    ChannelMsg::RegChannel(reg_msg) => self.handle_reg_channel(reg_msg, &mut send_stream).await?,
                    _ => (),
                }
            }

            if !recv_data_channel.is_empty() {
                let (data_msg, device_id) = recv_data_channel.recv().await.unwrap();

                debug!("Sending data {data_msg:?} for {device_id} to {send_stream:?}");
                let msg = RpcMessageKind::Data { data_msg, device_id };

                send_message(&mut send_stream, msg).await?;
            }
        }
    }
}

impl Run<SystemNodeConfig> for SystemNode {
    /// Constructs a new `SystemNode` from the given global and node-specific configuration.
    fn new(global_config: GlobalConfig, config: SystemNodeConfig) -> Self {
        let (send_data_channel, _) = broadcast::channel::<(DataMsg, DeviceId)>(16);
        let (local_data_tx, local_data_rx) = mpsc::channel::<(DataMsg, DeviceId)>(100); // Channel for local data

        SystemNode {
            send_data_channel,
            local_data_tx,                                      // Store the sender
            local_data_rx: Arc::new(Mutex::new(local_data_rx)), // Store the receiver
            handlers: Arc::new(Mutex::new(HashMap::new())),
            sinks: Arc::new(Mutex::new(HashMap::new())), // Initialize sinks map
            addr: config.addr,
            host_id: config.host_id,
            registry_addrs: config.registries,
            device_configs: config.device_configs,
            sink_configs: config.sinks, // Store sink configurations from SystemNodeConfig
            registry: Registry::new(config.registry_polling_rate_s),
        }
    }

    /// Starts the system node.
    ///
    /// Initializes a hashmap of device handlers and sinks based on the configuration file on startup
    ///
    /// # Arguments
    ///        let connection_handler = Arc::new(self.clone());
    /// SystemNodeConfig: Specifies the target address
    async fn run(&mut self) -> Result<(), Box<dyn std::error::Error>> {
        // Initialize Sinks
        let mut sinks_map = self.sinks.lock().await;
        for sink_conf_with_name in &self.sink_configs {
            info!("Initializing sink: {}", sink_conf_with_name.id);
            let mut sink = <dyn Sink>::from_config(sink_conf_with_name.config.clone()).await?;
            sink.open().await?;
            sinks_map.insert(sink_conf_with_name.id.clone(), sink);
        }
        drop(sinks_map); // Release lock

        // Initialize Device Handlers
        let mut handlers_map = self.handlers.lock().await;
        for cfg in &self.device_configs {
            let mut handler = DeviceHandler::from_config(cfg.clone()).await?;
            // Pass the sender for local data to the handler's start method
            handler
                .start(
                    <dyn DataSourceT>::from_config(cfg.source.clone()).await?,
                    if let Some(adapter_cfg) = cfg.adapter {
                        Some(<dyn CsiDataAdapter>::from_config(adapter_cfg).await?)
                    } else {
                        None
                    },
                    self.local_data_tx.clone(),
                )
                .await?;
            handlers_map.insert(cfg.device_id, handler);
        }
        drop(handlers_map); // Release lock

        // Register at provided registries. When a single registry refuses, the client exits.
        if let Some(registries) = &self.registry_addrs {
            let mut client = TcpClient::new();
            for registry in registries {
                info!("Connecting to registry at {registry}");
                let registry_addr: SocketAddr = *registry;
                let heartbeat_msg = RpcMessageKind::RegCtrl(RegCtrl::AnnouncePresence {
                    host_id: self.host_id,
                    host_address: self.addr,
                });
                client.connect(registry_addr).await?;
                client.send_message(registry_addr, heartbeat_msg).await?;
                client.disconnect(registry_addr);
                info!("Presence announced to registry at {registry_addr}");
            }
        }
        // Create a TCP host server task
        info!("Starting TCP server on {}...", self.addr);
        let connection_handler = Arc::new(self.clone());
        let tcp_server_task: JoinHandle<()> = task::spawn(async move {
<<<<<<< HEAD
            TcpServer::serve(connection_handler.addr, connection_handler).await.unwrap();
=======
            match TcpServer::serve(connection_handler.addr, connection_handler).await {
                Ok(_) => (),
                Err(e) => {
                    panic!("The TCP server encountered an error: {e}")
                }
            };
>>>>>>> 00f0fd21
        });

        // Task for processing local data
        let self_clone_for_local_data = self.clone();
        let local_data_processing_task = task::spawn(async move {
            self_clone_for_local_data.process_local_data().await;
        });

        // create registry polling task, if configured
        let polling_task = self.registry.create_polling_task();
        // Run all tasks concurrently
        tokio::try_join!(tcp_server_task, polling_task, local_data_processing_task)?;
        Ok(())
    }
}<|MERGE_RESOLUTION|>--- conflicted
+++ resolved
@@ -444,16 +444,12 @@
         info!("Starting TCP server on {}...", self.addr);
         let connection_handler = Arc::new(self.clone());
         let tcp_server_task: JoinHandle<()> = task::spawn(async move {
-<<<<<<< HEAD
-            TcpServer::serve(connection_handler.addr, connection_handler).await.unwrap();
-=======
             match TcpServer::serve(connection_handler.addr, connection_handler).await {
                 Ok(_) => (),
                 Err(e) => {
                     panic!("The TCP server encountered an error: {e}")
                 }
             };
->>>>>>> 00f0fd21
         });
 
         // Task for processing local data
