--- conflicted
+++ resolved
@@ -164,7 +164,14 @@
                         _ => info!("This handler does not exist."),
                     }
                 }
-<<<<<<< HEAD
+                PollHostStatus => {
+                    let reg_addr = request.src_addr;
+                    info!("Received PollDevices from {reg_addr}");
+                    if send_channel_msg_channel.send(ChannelMsg::SendHostStatus { reg_addr }).is_err() {
+                        warn!("Could not send HostStatus message");
+                        return Err(NetworkError::UnableToConnect);
+                    }
+                }
                 Configure { device_id, cfg_type } => {
                     match cfg_type {
                         Create { cfg } => {
@@ -188,22 +195,9 @@
                         }
                     }
                 }
-                PollDevices => {}
-                Heartbeat => {}
-=======
-                PollHostStatus => {
-                    let reg_addr = request.src_addr;
-                    info!("Received PollDevices from {reg_addr}");
-                    if send_channel_msg_channel.send(ChannelMsg::SendHostStatus { reg_addr }).is_err() {
-                        warn!("Could not send HostStatus message");
-                        return Err(NetworkError::UnableToConnect);
-                    }
-                }
-                Configure { device_id, cfg } => {}
                 m => {
                     warn!("Received unhandled CtrlMsg: {m:?}");
                 }
->>>>>>> 3889f8ae
             },
             Data { data_msg, device_id } => {
                 // TODO: Pass it through relevant TCP sources
