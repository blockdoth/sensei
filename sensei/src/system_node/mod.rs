--- conflicted
+++ resolved
@@ -58,13 +58,9 @@
     send_data_channel: broadcast::Sender<(DataMsg, DeviceId)>,      // For external TCP clients
     local_data_tx: mpsc::Sender<(DataMsg, DeviceId)>,               // For local DeviceHandler data
     local_data_rx: Arc<Mutex<mpsc::Receiver<(DataMsg, DeviceId)>>>, // Receiver for local data
-<<<<<<< HEAD
     experiment_send: Sender<ExperimentChannelMsg>,
     experiment_recv: Arc<Mutex<Receiver<ExperimentChannelMsg>>>,
-    handlers: Arc<Mutex<HashMap<u64, Box<DeviceHandler>>>>,
-=======
     handlers: Arc<Mutex<HashMap<DeviceId, Box<DeviceHandler>>>>,
->>>>>>> dc0b35a8
     sinks: Arc<Mutex<HashMap<String, Box<dyn Sink>>>>,
     addr: SocketAddr,
     host_id: HostId,
@@ -132,17 +128,7 @@
         for cfg in &self.device_configs {
             let mut handler = DeviceHandler::from_config(cfg.clone()).await?;
             // Pass the sender for local data to the handler's start method
-            handler
-                .start(
-                    <dyn DataSourceT>::from_config(cfg.source.clone()).await?,
-                    if let Some(adapter_cfg) = cfg.adapter {
-                        Some(<dyn CsiDataAdapter>::from_config(adapter_cfg).await?)
-                    } else {
-                        None
-                    },
-                    self.local_data_tx.clone(),
-                )
-                .await?;
+            handler.start(self.local_data_tx.clone()).await?;
             handlers_map.insert(cfg.device_id, handler);
         }
         drop(handlers_map); // Release lock
@@ -187,7 +173,12 @@
         // create registry polling task, if configured
         let polling_task = self.registry.create_polling_task();
 
-        let experiment_task = Self::experiment_handler(self.handlers.clone(), self.experiment_send.clone(), self.experiment_recv.clone());
+        let experiment_task = Self::experiment_handler(
+            self.handlers.clone(),
+            self.experiment_send.clone(),
+            self.experiment_recv.clone(),
+            self.local_data_tx.clone(),
+        );
 
         // Run all tasks concurrently
         tokio::try_join!(tcp_server_task, polling_task, local_data_processing_task, experiment_task)?;
@@ -208,6 +199,7 @@
         handlers: Arc<Mutex<HashMap<u64, Box<DeviceHandler>>>>,
         experiment_send: Sender<ExperimentChannelMsg>,
         mut experiment_recv: Arc<Mutex<Receiver<ExperimentChannelMsg>>>,
+        local_data_tx: mpsc::Sender<(DataMsg, DeviceId)>,
     ) -> JoinHandle<()> {
         tokio::spawn(async move {
             info!("Started experiment handler task");
@@ -237,12 +229,14 @@
 
                         let handlers = handlers.clone();
                         let experiment_send = experiment_send.clone();
+                        let local_data_tx = local_data_tx.clone();
 
                         let handler = Arc::new(move |command: Command, update_send: Sender<ExperimentChannelMsg>| {
                             let handlers = handlers.clone(); // clone *inside* closure body
+                            let local_data_tx = local_data_tx.clone(); // clone *inside* closure body
                             info!("started experiment task");
                             async move {
-                                Self::match_command(command, handlers).await;
+                                Self::match_command(command, handlers, local_data_tx).await;
                             }
                         });
 
@@ -269,9 +263,13 @@
             }
         })
     }
-    async fn match_command(command: Command, handlers: Arc<Mutex<HashMap<u64, Box<DeviceHandler>>>>) -> Result<(), Box<dyn std::error::Error>> {
+    async fn match_command(
+        command: Command,
+        handlers: Arc<Mutex<HashMap<u64, Box<DeviceHandler>>>>,
+        local_data_tx: mpsc::Sender<(DataMsg, DeviceId)>,
+    ) -> Result<(), Box<dyn std::error::Error>> {
         match command {
-            Command::Subscribe { target_addr, device_id } => Ok(Self::subscribe_to(target_addr, device_id, handlers).await?),
+            Command::Subscribe { target_addr, device_id } => Ok(Self::subscribe_to(target_addr, device_id, handlers, local_data_tx).await?),
             Command::Unsubscribe { target_addr, device_id } => Ok(Self::unsubscribe_from(device_id, handlers).await?),
             Command::Configure {
                 target_addr,
@@ -292,11 +290,11 @@
 
 impl SystemNode {
     /// Returns the current host status as a `RegCtrl` message.
-    fn get_host_status(&self) -> HostStatus {
+    async fn get_host_status(&self) -> HostStatus {
         HostStatus {
             addr: self.addr,
             host_id: self.host_id,
-            device_statuses: self.device_configs.iter().map(DeviceInfo::from).collect(),
+            device_statuses: self.handlers.lock().await.iter().map(|x| DeviceInfo::from(&x.1.config())).collect(),
             responsiveness: Responsiveness::Connected,
         }
     }
@@ -424,8 +422,6 @@
         Ok(())
     }
 
-<<<<<<< HEAD
-=======
     async fn start(
         device_id: DeviceId,
         handlers: Arc<Mutex<HashMap<u64, Box<DeviceHandler>>>>,
@@ -481,127 +477,6 @@
         Ok(())
     }
 
-    async fn load_experiment(
-        experiment: Experiment,
-        handlers: Arc<Mutex<HashMap<u64, Box<DeviceHandler>>>>,
-        local_data_tx: mpsc::Sender<(DataMsg, DeviceId)>,
-    ) -> Result<(), Box<dyn std::error::Error>> {
-        info!("Running {}", experiment.metadata.name.clone());
-
-        for (i, stage) in experiment.stages.into_iter().enumerate() {
-            let name = stage.name.clone();
-            info!("Executing stage {name}");
-            Self::execute_stage(stage, handlers.clone(), local_data_tx.clone()).await?;
-            info!("Finished stage {name}");
-        }
-
-        Ok(())
-    }
-
-    async fn execute_stage(
-        stage: Stage,
-        handlers: Arc<Mutex<HashMap<u64, Box<DeviceHandler>>>>,
-        local_data_tx: mpsc::Sender<(DataMsg, DeviceId)>,
-    ) -> Result<(), Box<dyn std::error::Error>> {
-        let mut tasks = vec![];
-
-        for block in stage.command_blocks {
-            // Have to define the clone outside the tokio task and then move the clone, rather than create the clone inside the tokio task
-            let handlers_clone = handlers.clone();
-            let local_data_tx_clone = local_data_tx.clone();
-            let task = tokio::spawn(async move {
-                Self::execute_command_block(block, handlers_clone, local_data_tx_clone).await;
-            });
-            tasks.push(task);
-        }
-
-        let results = futures::future::join_all(tasks).await;
-
-        for result in results {
-            result?;
-        }
-
-        Ok(())
-    }
-
-    async fn execute_command_block(
-        block: Block,
-        handlers: Arc<Mutex<HashMap<u64, Box<DeviceHandler>>>>,
-        local_data_tx: mpsc::Sender<(DataMsg, DeviceId)>,
-    ) -> Result<(), Box<dyn std::error::Error>> {
-        tokio::time::sleep(std::time::Duration::from_millis(block.delays.init_delay.unwrap_or(0u64))).await;
-        let command_delay = block.delays.command_delay.unwrap_or(0u64);
-        let command_types = block.commands;
-
-        match block.delays.is_recurring.clone() {
-            Recurring {
-                recurrence_delay,
-                iterations,
-            } => {
-                let r_delay = recurrence_delay.unwrap_or(0u64);
-                let n = iterations.unwrap_or(0u64);
-                if n == 0 {
-                    loop {
-                        Self::match_commands(command_types.clone(), handlers.clone(), command_delay, local_data_tx.clone()).await?;
-                        tokio::time::sleep(std::time::Duration::from_millis(r_delay)).await;
-                    }
-                } else {
-                    for _ in 0..n {
-                        Self::match_commands(command_types.clone(), handlers.clone(), command_delay, local_data_tx.clone()).await?;
-                        tokio::time::sleep(std::time::Duration::from_millis(r_delay)).await;
-                    }
-                }
-                Ok(())
-            }
-            NotRecurring => {
-                Self::match_commands(command_types, handlers, command_delay, local_data_tx).await?;
-                Ok(())
-            }
-        }
-    }
-
-    pub async fn match_commands(
-        commands: Vec<Command>,
-        handlers: Arc<Mutex<HashMap<u64, Box<DeviceHandler>>>>,
-        command_delay: u64,
-        local_data_tx: mpsc::Sender<(DataMsg, DeviceId)>,
-    ) -> Result<(), Box<dyn std::error::Error>> {
-        for command in commands {
-            Self::match_command(command.clone(), handlers.clone(), local_data_tx.clone()).await?;
-            tokio::time::sleep(std::time::Duration::from_millis(command_delay)).await;
-        }
-        Ok(())
-    }
-
-    async fn match_command(
-        command: Command,
-        handlers: Arc<Mutex<HashMap<u64, Box<DeviceHandler>>>>,
-        local_data_tx: mpsc::Sender<(DataMsg, DeviceId)>,
-    ) -> Result<(), Box<dyn std::error::Error>> {
-        match command {
-            Command::Subscribe { target_addr, device_id } => Ok(Self::subscribe_to(target_addr, device_id, handlers, local_data_tx).await?),
-            Command::Unsubscribe { target_addr, device_id } => Ok(Self::unsubscribe_from(device_id, handlers).await?),
-            Command::Configure {
-                target_addr,
-                device_id,
-                cfg_type,
-            } => Ok(Self::configure(device_id, cfg_type, handlers).await?),
-            Command::Delay { delay } => {
-                tokio::time::sleep(std::time::Duration::from_millis(delay)).await;
-                Ok(())
-            }
-            Command::Start { target_addr, device_id } => Ok(Self::start(device_id, handlers, local_data_tx).await?),
-            Command::StartAll { target_addr } => Ok(Self::start_all(handlers, local_data_tx).await?),
-            Command::Stop { target_addr, device_id } => Ok(Self::stop(device_id, handlers).await?),
-            Command::StopAll { target_addr } => Ok(Self::stop_all(handlers).await?),
-            c => {
-                info!("The system node does not support this command {c:?}");
-                Ok(())
-            }
-        }
-    }
-
->>>>>>> dc0b35a8
     /// Handles incoming host control messages and performs the corresponding actions.
     ///
     /// # Arguments
@@ -680,8 +555,6 @@
             HostCtrl::Configure { device_id, cfg_type } => {
                 Self::configure(device_id, cfg_type, self.handlers.clone()).await?;
             }
-<<<<<<< HEAD
-=======
             HostCtrl::Start { device_id } => {
                 Self::start(device_id, self.handlers.clone(), self.local_data_tx.clone()).await?;
             }
@@ -694,10 +567,6 @@
             HostCtrl::StopAll => {
                 Self::stop_all(self.handlers.clone()).await?;
             }
-            HostCtrl::Experiment { experiment } => {
-                Self::load_experiment(experiment, self.handlers.clone(), self.local_data_tx.clone()).await?;
-            }
->>>>>>> dc0b35a8
             HostCtrl::Ping => {
                 debug!("Received ping from {:#?}.", request.src_addr);
                 send_channel_msg_channel.send(ChannelMsg::from(HostChannel::Pong))?;
@@ -747,7 +616,7 @@
         match reg_msg {
             RegChannel::SendHostStatus { host_id } => {
                 let host_status = if host_id == self.host_id {
-                    RegCtrl::HostStatus(self.get_host_status())
+                    RegCtrl::HostStatus(self.get_host_status().await)
                 } else {
                     RegCtrl::from(self.registry.get_host_by_id(host_id).await?)
                 };
@@ -755,7 +624,7 @@
                 send_message(send_stream, msg).await?;
             }
             RegChannel::SendHostStatuses => {
-                let own_status = self.get_host_status();
+                let own_status = self.get_host_status().await;
                 let mut host_statuses: Vec<HostStatus> = self.registry.list_host_info().await;
                 host_statuses.push(own_status);
                 let msg = RegCtrl::HostStatuses { host_statuses };
@@ -884,102 +753,6 @@
     }
 }
 
-<<<<<<< HEAD
-=======
-impl Run<SystemNodeConfig> for SystemNode {
-    /// Constructs a new `SystemNode` from the given global and node-specific configuration.
-    fn new(global_config: GlobalConfig, config: SystemNodeConfig) -> Self {
-        let (send_data_channel, _) = broadcast::channel::<(DataMsg, DeviceId)>(16);
-        let (local_data_tx, local_data_rx) = mpsc::channel::<(DataMsg, DeviceId)>(100); // Channel for local data
-
-        SystemNode {
-            send_data_channel,
-            local_data_tx,                                      // Store the sender
-            local_data_rx: Arc::new(Mutex::new(local_data_rx)), // Store the receiver
-            handlers: Arc::new(Mutex::new(HashMap::new())),
-            sinks: Arc::new(Mutex::new(HashMap::new())), // Initialize sinks map
-            addr: config.addr,
-            host_id: config.host_id,
-            registry_addrs: config.registries,
-            device_configs: config.device_configs,
-            sink_configs: config.sinks, // Store sink configurations from SystemNodeConfig
-            registry: Registry::new(config.registry_polling_rate_s),
-        }
-    }
-
-    /// Starts the system node.
-    ///
-    /// Initializes a hashmap of device handlers and sinks based on the configuration file on startup
-    ///
-    /// # Arguments
-    ///
-    /// SystemNodeConfig: Specifies the target address
-    async fn run(&mut self) -> Result<(), Box<dyn std::error::Error>> {
-        let connection_handler = Arc::new(self.clone());
-
-        // Initialize Sinks
-        let mut sinks_map = self.sinks.lock().await;
-        for sink_conf_with_name in &self.sink_configs {
-            info!("Initializing sink: {}", sink_conf_with_name.id);
-            let mut sink = <dyn Sink>::from_config(sink_conf_with_name.config.clone()).await?;
-            sink.open().await?;
-            sinks_map.insert(sink_conf_with_name.id.clone(), sink);
-        }
-        drop(sinks_map); // Release lock
-
-        // Initialize Device Handlers
-        let mut handlers_map = self.handlers.lock().await;
-        for cfg in &self.device_configs {
-            let mut handler = DeviceHandler::from_config(cfg.clone()).await?;
-            // Pass the sender for local data to the handler's start method
-            handler.start(self.local_data_tx.clone()).await?;
-            handlers_map.insert(cfg.device_id, handler);
-        }
-        drop(handlers_map); // Release lock
-
-        // Register at provided registries. When a single registry refuses, the client exits.
-        if let Some(registries) = &self.registry_addrs {
-            let mut client = TcpClient::new();
-            for registry in registries {
-                info!("Connecting to registry at {registry}");
-                let registry_addr: SocketAddr = *registry;
-                let heartbeat_msg = RpcMessageKind::RegCtrl(RegCtrl::AnnouncePresence {
-                    host_id: self.host_id,
-                    host_address: self.addr,
-                });
-                client.connect(registry_addr).await?;
-                client.send_message(registry_addr, heartbeat_msg).await?;
-                client.disconnect(registry_addr);
-                info!("Presence announced to registry at {registry_addr}");
-            }
-        }
-        // Create a TCP host server task
-        info!("Starting TCP server on {}...", self.addr);
-        let connection_handler = Arc::new(self.clone());
-        let tcp_server_task: JoinHandle<()> = task::spawn(async move {
-            match TcpServer::serve(connection_handler.addr, connection_handler).await {
-                Ok(_) => (),
-                Err(e) => {
-                    panic!("The TCP server encountered an error: {e}")
-                }
-            };
-        });
-
-        // Task for processing local data
-        let self_clone_for_local_data = self.clone();
-        let local_data_processing_task = task::spawn(async move {
-            self_clone_for_local_data.process_local_data().await;
-        });
-
-        // create registry polling task, if configured
-        let polling_task = self.registry.create_polling_task();
-        // Run all tasks concurrently
-        tokio::try_join!(tcp_server_task, polling_task, local_data_processing_task)?;
-        Ok(())
-    }
-}
-
->>>>>>> dc0b35a8
 #[cfg(test)]
 mod tests {
     use std::net::SocketAddr;
