use std::collections::{HashMap, HashSet};
use std::net::SocketAddr;
use std::sync::Arc;

use async_trait::async_trait;
use lib::FromConfig;
use lib::errors::NetworkError;
use lib::handler::device_handler::{DeviceHandler, DeviceHandlerConfig};
use lib::network::rpc_message::CtrlMsg::*;
use lib::network::rpc_message::RpcMessageKind::{Ctrl, Data};
use lib::network::rpc_message::SourceType::*;
use lib::network::rpc_message::{CtrlMsg, DataMsg, DeviceId, RpcMessage};
use lib::network::tcp::client::TcpClient;
use lib::network::tcp::server::TcpServer;
use lib::network::tcp::{ChannelMsg, ConnectionHandler, SubscribeDataChannel, send_message};
use lib::sources::DataSourceConfig;
#[cfg(target_os = "linux")]
use lib::sources::tcp::TCPConfig;
use log::*;
use tokio::net::tcp::OwnedWriteHalf;
use tokio::sync::{Mutex, broadcast, watch};
<<<<<<< HEAD
use lib::network::rpc_message::CfgType::{Create, Edit, Delete};
// use crate::cli::{SubCommandsArgs, SystemNodeSubcommandArgs}; // SystemNodeSubcommandArgs not used here
use crate::config::SystemNodeConfig;
use crate::module::*;
=======

use crate::services::{GlobalConfig, Run, SystemNodeConfig};
>>>>>>> bf47aa46

/// The System Node is a sender and a receiver in the network of Sensei.
/// It hosts the devices that send and receive CSI data, and is responsible for sending this data further to other receivers in the system.
///
/// Devices can "ask" for the CSI data generated at a System Node by sending it a Subscribe message, specifying the device id.
///
/// The System Node can also adapt this CSI data to our universal standard, which lets it be used by other parts of Sensei, like the Visualiser.
///
/// # Arguments
///
/// send_data_channel: the System Node communicates which data should be sent to other receivers across its threads using this tokio channel
#[derive(Clone)]
pub struct SystemNode {
    send_data_channel: broadcast::Sender<(DataMsg, DeviceId)>, // Call .subscribe() on the sender in order to get a receiver
    handlers: Arc<Mutex<HashMap<u64, Box<DeviceHandler>>>>,
    addr: SocketAddr,
    host_id: u64,
    registry_addr: Option<SocketAddr>,
    device_configs: Vec<DeviceHandlerConfig>,
}

impl SubscribeDataChannel for SystemNode {
    /// Creates a mew receiver for the System Nodes send data channel
    fn subscribe_data_channel(&self) -> broadcast::Receiver<(DataMsg, DeviceId)> {
        self.send_data_channel.subscribe()
    }
}

#[async_trait]
impl ConnectionHandler for SystemNode {
    /// Handles receiving messages from other senders in the network.
    /// This communicates with the sender function using channel messages.
    ///
    /// # Types
    ///
    /// - Connect/Disconnect
    /// - Subscribe/Unsubscribe
    /// - Configure
    async fn handle_recv(&self, request: RpcMessage, send_channel_msg_channel: watch::Sender<ChannelMsg>) -> Result<(), NetworkError> {
        info!("Received message {:?} from {}", request.msg, request.src_addr);
        match request.msg {
            Ctrl(command) => match command {
                Connect => {
                    let src = request.src_addr;
                    info!("Started connection with {src}");
                }
                Disconnect => {
                    // Correct way to signal disconnect to the sending task for this connection
                    send_channel_msg_channel.send(ChannelMsg::Disconnect)?;
                    return Err(NetworkError::Closed); // Indicate connection should close
                }
                Subscribe { device_id } => {
                    send_channel_msg_channel.send(ChannelMsg::Subscribe { device_id })?;
                    info!("Client {} subscribed to data stream for device_id: {}", request.src_addr, device_id);
                }
                Unsubscribe { device_id } => {
                    send_channel_msg_channel.send(ChannelMsg::Unsubscribe { device_id })?;
                    info!("Client {} unsubscribed from data stream for device_id: {}", request.src_addr, device_id);
                }
                SubscribeTo { target, device_id } => {
                    // Create a device handler with a source that will connect to the node server of the target
                    // The sink will connect to this nodes server
                    // Node servers broadcast all incoming data to all connections, but only relevant sources will process this data
                    let source: DataSourceConfig = lib::sources::DataSourceConfig::Tcp(TCPConfig {
                        target_addr: target,
                        device_id,
                    });
                    let controller = None;
                    let adapter = None;
                    let tcp_sink_config = lib::sinks::tcp::TCPConfig {
                        target_addr: self.addr,
                        device_id,
                    };
                    let sinks = vec![lib::sinks::SinkConfig::Tcp(tcp_sink_config)];
                    let new_handler_config = DeviceHandlerConfig {
                        device_id,
                        stype: TCP,
                        source,
                        controller,
                        adapter,
                        sinks,
                    };

                    let new_handler = DeviceHandler::from_config(new_handler_config).await.unwrap();

                    info!("Handler created to subscribe to {target}");

                    self.handlers.lock().await.insert(device_id, new_handler);
                }
                UnsubscribeFrom { target: _, device_id } => {
                    // TODO: Make it target specific, but for now removing based on device id should be fine.
                    // Would require extracting the source itself from the device handler
                    info!("Removing handler subscribing to {device_id}");
                    match self.handlers.lock().await.remove(&device_id) {
                        Some(mut handler) => handler.stop().await.expect("Whoopsy"),
                        _ => info!("This handler does not exist."),
                    }
                }
                PollHostStatus { host_id } => {
                    let reg_addr = request.src_addr;
                    info!("Received PollDevices from {reg_addr}");
                    send_channel_msg_channel.send(ChannelMsg::SendHostStatus { reg_addr, host_id })?
                }
                Configure { device_id, cfg_type } => match cfg_type {
                    Create { cfg } => {
                        info!("Creating a new device handler for device id {device_id}");
                        let handler = DeviceHandler::from_config(cfg).await.unwrap();
                        self.handlers.lock().await.insert(device_id, handler);
                    }
                    Edit { cfg } => {
                        info!("Editing existing device handler for device id {device_id}");
                        match self.handlers.lock().await.get_mut(&device_id) {
                            Some(handler) => handler.reconfigure(cfg).await.expect("Whoopsy"),
                            _ => info!("This handler does not exist."),
                        }
                    }
                    Delete => {
                        info!("Deleting device handler for device id {device_id}");
                        match self.handlers.lock().await.remove(&device_id) {
                            Some(mut handler) => handler.stop().await.expect("Whoopsy"),
                            _ => info!("This handler does not exist."),
                        }
                    }
                },
                m => {
                    warn!("Received unhandled CtrlMsg: {m:?}");
                }
            },
            Data { data_msg, device_id } => {
                // TODO: Pass it through relevant TCP sources
                self.send_data_channel.send((data_msg, device_id))?;
            }
        }
        Ok(())
    }

    /// Handles sending messages for the nodes to other receivers in the network.
    ///
    /// The node will only send messages to subscribers of relevant messages.
    async fn handle_send(
        &self,
        mut recv_command_channel: watch::Receiver<ChannelMsg>,
        mut recv_data_channel: broadcast::Receiver<(DataMsg, DeviceId)>,
        mut send_stream: OwnedWriteHalf,
    ) -> Result<(), NetworkError> {
        let mut subscribed_ids: HashSet<u64> = HashSet::new();
        loop {
            if recv_command_channel.has_changed().unwrap_or(false) {
                let msg_opt = recv_command_channel.borrow_and_update().clone();
                debug!("Received message {msg_opt:?} over channel");
                match msg_opt {
                    ChannelMsg::Disconnect => {
                        send_message(&mut send_stream, Ctrl(CtrlMsg::Disconnect)).await?;
                        debug!("Send close confirmation");
                        break;
                    }
                    ChannelMsg::Subscribe { device_id } => {
                        info!("Subscribed");
                        subscribed_ids.insert(device_id);
                    }
                    ChannelMsg::Unsubscribe { device_id } => {
                        info!("Unsubscribed");
                        subscribed_ids.remove(&device_id);
                    }
                    ChannelMsg::SendHostStatus { reg_addr: _, host_id: _ } => {
                        let host_status = HostStatus {
                            host_id: self.host_id,
                            device_status: vec![],
                        };
                        let msg = Ctrl(host_status);
                        send_message(&mut send_stream, msg).await?;
                    }
                    _ => (),
                }
            }

            if !recv_data_channel.is_empty() {
                let (data_msg, device_id) = recv_data_channel.recv().await.unwrap();

                info!("Sending data {data_msg:?} for {device_id} to {send_stream:?}");
                let msg = Data { data_msg, device_id };

                send_message(&mut send_stream, msg).await?;
            }
        }
        // Loop is infinite unless broken by Disconnect or error
        Ok(())
    }
}

impl Run<SystemNodeConfig> for SystemNode {
    fn new(global_config: GlobalConfig, config: SystemNodeConfig) -> Self {
        let (send_data_channel, _) = broadcast::channel::<(DataMsg, DeviceId)>(16);

        SystemNode {
            send_data_channel,
            handlers: Arc::new(Mutex::new(HashMap::new())),
            addr: config.addr,
            host_id: 0,
            registry_addr: config.registry,
            device_configs: config.device_configs,
        }
    }

    /// Starts the system node
    ///
    /// Initializes a hashmap of device handlers based on the configuration file on startup
    ///
    /// # Arguments
    ///
    /// SystemNodeConfig: Specifies the target address
    async fn run(&mut self) -> Result<(), Box<dyn std::error::Error>> {
        let connection_handler = Arc::new(self.clone());

        for cfg in &self.device_configs {
            self.handlers
                .lock()
                .await
                .insert(cfg.device_id, DeviceHandler::from_config(cfg.clone()).await.unwrap());
        }

        if let Some(registry) = &self.registry_addr {
            info!("Connecting to registry at {registry}");
            let registry_addr: SocketAddr = *registry;
            let heartbeat_msg = Ctrl(CtrlMsg::AnnouncePresence {
                host_id: self.host_id,
                host_address: self.addr,
            });
            let mut client = TcpClient::new();
            client.connect(registry_addr).await?;
            client.send_message(registry_addr, heartbeat_msg).await?;
            client.disconnect(registry_addr);
            info!("Heartbeat sent to registry at {registry_addr}");
        }

        // Start TCP server to handle client connections
        info!("Starting TCP server on {}...", self.addr);
        TcpServer::serve(self.addr, connection_handler).await?;
        Ok(())
    }
}<|MERGE_RESOLUTION|>--- conflicted
+++ resolved
@@ -14,20 +14,13 @@
 use lib::network::tcp::server::TcpServer;
 use lib::network::tcp::{ChannelMsg, ConnectionHandler, SubscribeDataChannel, send_message};
 use lib::sources::DataSourceConfig;
-#[cfg(target_os = "linux")]
 use lib::sources::tcp::TCPConfig;
 use log::*;
 use tokio::net::tcp::OwnedWriteHalf;
 use tokio::sync::{Mutex, broadcast, watch};
-<<<<<<< HEAD
+
+use crate::services::{GlobalConfig, Run, SystemNodeConfig};
 use lib::network::rpc_message::CfgType::{Create, Edit, Delete};
-// use crate::cli::{SubCommandsArgs, SystemNodeSubcommandArgs}; // SystemNodeSubcommandArgs not used here
-use crate::config::SystemNodeConfig;
-use crate::module::*;
-=======
-
-use crate::services::{GlobalConfig, Run, SystemNodeConfig};
->>>>>>> bf47aa46
 
 /// The System Node is a sender and a receiver in the network of Sensei.
 /// It hosts the devices that send and receive CSI data, and is responsible for sending this data further to other receivers in the system.
