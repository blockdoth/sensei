--- conflicted
+++ resolved
@@ -350,40 +350,6 @@
                 Self::unsubscribe(request.src_addr, device_id, send_channel_msg_channel).await?;
             }
             HostCtrl::SubscribeTo { target_addr, device_id } => {
-<<<<<<< HEAD
-                // Create a device handler with a source that will connect to the node server of the target
-                // The sink will connect to this nodes server
-                // Node servers broadcast all incoming data to all connections, but only relevant sources will process this data
-                let source: DataSourceConfig = lib::sources::DataSourceConfig::Tcp(TCPConfig { target_addr, device_id });
-                let controller = None;
-                let adapter = None;
-                // Sinks are now managed by SystemNode, this specific logic for TCP sink might need adjustment
-                // based on how `output_to` is handled for such dynamically created handlers.
-                // For now, we assume it might output to a default or pre-configured sink if necessary.
-                let new_handler_config = DeviceHandlerConfig {
-                    device_id,
-                    stype: TCP,
-                    source,
-                    controller,
-                    adapter,
-                    output_to: vec![],
-                };
-
-                let new_handler = DeviceHandler::from_config(new_handler_config).await.unwrap();
-
-                info!("Handler created to subscribe to {target_addr}");
-
-                self.handlers.lock().await.insert(device_id, new_handler);
-            }
-            HostCtrl::UnsubscribeFrom { target_addr: _, device_id } => {
-                // TODO: Make it target specific, but for now removing based on device id should be fine.
-                // Would require extracting the source itself from the device handler
-                info!("Removing handler subscribing to {device_id}");
-                match self.handlers.lock().await.remove(&device_id) {
-                    Some(mut handler) => handler.stop().await.expect("Whoopsy"),
-                    _ => warn!("This handler does not exist."),
-                }
-=======
                 Self::subscribe_to(target_addr, device_id, self.handlers.clone()).await?;
             }
             HostCtrl::UnsubscribeFrom { target_addr: _, device_id } => {
@@ -394,7 +360,6 @@
             }
             HostCtrl::Experiment { experiment } => {
                 Self::load_experiment(experiment, self.handlers.clone()).await?;
->>>>>>> 1c5bf4b4
             }
             HostCtrl::Ping => {
                 debug!("Received ping from {:#?}.", request.src_addr);
@@ -416,13 +381,9 @@
     ) -> Result<(), Box<dyn std::error::Error>> {
         match host_msg {
             HostChannel::Disconnect => {
-<<<<<<< HEAD
-                return Err(NetworkError::Closed); // Throwing an error here feels weird, but it's also done in the recv_handler
-=======
                 send_message(send_stream, RpcMessageKind::HostCtrl(HostCtrl::Disconnect)).await?;
                 debug!("Send close confirmation");
                 return Err(NetworkError::Closed.into()); // Throwing an error here feels weird, but it's also done in the recv_handler
->>>>>>> 1c5bf4b4
             }
             HostChannel::Subscribe { device_id } => {
                 subscribed_ids.insert(device_id);
