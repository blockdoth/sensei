//! # System Node Module
//!
//! The System Node is a core component in the Sensei network. It acts as both a sender and receiver of CSI data, hosting devices that generate or consume this data.
//! System Nodes are responsible for forwarding CSI data to other receivers, adapting data to a universal standard, and managing device handlers.
//!
//! Devices can subscribe to CSI data streams by sending a `Subscribe` message with a device ID. The System Node manages these subscriptions and ensures data is routed appropriately.
//!
//! The System Node also interacts with registries to announce its presence and can periodically poll other nodes when functioning as a registry.

use core::panic;
use std::collections::{HashMap, HashSet};
use std::net::SocketAddr;
use std::sync::Arc;

use async_trait::async_trait;
use lib::FromConfig;
use lib::errors::{AppError, ExperimentError, NetworkError};
use lib::experiments::{ActiveExperiment, Command, Experiment, ExperimentInfo, ExperimentSession, ExperimentStatus};
use lib::handler::device_handler::{DeviceHandler, DeviceHandlerConfig};
use lib::network::rpc_message::CfgType::{Create, Delete, Edit};
use lib::network::rpc_message::SourceType::*;
use lib::network::rpc_message::{
    CfgType, DataMsg, DeviceId, DeviceInfo, HostCtrl, HostId, HostStatus, RegCtrl, Responsiveness, RpcMessage, RpcMessageKind,
};
use lib::network::tcp::client::TcpClient;
use lib::network::tcp::server::TcpServer;
use lib::network::tcp::{ChannelMsg, ConnectionHandler, HostChannel, RegChannel, SubscribeDataChannel, send_message};
use lib::sinks::{Sink, SinkConfig};
use lib::sources::DataSourceConfig;
use lib::sources::tcp::TCPConfig;
use log::*;
use tokio::net::tcp::OwnedWriteHalf;
use tokio::sync::mpsc::{Receiver, Sender};
use tokio::sync::{Mutex, broadcast, mpsc, watch};
use tokio::task::{self, JoinHandle};

use crate::services::{GlobalConfig, Run, SystemNodeConfig};

/// The System Node is a sender and a receiver in the network of Sensei.
/// It hosts the devices that send and receive CSI data, and is responsible for sending this data further to other receivers in the system.
///
/// The System Node can also adapt this CSI data to our universal standard, which lets it be used by other parts of Sensei, like the Visualiser.
///
/// # Fields
/// - `send_data_channel`: Tokio broadcast channel for distributing data to subscribers.
/// - `handlers`: Map of device IDs to their respective device handlers.
/// - `sinks`: Map of sink IDs to their respective sink implementations.
/// - `addr`: The network address of this node.
/// - `host_id`: Unique identifier for this node.
/// - `registry_addrs`: Optional list of registry addresses to register with.
/// - `device_configs`: Configuration for each device managed by this node.
/// - `sink_configs`: Configuration for each sink managed by this node.
/// - `registry`: Local registry instance for host/device status.
/// - `registry_polling_rate_s`: Optional polling interval for registry updates.
///
#[derive(Clone)]
pub struct SystemNode {
    send_data_channel: broadcast::Sender<(DataMsg, DeviceId)>,      // For external TCP clients
    local_data_tx: mpsc::Sender<(DataMsg, DeviceId)>,               // For local DeviceHandler data
    local_data_rx: Arc<Mutex<mpsc::Receiver<(DataMsg, DeviceId)>>>, // Receiver for local data
    experiment_send: Sender<ExperimentChannelMsg>,
    experiment_recv: Arc<Mutex<Receiver<ExperimentChannelMsg>>>,
    handlers: Arc<Mutex<HashMap<DeviceId, Box<DeviceHandler>>>>,
    sinks: Arc<Mutex<HashMap<String, Box<dyn Sink>>>>,
    addr: SocketAddr,
    host_id: HostId,
    registry_addrs: Option<Vec<SocketAddr>>,
    device_configs: Vec<DeviceHandlerConfig>,
    sink_configs: Vec<SinkConfigWithName>,
}

// Helper struct to associate a name with a SinkConfig, mirroring the YAML structure
#[derive(serde::Serialize, serde::Deserialize, Debug, Clone)]
pub struct SinkConfigWithName {
    pub id: String,
    pub config: SinkConfig,
}

impl SubscribeDataChannel for SystemNode {
    /// Creates a new receiver for the System Node's send data channel.
    fn subscribe_data_channel(&self) -> broadcast::Receiver<(DataMsg, DeviceId)> {
        self.send_data_channel.subscribe()
    }
}

impl Run<SystemNodeConfig> for SystemNode {
    /// Constructs a new `SystemNode` from the given global and node-specific configuration.
    fn new(global_config: GlobalConfig, config: SystemNodeConfig) -> Self {
        let (send_data_channel, _) = broadcast::channel::<(DataMsg, DeviceId)>(16);
        let (local_data_tx, local_data_rx) = mpsc::channel::<(DataMsg, DeviceId)>(100); // Channel for local data
        let (experiment_send, mut experiment_recv) = mpsc::channel::<ExperimentChannelMsg>(5);

        SystemNode {
            send_data_channel,
            local_data_tx,                                      // Store the sender
            local_data_rx: Arc::new(Mutex::new(local_data_rx)), // Store the receiver
            experiment_send,
            experiment_recv: Arc::new(Mutex::new(experiment_recv)),
            handlers: Arc::new(Mutex::new(HashMap::new())),
            sinks: Arc::new(Mutex::new(HashMap::new())), // Initialize sinks map
            addr: config.addr,
            host_id: config.host_id,
            registry_addrs: config.registries,
            device_configs: config.device_configs,
            sink_configs: config.sinks, // Store sink configurations from SystemNodeConfig
<<<<<<< HEAD
            registry: Registry::new(config.registry_polling_interval),
=======
>>>>>>> 76565b17
        }
    }

    /// Starts the system node.
    ///
    /// Initializes a hashmap of device handlers and sinks based on the configuration file on startup
    ///
    async fn run(&mut self) -> Result<(), Box<dyn std::error::Error>> {
        // Initialize Sinks
        let mut sinks_map = self.sinks.lock().await;
        for sink_conf_with_name in &self.sink_configs {
            info!("Initializing sink: {}", sink_conf_with_name.id);
            let mut sink = <dyn Sink>::from_config(sink_conf_with_name.config.clone()).await?;
            sink.open().await?;
            sinks_map.insert(sink_conf_with_name.id.clone(), sink);
        }
        drop(sinks_map); // Release lock

        // Initialize Device Handlers
        let mut handlers_map = self.handlers.lock().await;
        for cfg in &self.device_configs {
            let mut handler = DeviceHandler::from_config(cfg.clone()).await?;
            // Pass the sender for local data to the handler's start method
            handler.start(self.local_data_tx.clone()).await?;
            handlers_map.insert(cfg.device_id, handler);
        }
        drop(handlers_map); // Release lock

        // Register at provided registries.
        if let Some(registries) = &self.registry_addrs {
            let mut client = TcpClient::new();
            for registry in registries {
                if *registry == self.addr {
                    continue;
                }
                debug!("Connecting to registry at {registry}");
                let registry_addr: SocketAddr = *registry;
                let heartbeat_msg = RpcMessageKind::RegCtrl(RegCtrl::AnnouncePresence {
                    host_id: self.host_id,
                    host_address: self.addr,
                });
                if client.connect(registry_addr).await.is_ok() && client.send_message(registry_addr, heartbeat_msg).await.is_ok() {
                    info!("Presence announced to registry at {registry_addr}");
                    client.disconnect(registry_addr).await;
                } else {
                    error!("Failed to connect to registry {registry_addr:?}");
                }
            }
        }

        let connection_handler = Arc::new(self.clone());
        let tcp_server_task: JoinHandle<()> = task::spawn(async move {
            match TcpServer::serve(connection_handler.addr, connection_handler).await {
                Ok(_) => (),
                Err(e) => {
                    panic!("The TCP server encountered an error: {e}")
                }
            };
        });

        // Task for processing local data
        let self_clone_for_local_data = self.clone();
        let local_data_processing_task = task::spawn(async move {
            self_clone_for_local_data.process_local_data().await;
        });

<<<<<<< HEAD
        // create registry polling task, if configured
        // let polling_task = self.registry.create_polling_task(self);

=======
>>>>>>> 76565b17
        let experiment_task = Self::experiment_handler(
            self.handlers.clone(),
            self.experiment_send.clone(),
            self.experiment_recv.clone(),
            self.local_data_tx.clone(),
        );

        // Run all tasks concurrently
        tokio::try_join!(tcp_server_task, local_data_processing_task, experiment_task)?;
        Ok(())
    }
}

#[derive(Clone, Debug)]
pub enum ExperimentChannelMsg {
    Start(Experiment, watch::Sender<ChannelMsg>),
    Stop,
    UpdateExperimentStatus(ExperimentInfo),
}

impl SystemNode {
    // Continuously running task responsible for managing experiment related functionality
    fn experiment_handler(
        handlers: Arc<Mutex<HashMap<u64, Box<DeviceHandler>>>>,
        experiment_send: Sender<ExperimentChannelMsg>,
        mut experiment_recv: Arc<Mutex<Receiver<ExperimentChannelMsg>>>,
        local_data_tx: mpsc::Sender<(DataMsg, DeviceId)>,
    ) -> JoinHandle<()> {
        tokio::spawn(async move {
            info!("Started experiment handler task");
            let (cancel_signal_send, cancel_signal_recv) = watch::channel(false);
            let mut session = ExperimentSession::new(experiment_send.clone(), cancel_signal_recv);

            let mut experiment_recv = experiment_recv.lock().await;
            let mut is_running_experiment = false;
            let mut send_channel_opt = None;

            while let Some(msg) = experiment_recv.recv().await {
                match msg {
                    ExperimentChannelMsg::Start(experiment, send_channel) if !is_running_experiment => {
                        info!("starting experiment");
                        send_channel_opt = Some(send_channel); // Very hacky solution
                        is_running_experiment = true;
                        cancel_signal_send.send(false);
                        let mut session = session.clone();
                        session.active_experiment = Some(ActiveExperiment {
                            experiment: experiment.clone(),
                            info: ExperimentInfo {
                                status: ExperimentStatus::Ready,
                                current_stage: 0,
                            },
                        });
                        let converter = |exp: ActiveExperiment| ExperimentChannelMsg::UpdateExperimentStatus(exp.info);

                        let handlers = handlers.clone();
                        let experiment_send = experiment_send.clone();
                        let local_data_tx = local_data_tx.clone();

                        let handler = Arc::new(move |command: Command, update_send: Sender<ExperimentChannelMsg>| {
                            let handlers = handlers.clone(); // clone *inside* closure body
                            let local_data_tx = local_data_tx.clone(); // clone *inside* closure body
                            info!("started experiment task");
                            async move {
                                Self::match_command(command, handlers, local_data_tx).await;
                            }
                        });

                        tokio::spawn(async move {
                            session.run(experiment_send, converter, handler).await;
                        });
                    }
                    ExperimentChannelMsg::Start(_, _) => {
                        error!("Cant start, experiment already running")
                    }
                    ExperimentChannelMsg::Stop => {
                        is_running_experiment = false;
                        cancel_signal_send.send(true);
                        info!("Stopped exp");
                    }
                    ExperimentChannelMsg::UpdateExperimentStatus(experiment_info) => {
                        info!("{experiment_info:?}");
                        // broken
                        // if let Some(ref send_channel) = send_channel_opt {
                        //     send_channel.send(ChannelMsg::HostChannel(HostChannel::UpdateExperimentStatus { experiment_info }));
                        // }
                    }
                }
            }
        })
    }

    async fn match_command(
        command: Command,
        handlers: Arc<Mutex<HashMap<u64, Box<DeviceHandler>>>>,
        local_data_tx: mpsc::Sender<(DataMsg, DeviceId)>,
    ) -> Result<(), AppError> {
        match command {
            Command::Subscribe { target_addr, device_id } => Ok(Self::subscribe_to(target_addr, device_id, handlers, local_data_tx).await?),
            Command::Unsubscribe { target_addr, device_id } => Ok(Self::unsubscribe_from(device_id, handlers).await?),
            Command::Configure {
                target_addr,
                device_id,
                cfg_type,
            } => Ok(Self::configure(device_id, cfg_type, handlers).await?),
            Command::Delay { delay } => {
                tokio::time::sleep(std::time::Duration::from_millis(delay)).await;
                Ok(())
            }
            Command::Start { target_addr, device_id } => Ok(Self::start(device_id, handlers, local_data_tx).await?),
            Command::StartAll { target_addr } => Ok(Self::start_all(handlers, local_data_tx).await?),
            Command::Stop { target_addr, device_id } => Ok(Self::stop(device_id, handlers).await?),
            Command::StopAll { target_addr } => Ok(Self::stop_all(handlers).await?),
            c => {
                info!("The system node does not support this command {c:?}");
                Ok(())
            }
        }
    }

    /// Returns the current host status as a `RegCtrl` message.
    async fn get_host_status(&self) -> HostStatus {
        HostStatus {
            addr: self.addr,
            host_id: self.host_id,
            device_statuses: self.handlers.lock().await.iter().map(|x| DeviceInfo::from(&x.1.config())).collect(),
            responsiveness: Responsiveness::Connected,
        }
    }

<<<<<<< HEAD
    async fn connect(src_addr: SocketAddr) -> Result<(), Box<dyn std::error::Error>> {
        info!("Connected with {src_addr}");

=======
    async fn connect(src_addr: SocketAddr) -> Result<(), AppError> {
        info!("Started connection with {src_addr}");
>>>>>>> 76565b17
        Ok(())
    }

    async fn disconnect(src_addr: SocketAddr, send_channel_msg_channel: watch::Sender<ChannelMsg>) -> Result<(), AppError> {
        send_channel_msg_channel.send(ChannelMsg::from(HostChannel::Disconnect))?;
<<<<<<< HEAD

        info!("Disconnected from {src_addr}");

=======
        info!("Disconnecting from the connection with {src_addr}");
>>>>>>> 76565b17
        Ok(())
    }

    async fn subscribe(src_addr: SocketAddr, device_id: DeviceId, send_channel_msg_channel: watch::Sender<ChannelMsg>) -> Result<(), AppError> {
        send_channel_msg_channel.send(ChannelMsg::from(HostChannel::Subscribe { device_id }))?;
        info!("Client {src_addr} subscribed to data stream for device_id: {device_id}");

        Ok(())
    }

    async fn unsubscribe(src_addr: SocketAddr, device_id: DeviceId, send_channel_msg_channel: watch::Sender<ChannelMsg>) -> Result<(), AppError> {
        send_channel_msg_channel.send(ChannelMsg::from(HostChannel::Unsubscribe { device_id }))?;
        info!("Client {src_addr} unsubscribed from data stream for device_id: {device_id}");

        Ok(())
    }

    async fn subscribe_to(
        target_addr: SocketAddr,
        device_id: DeviceId,
        handlers: Arc<Mutex<HashMap<u64, Box<DeviceHandler>>>>,
        local_data_tx: mpsc::Sender<(DataMsg, DeviceId)>,
    ) -> Result<(), AppError> {
        // Create a device handler with a source that will connect to the node server of the target
        // The sink will connect to this nodes server
        // Node servers broadcast all incoming data to all connections, but only relevant sources will process this data
        let source: DataSourceConfig = lib::sources::DataSourceConfig::Tcp(TCPConfig { target_addr, device_id });
        let controller = None;
        let adapter = None;
        // Sinks are now managed by SystemNode, this specific logic for TCP sink might need adjustment
        // based on how `output_to` is handled for such dynamically created handlers.
        // For now, we assume it might output to a default or pre-configured sink if necessary.
        let new_handler_config = DeviceHandlerConfig {
            device_id,
            source_type: TCP,
            source,
            controller,
            adapter,
            output_to: vec![],
        };

        // This can be allowed to unwrap, as it will literally always succeed
        let mut new_handler = DeviceHandler::from_config(new_handler_config).await.unwrap();

        new_handler.start(local_data_tx).await?;

        info!("Handler created to subscribe to {target_addr}");

        handlers.lock().await.insert(device_id, new_handler);

        Ok(())
    }

    async fn unsubscribe_from(device_id: DeviceId, handlers: Arc<Mutex<HashMap<u64, Box<DeviceHandler>>>>) -> Result<(), AppError> {
        // TODO: Make it target specific, but for now removing based on device id should be fine.
        // Would require extracting the source itself from the device handler
        info!("Removing handler subscribing to {device_id}");
        match handlers.lock().await.remove(&device_id) {
            Some(mut handler) => {
                handler.stop().await?;
            }
            _ => info!("This handler does not exist."),
        }

        Ok(())
    }

    async fn configure(device_id: DeviceId, cfg_type: CfgType, handlers: Arc<Mutex<HashMap<u64, Box<DeviceHandler>>>>) -> Result<(), AppError> {
        match cfg_type {
            Create { cfg } => {
                info!("Creating a new device handler for device id {device_id}");
                let handler = DeviceHandler::from_config(cfg).await;
                match handler {
                    Ok(handler) => {
                        handlers.lock().await.insert(device_id, handler);
                    }
                    Err(e) => {
                        info!("Creating device handler went wrong: {e}")
                    }
                }
            }
            Edit { cfg } => {
                info!("Editing existing device handler for device id {device_id}");
                match handlers.lock().await.get_mut(&device_id) {
                    Some(handler) => handler.reconfigure(cfg).await.expect("Whoopsy"),
                    _ => info!("This handler does not exist."),
                }
            }
            Delete => {
                info!("Deleting device handler for device id {device_id}");
                match handlers.lock().await.remove(&device_id) {
                    Some(mut handler) => handler.stop().await.expect("Whoopsy"),
                    _ => info!("This handler does not exist."),
                }
            }
        }

        Ok(())
    }

    async fn start(
        device_id: DeviceId,
        handlers: Arc<Mutex<HashMap<u64, Box<DeviceHandler>>>>,
        local_data_tx: mpsc::Sender<(DataMsg, DeviceId)>,
    ) -> Result<(), ExperimentError> {
        match handlers.lock().await.get_mut(&device_id) {
            Some(handler) => {
                info!("Starting device handler {device_id}");
                handler.start(local_data_tx.clone()).await?;
            }
            _ => {
                info!("There does not exist a device handler {device_id}")
            }
        }

        Ok(())
    }

    async fn start_all(
        handlers: Arc<Mutex<HashMap<u64, Box<DeviceHandler>>>>,
        local_data_tx: mpsc::Sender<(DataMsg, DeviceId)>,
    ) -> Result<(), ExperimentError> {
        info!("Starting all device handlers");
        for (device_id, handler) in handlers.lock().await.iter_mut() {
            info!("Starting device handler {device_id}");
            handler.start(local_data_tx.clone()).await?;
        }

        Ok(())
    }

    async fn stop(device_id: DeviceId, handlers: Arc<Mutex<HashMap<u64, Box<DeviceHandler>>>>) -> Result<(), ExperimentError> {
        match handlers.lock().await.get_mut(&device_id) {
            Some(handler) => {
                info!("Stopping device handler {device_id}");
                handler.stop().await?;
            }
            _ => {
                info!("There does not exist a device handler {device_id}")
            }
        }

        Ok(())
    }

    async fn stop_all(handlers: Arc<Mutex<HashMap<u64, Box<DeviceHandler>>>>) -> Result<(), ExperimentError> {
        info!("Stopping all device handlers");
        for (device_id, handler) in handlers.lock().await.iter_mut() {
            info!("Stopping device handler {device_id}");
            handler.stop().await?;
        }

        Ok(())
    }

    /// Helper function to route data (from local or external sources) to configured sinks.
    async fn route_data_to_sinks(&self, data_msg: DataMsg, device_id: DeviceId) {
        let handlers_guard = self.handlers.lock().await;
        if let Some(handler_config) = handlers_guard.get(&device_id).map(|h| h.config().clone()) {
            drop(handlers_guard); // Release lock on handlers before locking sinks
            let mut sinks_guard = self.sinks.lock().await;
            for sink_id in &handler_config.output_to {
                if let Some(sink) = sinks_guard.get_mut(sink_id) {
                    debug!("Routing data from device {device_id} to sink {sink_id}");
                    if let Err(e) = sink.provide(data_msg.clone()).await {
                        error!("Error providing data to sink {sink_id}: {e:?}");
                    }
                } else {
                    warn!("Sink ID {sink_id} configured for device {device_id} not found");
                }
            }
        } else {
            warn!("Device ID {device_id} not found in handlers for data routing");
        }
    }

    /// Task to process data from local device handlers.
    async fn process_local_data(&self) {
        let mut rx = self.local_data_rx.lock().await;
        info!("Started local stream handler task");
        while let Some((data_msg, device_id)) = rx.recv().await {
            trace!("SystemNode received local data for device_id: {device_id}");
            // 1. Broadcast to connected TCP clients
            if self.send_data_channel.receiver_count() > 0 {
                if let Err(e) = self.send_data_channel.send((data_msg.clone(), device_id)) {
                    error!("Failed to broadcast local data: {e:?}");
                }
            }
            // 2. Route to configured sinks
            self.route_data_to_sinks(data_msg, device_id).await;
        }
        info!("Local data processing task finished.");
    }
}

#[async_trait]
impl ConnectionHandler for SystemNode {
    /// Handles receiving messages from other senders in the network.
    /// This communicates with the sender function using channel messages.
    ///
    /// # Types
    ///
    /// - Connect/Disconnect
    /// - Subscribe/Unsubscribe
    /// - Configure
    async fn handle_recv(&self, request: RpcMessage, send_channel_msg_channel: watch::Sender<ChannelMsg>) -> Result<(), NetworkError> {
        debug!("Received message {:?} from {:?}", request.msg, request.src_addr);
        match &request.msg {
            RpcMessageKind::HostCtrl(command) => async move {
                match command {
                    // regular Host commands
                    HostCtrl::Connect => {
                        Self::connect(request.src_addr).await?;
                    }
                    HostCtrl::Disconnect => {
                        Self::disconnect(request.src_addr, send_channel_msg_channel).await?;
                    }
                    HostCtrl::Subscribe { device_id } => {
                        Self::subscribe(request.src_addr, *device_id, send_channel_msg_channel).await?;
                    }
                    HostCtrl::SubscribeAll => {
                        for device_id in self.handlers.lock().await.keys() {
                            Self::subscribe(request.src_addr, *device_id, send_channel_msg_channel.clone()).await?;
                        }
                    }
                    HostCtrl::Unsubscribe { device_id } => {
                        Self::unsubscribe(request.src_addr, *device_id, send_channel_msg_channel).await?;
                    }
                    HostCtrl::UnsubscribeAll => {
                        for device_id in self.handlers.lock().await.keys() {
                            Self::unsubscribe(request.src_addr, *device_id, send_channel_msg_channel.clone()).await?;
                        }
                    }
                    HostCtrl::SubscribeTo { target_addr, device_id } => {
                        Self::subscribe_to(*target_addr, *device_id, self.handlers.clone(), self.local_data_tx.clone()).await?;
                    }
                    HostCtrl::UnsubscribeFrom { target_addr: _, device_id } => {
                        Self::unsubscribe(request.src_addr, *device_id, send_channel_msg_channel).await?;
                    }
                    HostCtrl::SubscribeAll => {
                        todo!();
                        // Self::subscribe_all(request.src_addr, send_channel_msg_channel).await?;
                    }
                    HostCtrl::UnsubscribeAll => {
                        todo!();
                        // Self::unsubscribe_all(request.src_addr, send_channel_msg_channel).await?;
                    }
                    HostCtrl::SubscribeToAll { target_addr } => {
                        todo!();
                        // Self::subscribe_to_all(target_addr, self.handlers.clone()).await?;
                    }
                    HostCtrl::UnsubscribeFromAll { target_addr: _ } => {
                        todo!();
                        // Self::unsubscribe_all(request.src_addr, send_channel_msg_channel).await?;
                    }
                    HostCtrl::StartExperiment { experiment } => {
                        self.experiment_send
                            .send(ExperimentChannelMsg::Start(experiment.clone(), send_channel_msg_channel.clone()))
                            .await;
                    }
                    HostCtrl::StopExperiment => {
                        self.experiment_send.send(ExperimentChannelMsg::Stop).await;
                    }
                    HostCtrl::Configure { device_id, cfg_type } => {
                        Self::configure(*device_id, cfg_type.clone(), self.handlers.clone()).await?;
                    }
                    HostCtrl::Start { device_id } => {
                        Self::start(*device_id, self.handlers.clone(), self.local_data_tx.clone()).await?;
                    }
                    HostCtrl::StartAll => {
                        Self::start_all(self.handlers.clone(), self.local_data_tx.clone()).await?;
                    }
                    HostCtrl::Stop { device_id } => {
                        Self::stop(*device_id, self.handlers.clone()).await?;
                    }
                    HostCtrl::StopAll => {
                        Self::stop_all(self.handlers.clone()).await?;
                    }
                    HostCtrl::Ping => {
                        debug!("Received ping from {:#?}.", request.src_addr);
                        send_channel_msg_channel.send(ChannelMsg::from(HostChannel::Pong))?;
                    }
                    m => {
                        warn!("Received unhandled HostCtrl: {m:?}");
                    }
                };
                Ok::<(), Box<dyn std::error::Error>>(())
            }
            .await
            .map_err(|err| NetworkError::ProcessingError(err.to_string()))?,
            RpcMessageKind::RegCtrl(command) => match command {
                RegCtrl::PollHostStatus { host_id } => {
                    send_channel_msg_channel.send(ChannelMsg::RegChannel(RegChannel::SendHostStatus { host_id: self.host_id }))?
                }
                _ => {
                    warn!("The client received an unsupported request. Responding with an empty message.");
                    send_channel_msg_channel.send(ChannelMsg::from(HostChannel::Empty))?;
                }
            },
            RpcMessageKind::Data { data_msg, device_id } => {
                // Data from EXTERNAL source (network)
                info!("SystemNode received external data for device_id: {device_id}");
                // 1. Broadcast to connected TCP clients
                if self.send_data_channel.receiver_count() > 0 {
                    if let Err(e) = self.send_data_channel.send((data_msg.clone(), *device_id)) {
                        error!("Failed to broadcast external data: {e:?}");
                    }
                }
                // 2. Route to configured sinks for this device_id
                self.route_data_to_sinks(data_msg.clone(), *device_id).await;
            }
        };
        Ok(())
    }

    /// Handles sending messages for the nodes to other receivers in the network.
    ///
    /// The node will only send messages to subscribers of relevant messages.
    async fn handle_send(
        &self,
        mut recv_command_channel: watch::Receiver<ChannelMsg>,
        mut recv_data_channel: broadcast::Receiver<(DataMsg, DeviceId)>,
        mut send_stream: OwnedWriteHalf,
    ) -> Result<(), NetworkError> {
        let mut subscribed_ids: HashSet<HostId> = HashSet::new();
        loop {
            // This loop continues execution untill a client disconnects.
            // Since tokio only yiels execution back to the scheduler once a task finishes
            // or another async task is encountered, a thread can be block by this task
            // if no yield points are inserted.
            task::consume_budget().await;
            if recv_command_channel.has_changed()? {
                let msg_opt = recv_command_channel.borrow_and_update().clone();
                debug!("Received message {msg_opt:?} over channel");
                match msg_opt {
                    ChannelMsg::HostChannel(host_msg) => match host_msg {
                        HostChannel::Disconnect => {
                            send_message(&mut send_stream, RpcMessageKind::HostCtrl(HostCtrl::Disconnect)).await?;
                            debug!("Send close confirmation");
                            return Err(NetworkError::Closed); // Throwing an error here feels weird, but it's also done in the recv_handler
                        }
                        HostChannel::Subscribe { device_id } => {
                            subscribed_ids.insert(device_id);
                        }
                        HostChannel::Unsubscribe { device_id } => {
                            subscribed_ids.remove(&device_id);
                        }
                        HostChannel::Pong => {
                            debug!("Sending pong...");
                            send_message(&mut send_stream, RpcMessageKind::HostCtrl(HostCtrl::Pong)).await?;
                        }
                        HostChannel::Empty => send_message(&mut send_stream, RpcMessageKind::HostCtrl(HostCtrl::Empty)).await?,
                        _ => error!("Received an unsupported channel message."),
                    },
                    ChannelMsg::RegChannel(RegChannel::SendHostStatus { host_id }) if host_id == self.host_id => {
                        let status = self.get_host_status().await;
                        send_message(&mut send_stream, RpcMessageKind::RegCtrl(RegCtrl::HostStatus(status))).await?;
                    }
                    _ => error!("Received an unsupported channel message."),
                }
            }

            if !recv_data_channel.is_empty() {
                let (data_msg, device_id) = recv_data_channel.recv().await.unwrap();
                if subscribed_ids.contains(&device_id) {
                    debug!("Sending data {data_msg:?} for {device_id} to {send_stream:?}");
                    let msg = RpcMessageKind::Data { data_msg, device_id };
                    send_message(&mut send_stream, msg).await?;
                }
            }
        }
    }
}

#[cfg(test)]
mod tests {
    use std::net::SocketAddr;

    use async_trait::async_trait;
    use tokio::net::tcp::OwnedWriteHalf;
    use tokio::sync::{broadcast, watch};

    use super::*;

    #[derive(Clone)]
    struct MockConnectionHandler {
        host_status_sender: broadcast::Sender<(DataMsg, DeviceId)>,
    }
    impl MockConnectionHandler {
        fn new() -> Self {
            let (host_status_sender, _) = broadcast::channel(16);
            Self { host_status_sender }
        }
    }
    #[async_trait]
    impl ConnectionHandler for MockConnectionHandler {
        async fn handle_recv(&self, _msg: RpcMessage, _send_commands_channel: watch::Sender<ChannelMsg>) -> Result<(), NetworkError> {
            Ok(())
        }
        async fn handle_send(
            &self,
            _recv_commands_channel: watch::Receiver<ChannelMsg>,
            _recv_data_channel: broadcast::Receiver<(DataMsg, DeviceId)>,
            _write_stream: OwnedWriteHalf,
        ) -> Result<(), NetworkError> {
            Ok(())
        }
    }
    impl SubscribeDataChannel for MockConnectionHandler {
        fn subscribe_data_channel(&self) -> broadcast::Receiver<(DataMsg, DeviceId)> {
            self.host_status_sender.subscribe()
        }
    }

    fn create_system_node_config(addr: SocketAddr, host_id: u64) -> SystemNodeConfig {
        SystemNodeConfig {
            addr,
            host_id,
            registries: None,
            registry_polling_interval: None,
            device_configs: vec![],
            sinks: vec![],
        }
    }

    #[tokio::test]
    async fn test_system_node_new() {
        let config = create_system_node_config("127.0.0.1:12345".parse().unwrap(), 1);
        let global_config = GlobalConfig {
            log_level: log::LevelFilter::Debug,
            num_workers: 4,
        };
        let _system_node = SystemNode::new(global_config, config);
        // Can't check private fields, but construction should succeed
    }
}<|MERGE_RESOLUTION|>--- conflicted
+++ resolved
@@ -11,6 +11,8 @@
 use std::collections::{HashMap, HashSet};
 use std::net::SocketAddr;
 use std::sync::Arc;
+use std::thread::sleep;
+use std::time::Duration;
 
 use async_trait::async_trait;
 use lib::FromConfig;
@@ -34,6 +36,7 @@
 use tokio::sync::{Mutex, broadcast, mpsc, watch};
 use tokio::task::{self, JoinHandle};
 
+use crate::registry;
 use crate::services::{GlobalConfig, Run, SystemNodeConfig};
 
 /// The System Node is a sender and a receiver in the network of Sensei.
@@ -64,7 +67,7 @@
     sinks: Arc<Mutex<HashMap<String, Box<dyn Sink>>>>,
     addr: SocketAddr,
     host_id: HostId,
-    registry_addrs: Option<Vec<SocketAddr>>,
+    registry_addr: Option<SocketAddr>,
     device_configs: Vec<DeviceHandlerConfig>,
     sink_configs: Vec<SinkConfigWithName>,
 }
@@ -98,15 +101,11 @@
             experiment_recv: Arc::new(Mutex::new(experiment_recv)),
             handlers: Arc::new(Mutex::new(HashMap::new())),
             sinks: Arc::new(Mutex::new(HashMap::new())), // Initialize sinks map
-            addr: config.addr,
+            addr: config.address,
             host_id: config.host_id,
-            registry_addrs: config.registries,
+            registry_addr: config.registry,
             device_configs: config.device_configs,
             sink_configs: config.sinks, // Store sink configurations from SystemNodeConfig
-<<<<<<< HEAD
-            registry: Registry::new(config.registry_polling_interval),
-=======
->>>>>>> 76565b17
         }
     }
 
@@ -135,28 +134,6 @@
         }
         drop(handlers_map); // Release lock
 
-        // Register at provided registries.
-        if let Some(registries) = &self.registry_addrs {
-            let mut client = TcpClient::new();
-            for registry in registries {
-                if *registry == self.addr {
-                    continue;
-                }
-                debug!("Connecting to registry at {registry}");
-                let registry_addr: SocketAddr = *registry;
-                let heartbeat_msg = RpcMessageKind::RegCtrl(RegCtrl::AnnouncePresence {
-                    host_id: self.host_id,
-                    host_address: self.addr,
-                });
-                if client.connect(registry_addr).await.is_ok() && client.send_message(registry_addr, heartbeat_msg).await.is_ok() {
-                    info!("Presence announced to registry at {registry_addr}");
-                    client.disconnect(registry_addr).await;
-                } else {
-                    error!("Failed to connect to registry {registry_addr:?}");
-                }
-            }
-        }
-
         let connection_handler = Arc::new(self.clone());
         let tcp_server_task: JoinHandle<()> = task::spawn(async move {
             match TcpServer::serve(connection_handler.addr, connection_handler).await {
@@ -173,12 +150,6 @@
             self_clone_for_local_data.process_local_data().await;
         });
 
-<<<<<<< HEAD
-        // create registry polling task, if configured
-        // let polling_task = self.registry.create_polling_task(self);
-
-=======
->>>>>>> 76565b17
         let experiment_task = Self::experiment_handler(
             self.handlers.clone(),
             self.experiment_send.clone(),
@@ -186,6 +157,12 @@
             self.local_data_tx.clone(),
         );
 
+        if let Some(registry_addr) = self.registry_addr {
+            let self_addr = self.addr;
+            let self_id = self.host_id;
+            task::spawn(Self::announce_presence_to_registry(registry_addr, self_addr, self_id));
+        }
+
         // Run all tasks concurrently
         tokio::try_join!(tcp_server_task, local_data_processing_task, experiment_task)?;
         Ok(())
@@ -201,6 +178,24 @@
 
 impl SystemNode {
     // Continuously running task responsible for managing experiment related functionality
+
+    async fn announce_presence_to_registry(registry_addr: SocketAddr, self_addr: SocketAddr, self_id: HostId) {
+        let mut client = TcpClient::new();
+        let msg = RpcMessageKind::RegCtrl(RegCtrl::AnnouncePresence {
+            host_id: self_id,
+            host_address: self_addr,
+        });
+        debug!("Connecting to registry at {registry_addr}");
+
+        if client.connect(registry_addr).await.is_ok() && client.send_message(registry_addr, msg).await.is_ok() {
+            info!("Presence announced to registry at {registry_addr}");
+            tokio::time::sleep(Duration::from_millis(1000)).await;
+            client.disconnect(registry_addr).await;
+        } else {
+            error!("Failed to connect to registry {registry_addr:?}");
+        }
+    }
+
     fn experiment_handler(
         handlers: Arc<Mutex<HashMap<u64, Box<DeviceHandler>>>>,
         experiment_send: Sender<ExperimentChannelMsg>,
@@ -308,26 +303,17 @@
         }
     }
 
-<<<<<<< HEAD
     async fn connect(src_addr: SocketAddr) -> Result<(), Box<dyn std::error::Error>> {
         info!("Connected with {src_addr}");
 
-=======
-    async fn connect(src_addr: SocketAddr) -> Result<(), AppError> {
-        info!("Started connection with {src_addr}");
->>>>>>> 76565b17
         Ok(())
     }
 
     async fn disconnect(src_addr: SocketAddr, send_channel_msg_channel: watch::Sender<ChannelMsg>) -> Result<(), AppError> {
         send_channel_msg_channel.send(ChannelMsg::from(HostChannel::Disconnect))?;
-<<<<<<< HEAD
 
         info!("Disconnected from {src_addr}");
 
-=======
-        info!("Disconnecting from the connection with {src_addr}");
->>>>>>> 76565b17
         Ok(())
     }
 
@@ -744,9 +730,9 @@
 
     fn create_system_node_config(addr: SocketAddr, host_id: u64) -> SystemNodeConfig {
         SystemNodeConfig {
-            addr,
+            address: addr,
             host_id,
-            registries: None,
+            registry: None,
             registry_polling_interval: None,
             device_configs: vec![],
             sinks: vec![],
