use std::collections::HashMap;
use std::env;
use std::net::SocketAddr;
use std::ops::Deref;
use std::path::PathBuf;
use std::sync::Arc;
// use std::thread::sleep; // Not used
use std::time::{Duration, SystemTime, UNIX_EPOCH};

use argh::{CommandInfo, FromArgs};
use async_trait::async_trait;
use lib::FromConfig;
// use lib::FromConfig; // Not using FromConfig for adapter to keep changes minimal here
use lib::adapters::CsiDataAdapter; // Removed esp32 module import here, will use full path
use lib::csi_types::{Complex, CsiData};
use lib::errors::NetworkError;
use lib::handler::device_handler::{DeviceHandler, DeviceHandlerConfig};
use lib::network::rpc_message::CtrlMsg::*;
use lib::network::rpc_message::DataMsg::*;
use lib::network::rpc_message::RpcMessageKind::{Ctrl as RpcMessageKindCtrl, Data as RpcMessageKindData};
use lib::network::rpc_message::SourceType::*;
use lib::network::rpc_message::{AdapterMode, CtrlMsg, DataMsg, RpcMessage, SourceType, make_msg};
use lib::network::tcp::client::TcpClient;
use lib::network::tcp::server::TcpServer;
use lib::network::tcp::{ChannelMsg, ConnectionHandler, SubscribeDataChannel, send_message};
use lib::network::*;
use lib::sinks::file::{FileConfig, FileSink};
use lib::sources::DataSourceT;
use lib::sources::controllers::Controller; // For the .apply() method
use lib::sources::controllers::esp32_controller::{
    Bandwidth as EspBandwidth,               // Enum for bandwidth
    CsiType as EspCsiType,                   // Enum for CSI type
    Esp32ControllerParams,                   // The parameters struct
    Esp32DeviceConfigPayload,                // Payload for device config
    OperationMode as EspOperationMode,       // Enum for operation mode
    SecondaryChannel as EspSecondaryChannel, // Enum for secondary channel
};
use lib::sources::esp32::{Esp32Source, Esp32SourceConfig};
// use lib::sources::csv::{CsvConfig, CsvSource}; // Removed CSV source
#[cfg(target_os = "linux")]
use lib::sources::netlink::NetlinkConfig; // Keep for conditional compilation
use log::*;
use tokio::io::AsyncWriteExt;
use tokio::net::tcp::OwnedWriteHalf;
use tokio::net::{TcpStream, UdpSocket};
use tokio::sync::{Mutex, broadcast, watch};
use tokio::task::JoinHandle;

use crate::cli::*;
// use crate::cli::{SubCommandsArgs, SystemNodeSubcommandArgs}; // SystemNodeSubcommandArgs not used here
use crate::config::{OrchestratorConfig, SystemNodeConfig};
use crate::module::*;

/// The System Node is a sender and a receiver in the network of Sensei.
/// It hosts the devices that send and receive CSI data, and is responsible for sending this data further to other receivers in the system.
///
/// Devices can "ask" for the CSI data generated at a System Node by sending it a Subscribe message, specifying the device id.
///
/// The System Node can also adapt this CSI data to our universal standard, which lets it be used by other parts of Sensei, like the Visualiser.
///
/// # Arguments
///
/// send_data_channel: the System Node communicates which data should be sent to other receivers across its threads using this tokio channel
#[derive(Clone)]
pub struct SystemNode {
    send_data_channel: broadcast::Sender<DataMsg>,
}

impl SubscribeDataChannel for SystemNode {
    /// Creates a mew receiver for the System Nodes send data channel
    fn subscribe_data_channel(&self) -> broadcast::Receiver<DataMsg> {
        self.send_data_channel.subscribe()
    }
}

#[async_trait]
impl ConnectionHandler for SystemNode {
    /// Handles receiving messages from other senders in the network.
    /// This communicates with the sender function using channel messages.
    ///
    /// # Types
    ///
    /// - Connect/Disconnect
    /// - Subscribe/Unsubscribe
    /// - Configure
    async fn handle_recv(&self, request: RpcMessage, send_channel: watch::Sender<ChannelMsg>) -> Result<(), NetworkError> {
        info!("Received message {:?} from {}", request.msg, request.src_addr);
        match request.msg {
            RpcMessageKindCtrl(command) => match command {
                Connect => {
                    let src = request.src_addr;
                    info!("Started connection with {src}");
                }
                Disconnect => {
                    // Correct way to signal disconnect to the sending task for this connection
                    if send_channel.send(ChannelMsg::Disconnect).is_err() {
                        warn!("Failed to send Disconnect to own handle_send task; already closed?");
                    }
                    return Err(NetworkError::Closed); // Indicate connection should close
                }
                Subscribe { device_id, mode } => {
                    // device_id and mode are unused for now
                    if send_channel.send(ChannelMsg::Subscribe).is_err() {
                        warn!("Failed to send Subscribe to own handle_send task; already closed?");
                        return Err(NetworkError::UnableToConnect);
                    }
                    info!("Client {} subscribed to data stream for device_id: {}", request.src_addr, device_id);
                }
                Unsubscribe { device_id } => {
                    // device_id is unused for now
                    if send_channel.send(ChannelMsg::Unsubscribe).is_err() {
                        warn!("Failed to send Unsubscribe to own handle_send task; already closed?");
                        return Err(NetworkError::UnableToConnect);
                    }
                    info!("Client {} unsubscribed from data stream for device_id: {}", request.src_addr, device_id);
                }
                m => {
                    warn!("Received unhandled CtrlMsg: {m:?}");
                    // todo!("{:?}", m); // Avoid panic on unhandled
                }
            },
            RpcMessageKindData {
                // SystemNode typically doesn't receive Data messages, it sends them.
                data_msg,
                device_id,
            } => {
                warn!("Received unexpected DataMsg: {data_msg:?} for device_id: {device_id}");
                // todo!();
            }
        }
        Ok(())
    }

    /// Handles sending messages for the nodes to other receivers in the network.
    ///
    /// The node will only send messages to subscribers of relevant messages.
    async fn handle_send(
        &self,
        mut recv_command_channel: watch::Receiver<ChannelMsg>,
        mut recv_data_channel: broadcast::Receiver<DataMsg>, // This is from the SystemNode's own broadcast
        mut send_stream: OwnedWriteHalf,
    ) -> Result<(), NetworkError> {
        let mut sending_active = false; // Renamed for clarity
        loop {
            tokio::select! {
                biased; // Prioritize command changes
                Ok(_) = recv_command_channel.changed() => {
                    let msg_opt = recv_command_channel.borrow_and_update().clone();
                    debug!("Received command {msg_opt:?} in handle_send");
                    match msg_opt {
                        ChannelMsg::Disconnect => {
                            // We don't send Disconnect message here usually,
                            // handle_recv signals this task to break by returning Err or closing channel.
                            // Or, if a Disconnect message must be sent to client:
                            // if send_message(&mut send_stream, Ctrl(CtrlMsg::Disconnect)).await.is_err() {
                            //     warn!("Failed to send Disconnect confirmation to client");
                            // }
                            debug!("Disconnect command received in handle_send, terminating send loop.");
                            return Ok(()); // Gracefully exit
                        }
                        ChannelMsg::Subscribe => {
                            info!("Subscription activated for client, will start sending data.");
                            sending_active = true;
                        }
                        ChannelMsg::Unsubscribe => {
                            info!("Subscription deactivated for client, will stop sending data.");
                            sending_active = false;
                        }
                        _ => (), // Other ChannelMsg types not relevant here
                    }
                }
                // Only try to receive from data channel if we are actively sending
                Ok(data_msg) = recv_data_channel.recv(), if sending_active => {
                    // TODO: device_id should ideally come from the DataMsg if it's heterogeneous,
                    // or be based on the subscription. For now, using a default.
                    let device_id = 0; // Assuming ESP32 is device 0
                    if tcp::send_message(
                        &mut send_stream,
                        RpcMessageKindData { data_msg, device_id },
                    ).await.is_err() {
                        warn!("Failed to send DataMsg to client, connection likely closed.");
                        return Err(NetworkError::UnableToConnect); // Propagate error to close connection
                    }
                    debug!("Sent DataMsg to client"); // Changed to debug to reduce log spam
                }
                // Break loop if recv_data_channel is closed and no longer sending.
                // recv() returns Err when channel is closed and empty.
                else => {
                    // This branch is taken if recv_data_channel.recv() errors (e.g. closed)
                    // or if !sending_active and the recv was skipped.
                    if sending_active { // If we were sending, an error on recv means the channel closed.
                        warn!("Data broadcast channel closed while subscribed. Terminating send loop.");
                        return Err(NetworkError::UnableToConnect);
                    }
                    // If not sending_active, we might just be waiting for commands.
                    // However, if recv_command_channel also closes, this select might livelock.
                    // A small yield or timeout can prevent tight loops if both conditions are inactive.
                    tokio::task::yield_now().await;
                }
            }
        }
        // Ok(()) // Loop is infinite unless broken by Disconnect or error
    }
}

impl Run<SystemNodeConfig> for SystemNode {
    fn new(config: SystemNodeConfig) -> Self {
        let (send_data_channel, _) = broadcast::channel::<DataMsg>(16); // Buffer size 16
        SystemNode { send_data_channel }
    }

    /// Starts the system node
    ///
    /// # Arguments
    ///
    /// SystemNodeConfig: Specifies the target address
    async fn run(&self, config: SystemNodeConfig) -> Result<(), Box<dyn std::error::Error>> {
        let connection_handler = Arc::new(self.clone());

        let sender_data_channel = connection_handler.send_data_channel.clone();

        let default_config_path: PathBuf = config.device_configs;

<<<<<<< HEAD
        let device_handler_configs: Vec<DeviceHandlerConfig> =
            DeviceHandlerConfig::from_yaml(default_config_path).await?;
=======
        let device_handler_configs: Vec<DeviceHandlerConfig> = DeviceHandlerConfig::from_yaml(default_config_path).await;
>>>>>>> a1353bc6

        let handlers: Arc<Mutex<HashMap<u64, Box<DeviceHandler>>>> = Arc::new(Mutex::new(HashMap::new()));

        for cfg in device_handler_configs {
            handlers
                .lock()
                .await
                .insert(cfg.device_id, DeviceHandler::from_config(cfg.clone()).await.unwrap());
        }

        info!("ESP32 data reading task started.");

        // Start TCP server to handle client connections
        info!("Starting TCP server on {}...", config.addr);
        TcpServer::serve(config.addr, connection_handler).await;
        Ok(())
    }
}<|MERGE_RESOLUTION|>--- conflicted
+++ resolved
@@ -221,12 +221,8 @@
 
         let default_config_path: PathBuf = config.device_configs;
 
-<<<<<<< HEAD
         let device_handler_configs: Vec<DeviceHandlerConfig> =
             DeviceHandlerConfig::from_yaml(default_config_path).await?;
-=======
-        let device_handler_configs: Vec<DeviceHandlerConfig> = DeviceHandlerConfig::from_yaml(default_config_path).await;
->>>>>>> a1353bc6
 
         let handlers: Arc<Mutex<HashMap<u64, Box<DeviceHandler>>>> = Arc::new(Mutex::new(HashMap::new()));
 
