//! # System Node Module
//!
//! The System Node is a core component in the Sensei network. It acts as both a sender and receiver of CSI data, hosting devices that generate or consume this data.
//! System Nodes are responsible for forwarding CSI data to other receivers, adapting data to a universal standard, and managing device handlers.
//!
//! Devices can subscribe to CSI data streams by sending a `Subscribe` message with a device ID. The System Node manages these subscriptions and ensures data is routed appropriately.
//!
//! The System Node also interacts with registries to announce its presence and can periodically poll other nodes when functioning as a registry.

use core::panic;
use std::collections::{HashMap, HashSet};
use std::net::SocketAddr;
use std::sync::Arc;
use std::time::Duration;

use async_trait::async_trait;
use lib::FromConfig;
use lib::errors::{AppError, ExperimentError, NetworkError};
use lib::experiments::{ActiveExperiment, Command, Experiment, ExperimentInfo, ExperimentSession, ExperimentStatus};
use lib::handler::device_handler::{DeviceHandler, DeviceHandlerConfig};
use lib::network::rpc_message::CfgType::{Create, Delete, Edit};
use lib::network::rpc_message::SourceType::*;
use lib::network::rpc_message::{
    CfgType, DataMsg, DeviceId, DeviceInfo, HostCtrl, HostId, HostStatus, RegCtrl, Responsiveness, RpcMessage, RpcMessageKind,
};
use lib::network::tcp::client::TcpClient;
use lib::network::tcp::server::TcpServer;
use lib::network::tcp::{ChannelMsg, ConnectionHandler, HostChannel, RegChannel, SubscribeDataChannel, send_message};
use lib::sinks::{Sink, SinkConfig};
use lib::sources::DataSourceConfig;
use lib::sources::tcp::TCPConfig;
use log::*;
use tokio::net::tcp::OwnedWriteHalf;
use tokio::sync::mpsc::{Receiver, Sender};
use tokio::sync::{Mutex, broadcast, mpsc, watch};
use tokio::task::{self, JoinHandle};

use crate::services::{GlobalConfig, Run, SystemNodeConfig};

/// The System Node is a sender and a receiver in the network of Sensei.
/// It hosts the devices that send and receive CSI data, and is responsible for sending this data further to other receivers in the system.
///
/// The System Node can also adapt this CSI data to our universal standard, which lets it be used by other parts of Sensei, like the Visualiser.
///
/// # Fields
/// - `send_data_channel`: Tokio broadcast channel for distributing data to subscribers.
/// - `handlers`: Map of device IDs to their respective device handlers.
/// - `sinks`: Map of sink IDs to their respective sink implementations.
/// - `addr`: The network address of this node.
/// - `host_id`: Unique identifier for this node.
/// - `registry_addrs`: Optional list of registry addresses to register with.
/// - `device_configs`: Configuration for each device managed by this node.
/// - `sink_configs`: Configuration for each sink managed by this node.
/// - `registry`: Local registry instance for host/device status.
/// - `registry_polling_rate_s`: Optional polling interval for registry updates.
///
#[derive(Clone)]
pub struct SystemNode {
    send_data_channel: broadcast::Sender<(DataMsg, DeviceId)>,      // For external TCP clients
    local_data_tx: mpsc::Sender<(DataMsg, DeviceId)>,               // For local DeviceHandler data
    local_data_rx: Arc<Mutex<mpsc::Receiver<(DataMsg, DeviceId)>>>, // Receiver for local data
    experiment_send: Sender<ExperimentChannelMsg>,
    experiment_recv: Arc<Mutex<Receiver<ExperimentChannelMsg>>>,
    handlers: Arc<Mutex<HashMap<DeviceId, Box<DeviceHandler>>>>,
    sinks: Arc<Mutex<HashMap<String, Box<dyn Sink>>>>,
    addr: SocketAddr,
    host_id: HostId,
    registry_addr: Option<SocketAddr>,
    device_configs: Vec<DeviceHandlerConfig>,
    sink_configs: Vec<SinkConfigWithName>,
}

// Helper struct to associate a name with a SinkConfig, mirroring the YAML structure
#[derive(serde::Serialize, serde::Deserialize, Debug, Clone)]
pub struct SinkConfigWithName {
    pub id: String,
    pub config: SinkConfig,
}

impl SubscribeDataChannel for SystemNode {
    /// Creates a new receiver for the System Node's send data channel.
    fn subscribe_data_channel(&self) -> broadcast::Receiver<(DataMsg, DeviceId)> {
        self.send_data_channel.subscribe()
    }
}

impl Run<SystemNodeConfig> for SystemNode {
    /// Constructs a new `SystemNode` from the given global and node-specific configuration.
    fn new(_global_config: GlobalConfig, config: SystemNodeConfig) -> Self {
        let (send_data_channel, _) = broadcast::channel::<(DataMsg, DeviceId)>(16);
        let (local_data_tx, local_data_rx) = mpsc::channel::<(DataMsg, DeviceId)>(100); // Channel for local data
        let (experiment_send, experiment_recv) = mpsc::channel::<ExperimentChannelMsg>(5);

        SystemNode {
            send_data_channel,
            local_data_tx,                                      // Store the sender
            local_data_rx: Arc::new(Mutex::new(local_data_rx)), // Store the receiver
            experiment_send,
            experiment_recv: Arc::new(Mutex::new(experiment_recv)),
            handlers: Arc::new(Mutex::new(HashMap::new())),
            sinks: Arc::new(Mutex::new(HashMap::new())), // Initialize sinks map
            addr: config.address,
            host_id: config.host_id,
            registry_addr: config.registry,
            device_configs: config.device_configs,
            sink_configs: config.sinks, // Store sink configurations from SystemNodeConfig
        }
    }

    /// Starts the system node.
    ///
    /// Initializes a hashmap of device handlers and sinks based on the configuration file on startup
    ///
    async fn run(&mut self) -> Result<(), Box<dyn std::error::Error>> {
        // Initialize Sinks
        let mut sinks_map = self.sinks.lock().await;
        for sink_conf_with_name in &self.sink_configs {
            info!("Initializing sink: {}", sink_conf_with_name.id);
            let mut sink = <dyn Sink>::from_config(sink_conf_with_name.config.clone()).await?;
            sink.open().await?;
            sinks_map.insert(sink_conf_with_name.id.clone(), sink);
        }
        drop(sinks_map); // Release lock

        // Initialize Device Handlers
        let mut handlers_map = self.handlers.lock().await;
        for cfg in &self.device_configs {
            let mut handler = DeviceHandler::from_config(cfg.clone()).await?;
            // Pass the sender for local data to the handler's start method
            handler.start(self.local_data_tx.clone()).await?;
            handlers_map.insert(cfg.device_id, handler);
        }
        drop(handlers_map); // Release lock

<<<<<<< HEAD
=======
        // Register at provided registries. When a single registry refuses, the client exits.
        if let Some(registries) = &self.registry_addrs {
            let mut client = TcpClient::new();
            for registry in registries {
                if *registry == self.addr {
                    continue;
                }
                info!("Connecting to registry at {registry}");
                let registry_addr: SocketAddr = *registry;
                let heartbeat_msg = RpcMessageKind::RegCtrl(RegCtrl::AnnouncePresence {
                    host_id: self.host_id,
                    host_address: self.addr,
                });
                client.connect(registry_addr).await?;
                client.send_message(registry_addr, heartbeat_msg).await?;
                client.disconnect(registry_addr).await?;
                info!("Presence announced to registry at {registry_addr}");
            }
        }
        // Create a TCP host server task
        info!("Starting TCP server on {}...", self.addr);
>>>>>>> 59698db1
        let connection_handler = Arc::new(self.clone());
        let tcp_server_task: JoinHandle<()> = task::spawn(async move {
            match TcpServer::serve(connection_handler.addr, connection_handler).await {
                Ok(_) => (),
                Err(e) => {
                    panic!("The TCP server encountered an error: {e}")
                }
            };
        });

        // Task for processing local data
        let self_clone_for_local_data = self.clone();
        let local_data_processing_task = task::spawn(async move {
            self_clone_for_local_data.process_local_data().await;
        });

        let experiment_task = Self::experiment_handler(
            self.handlers.clone(),
            self.experiment_send.clone(),
            self.experiment_recv.clone(),
            self.local_data_tx.clone(),
        );

        if let Some(registry_addr) = self.registry_addr {
            let self_addr = self.addr;
            let self_id = self.host_id;
            task::spawn(Self::announce_presence_to_registry(registry_addr, self_addr, self_id));
        }

        // Run all tasks concurrently
        tokio::try_join!(tcp_server_task, local_data_processing_task, experiment_task)?;
        Ok(())
    }
}

#[derive(Clone, Debug)]
pub enum ExperimentChannelMsg {
    Start(Experiment, watch::Sender<ChannelMsg>),
    Stop,
    UpdateExperimentStatus(ExperimentInfo),
}

impl SystemNode {
    // Continuously running task responsible for managing experiment related functionality

    async fn announce_presence_to_registry(registry_addr: SocketAddr, self_addr: SocketAddr, self_id: HostId) {
        let mut client = TcpClient::new();
        let msg = RpcMessageKind::RegCtrl(RegCtrl::AnnouncePresence {
            host_id: self_id,
            host_address: self_addr,
        });
        debug!("Connecting to registry at {registry_addr}");

        if client.connect(registry_addr).await.is_ok() && client.send_message(registry_addr, msg).await.is_ok() {
            info!("Presence announced to registry at {registry_addr}");
            tokio::time::sleep(Duration::from_millis(1000)).await;
            client.disconnect(registry_addr).await;
        } else {
            error!("Failed to connect to registry {registry_addr:?}");
        }
    }

    fn experiment_handler(
        handlers: Arc<Mutex<HashMap<u64, Box<DeviceHandler>>>>,
        experiment_send: Sender<ExperimentChannelMsg>,
        experiment_recv: Arc<Mutex<Receiver<ExperimentChannelMsg>>>,
        local_data_tx: mpsc::Sender<(DataMsg, DeviceId)>,
    ) -> JoinHandle<()> {
        tokio::spawn(async move {
            info!("Started experiment handler task");
            let (cancel_signal_send, cancel_signal_recv) = watch::channel(false);
            let session = ExperimentSession::new(experiment_send.clone(), cancel_signal_recv);

            let mut experiment_recv = experiment_recv.lock().await;
            let mut is_running_experiment = false;
            // let mut send_channel_opt = None;

            while let Some(msg) = experiment_recv.recv().await {
                match msg {
                    ExperimentChannelMsg::Start(experiment, _send_channel) if !is_running_experiment => {
                        info!("starting experiment");
                        // send_channel_opt = Some(send_channel); // Very hacky solution
                        is_running_experiment = true;
                        if let Err(err) = cancel_signal_send.send(false) {
                            panic!("{err}");
                        };
                        let mut session = session.clone();
                        session.active_experiment = Some(ActiveExperiment {
                            experiment: experiment.clone(),
                            info: ExperimentInfo {
                                status: ExperimentStatus::Ready,
                                current_stage: 0,
                            },
                        });
                        let converter = |exp: ActiveExperiment| ExperimentChannelMsg::UpdateExperimentStatus(exp.info);

                        let handlers = handlers.clone();
                        let experiment_send = experiment_send.clone();
                        let local_data_tx = local_data_tx.clone();

                        let handler = Arc::new(move |command: Command, _update_send: Sender<ExperimentChannelMsg>| {
                            let handlers = handlers.clone(); // clone *inside* closure body
                            let local_data_tx = local_data_tx.clone(); // clone *inside* closure body
                            info!("started experiment task");
                            async move {
                                if let Err(err) = Self::match_command(command, handlers, local_data_tx).await {
                                    panic!("{err}");
                                };
                            }
                        });

                        tokio::spawn(async move {
                            if let Err(err) = session.run(experiment_send, converter, handler).await {
                                panic!("{err}");
                            };
                        });
                    }
                    ExperimentChannelMsg::Start(_, _) => {
                        error!("Cant start, experiment already running")
                    }
                    ExperimentChannelMsg::Stop => {
                        is_running_experiment = false;
                        if let Err(err) = cancel_signal_send.send(true) {
                            panic!("{err}");
                        };
                        info!("Stopped exp");
                    }
                    ExperimentChannelMsg::UpdateExperimentStatus(experiment_info) => {
                        info!("{experiment_info:?}");
                        // broken
                        // if let Some(ref send_channel) = send_channel_opt {
                        //     send_channel.send(ChannelMsg::HostChannel(HostChannel::UpdateExperimentStatus { experiment_info }));
                        // }
                    }
                }
            }
        })
    }

    async fn match_command(
        command: Command,
        handlers: Arc<Mutex<HashMap<u64, Box<DeviceHandler>>>>,
        local_data_tx: mpsc::Sender<(DataMsg, DeviceId)>,
    ) -> Result<(), AppError> {
        match command {
            Command::Subscribe { target_addr, device_id } => Ok(Self::subscribe_to(target_addr, device_id, handlers, local_data_tx).await?),
            Command::Unsubscribe { target_addr: _, device_id } => Ok(Self::unsubscribe_from(device_id, handlers).await?),
            Command::Configure {
                target_addr: _,
                device_id,
                cfg_type,
            } => Ok(Self::configure(device_id, cfg_type, handlers).await?),
            Command::Delay { delay } => {
                tokio::time::sleep(std::time::Duration::from_millis(delay)).await;
                Ok(())
            }
            Command::Start { target_addr: _, device_id } => Ok(Self::start(device_id, handlers, local_data_tx).await?),
            Command::StartAll { target_addr: _ } => Ok(Self::start_all(handlers, local_data_tx).await?),
            Command::Stop { target_addr: _, device_id } => Ok(Self::stop(device_id, handlers).await?),
            Command::StopAll { target_addr: _ } => Ok(Self::stop_all(handlers).await?),
            c => {
                info!("The system node does not support this command {c:?}");
                Ok(())
            }
        }
    }

    /// Returns the current host status as a `RegCtrl` message.
    async fn get_host_status(&self) -> HostStatus {
        HostStatus {
            addr: self.addr,
            host_id: self.host_id,
            device_statuses: self.handlers.lock().await.iter().map(|x| DeviceInfo::from(&x.1.config())).collect(),
            responsiveness: Responsiveness::Connected,
        }
    }

    async fn connect(src_addr: SocketAddr) -> Result<(), Box<dyn std::error::Error>> {
        info!("Connected with {src_addr}");

        Ok(())
    }

    async fn disconnect(src_addr: SocketAddr, send_channel_msg_channel: watch::Sender<ChannelMsg>) -> Result<(), AppError> {
        send_channel_msg_channel.send(ChannelMsg::from(HostChannel::Disconnect))?;

        info!("Disconnected from {src_addr}");

        Ok(())
    }

    async fn subscribe(src_addr: SocketAddr, device_id: DeviceId, send_channel_msg_channel: watch::Sender<ChannelMsg>) -> Result<(), AppError> {
        send_channel_msg_channel.send(ChannelMsg::from(HostChannel::Subscribe { device_id }))?;
        info!("Client {src_addr} subscribed to data stream for device_id: {device_id}");

        Ok(())
    }

    async fn unsubscribe(src_addr: SocketAddr, device_id: DeviceId, send_channel_msg_channel: watch::Sender<ChannelMsg>) -> Result<(), AppError> {
        send_channel_msg_channel.send(ChannelMsg::from(HostChannel::Unsubscribe { device_id }))?;
        info!("Client {src_addr} unsubscribed from data stream for device_id: {device_id}");

        Ok(())
    }

    async fn subscribe_to(
        target_addr: SocketAddr,
        device_id: DeviceId,
        handlers: Arc<Mutex<HashMap<u64, Box<DeviceHandler>>>>,
        local_data_tx: mpsc::Sender<(DataMsg, DeviceId)>,
    ) -> Result<(), AppError> {
        // Create a device handler with a source that will connect to the node server of the target
        // The sink will connect to this nodes server
        // Node servers broadcast all incoming data to all connections, but only relevant sources will process this data
        let source: DataSourceConfig = lib::sources::DataSourceConfig::Tcp(TCPConfig { target_addr, device_id });
        let controller = None;
        let adapter = None;
        // Sinks are now managed by SystemNode, this specific logic for TCP sink might need adjustment
        // based on how `output_to` is handled for such dynamically created handlers.
        // For now, we assume it might output to a default or pre-configured sink if necessary.
        let new_handler_config = DeviceHandlerConfig {
            device_id,
            source_type: TCP,
            source,
            controller,
            adapter,
            output_to: vec![],
        };

        // This can be allowed to unwrap, as it will literally always succeed
        let mut new_handler = DeviceHandler::from_config(new_handler_config).await.unwrap();

        new_handler.start(local_data_tx).await?;

        info!("Handler created to subscribe to {target_addr}");

        handlers.lock().await.insert(device_id, new_handler);

        Ok(())
    }

    async fn unsubscribe_from(device_id: DeviceId, handlers: Arc<Mutex<HashMap<u64, Box<DeviceHandler>>>>) -> Result<(), AppError> {
        // TODO: Make it target specific, but for now removing based on device id should be fine.
        // Would require extracting the source itself from the device handler
        info!("Removing handler subscribing to {device_id}");
        match handlers.lock().await.remove(&device_id) {
            Some(mut handler) => {
                handler.stop().await?;
            }
            _ => info!("This handler does not exist."),
        }

        Ok(())
    }

    async fn configure(device_id: DeviceId, cfg_type: CfgType, handlers: Arc<Mutex<HashMap<u64, Box<DeviceHandler>>>>) -> Result<(), AppError> {
        match cfg_type {
            Create { cfg } => {
                info!("Creating a new device handler for device id {device_id}");
                let handler = DeviceHandler::from_config(cfg).await;
                match handler {
                    Ok(handler) => {
                        handlers.lock().await.insert(device_id, handler);
                    }
                    Err(e) => {
                        info!("Creating device handler went wrong: {e}")
                    }
                }
            }
            Edit { cfg } => {
                info!("Editing existing device handler for device id {device_id}");
                match handlers.lock().await.get_mut(&device_id) {
                    Some(handler) => handler.reconfigure(cfg).await.expect("Whoopsy"),
                    _ => info!("This handler does not exist."),
                }
            }
            Delete => {
                info!("Deleting device handler for device id {device_id}");
                match handlers.lock().await.remove(&device_id) {
                    Some(mut handler) => handler.stop().await.expect("Whoopsy"),
                    _ => info!("This handler does not exist."),
                }
            }
        }

        Ok(())
    }

    async fn start(
        device_id: DeviceId,
        handlers: Arc<Mutex<HashMap<u64, Box<DeviceHandler>>>>,
        local_data_tx: mpsc::Sender<(DataMsg, DeviceId)>,
    ) -> Result<(), ExperimentError> {
        match handlers.lock().await.get_mut(&device_id) {
            Some(handler) => {
                info!("Starting device handler {device_id}");
                handler.start(local_data_tx.clone()).await?;
            }
            _ => {
                info!("There does not exist a device handler {device_id}")
            }
        }

        Ok(())
    }

    async fn start_all(
        handlers: Arc<Mutex<HashMap<u64, Box<DeviceHandler>>>>,
        local_data_tx: mpsc::Sender<(DataMsg, DeviceId)>,
    ) -> Result<(), ExperimentError> {
        info!("Starting all device handlers");
        for (device_id, handler) in handlers.lock().await.iter_mut() {
            info!("Starting device handler {device_id}");
            handler.start(local_data_tx.clone()).await?;
        }

        Ok(())
    }

    async fn stop(device_id: DeviceId, handlers: Arc<Mutex<HashMap<u64, Box<DeviceHandler>>>>) -> Result<(), ExperimentError> {
        match handlers.lock().await.get_mut(&device_id) {
            Some(handler) => {
                info!("Stopping device handler {device_id}");
                handler.stop().await?;
            }
            _ => {
                info!("There does not exist a device handler {device_id}")
            }
        }

        Ok(())
    }

    async fn stop_all(handlers: Arc<Mutex<HashMap<u64, Box<DeviceHandler>>>>) -> Result<(), ExperimentError> {
        info!("Stopping all device handlers");
        for (device_id, handler) in handlers.lock().await.iter_mut() {
            info!("Stopping device handler {device_id}");
            handler.stop().await?;
        }

        Ok(())
    }

    /// Helper function to route data (from local or external sources) to configured sinks.
    async fn route_data_to_sinks(&self, data_msg: DataMsg, device_id: DeviceId) {
        let handlers_guard = self.handlers.lock().await;
        if let Some(handler_config) = handlers_guard.get(&device_id).map(|h| h.config().clone()) {
            drop(handlers_guard); // Release lock on handlers before locking sinks
            let mut sinks_guard = self.sinks.lock().await;
            for sink_id in &handler_config.output_to {
                if let Some(sink) = sinks_guard.get_mut(sink_id) {
                    debug!("Routing data from device {device_id} to sink {sink_id}");
                    if let Err(e) = sink.provide(data_msg.clone()).await {
                        error!("Error providing data to sink {sink_id}: {e:?}");
                    }
                } else {
                    warn!("Sink ID {sink_id} configured for device {device_id} not found");
                }
            }
        } else {
            warn!("Device ID {device_id} not found in handlers for data routing");
        }
    }

    /// Task to process data from local device handlers.
    async fn process_local_data(&self) {
        let mut rx = self.local_data_rx.lock().await;
        info!("Started local stream handler task");
        while let Some((data_msg, device_id)) = rx.recv().await {
            trace!("SystemNode received local data for device_id: {device_id}");
            // 1. Broadcast to connected TCP clients
            if self.send_data_channel.receiver_count() > 0 {
                if let Err(e) = self.send_data_channel.send((data_msg.clone(), device_id)) {
                    error!("Failed to broadcast local data: {e:?}");
                }
            }
            // 2. Route to configured sinks
            self.route_data_to_sinks(data_msg, device_id).await;
        }
        info!("Local data processing task finished.");
    }
}

#[async_trait]
impl ConnectionHandler for SystemNode {
    /// Handles receiving messages from other senders in the network.
    /// This communicates with the sender function using channel messages.
    ///
    /// # Types
    ///
    /// - Connect/Disconnect
    /// - Subscribe/Unsubscribe
    /// - Configure
    async fn handle_recv(&self, request: RpcMessage, send_channel_msg_channel: watch::Sender<ChannelMsg>) -> Result<(), NetworkError> {
        debug!("Received message {:?} from {:?}", request.msg, request.src_addr);
        match &request.msg {
            RpcMessageKind::HostCtrl(command) => async move {
                match command {
                    // regular Host commands
                    HostCtrl::Connect => {
                        Self::connect(request.src_addr).await?;
                    }
                    HostCtrl::Disconnect => {
                        Self::disconnect(request.src_addr, send_channel_msg_channel).await?;
                    }
                    HostCtrl::Subscribe { device_id } => {
                        Self::subscribe(request.src_addr, *device_id, send_channel_msg_channel).await?;
                    }
                    HostCtrl::SubscribeAll => {
                        for device_id in self.handlers.lock().await.keys() {
                            Self::subscribe(request.src_addr, *device_id, send_channel_msg_channel.clone()).await?;
                        }
                    }
                    HostCtrl::Unsubscribe { device_id } => {
                        Self::unsubscribe(request.src_addr, *device_id, send_channel_msg_channel).await?;
                    }
                    HostCtrl::UnsubscribeAll => {
                        for device_id in self.handlers.lock().await.keys() {
                            Self::unsubscribe(request.src_addr, *device_id, send_channel_msg_channel.clone()).await?;
                        }
                    }
                    HostCtrl::SubscribeTo { target_addr, device_id } => {
                        Self::subscribe_to(*target_addr, *device_id, self.handlers.clone(), self.local_data_tx.clone()).await?;
                    }
                    HostCtrl::UnsubscribeFrom { target_addr: _, device_id } => {
                        Self::unsubscribe(request.src_addr, *device_id, send_channel_msg_channel).await?;
                    }
                    HostCtrl::StartExperiment { experiment } => {
                        self.experiment_send
                            .send(ExperimentChannelMsg::Start(experiment.clone(), send_channel_msg_channel.clone()))
                            .await?;
                    }
                    HostCtrl::StopExperiment => {
                        self.experiment_send.send(ExperimentChannelMsg::Stop).await?;
                    }
                    HostCtrl::Configure { device_id, cfg_type } => {
                        Self::configure(*device_id, cfg_type.clone(), self.handlers.clone()).await?;
                    }
                    HostCtrl::Start { device_id } => {
                        Self::start(*device_id, self.handlers.clone(), self.local_data_tx.clone()).await?;
                    }
                    HostCtrl::StartAll => {
                        Self::start_all(self.handlers.clone(), self.local_data_tx.clone()).await?;
                    }
                    HostCtrl::Stop { device_id } => {
                        Self::stop(*device_id, self.handlers.clone()).await?;
                    }
                    HostCtrl::StopAll => {
                        Self::stop_all(self.handlers.clone()).await?;
                    }
                    HostCtrl::Ping => {
                        debug!("Received ping from {:#?}.", request.src_addr);
                        send_channel_msg_channel.send(ChannelMsg::from(HostChannel::Pong))?;
                    }
                    m => {
                        warn!("Received unhandled HostCtrl: {m:?}");
                    }
                };
                Ok::<(), Box<dyn std::error::Error>>(())
            }
            .await
            .map_err(|err| NetworkError::ProcessingError(err.to_string()))?,
            RpcMessageKind::RegCtrl(command) => match command {
                RegCtrl::PollHostStatus { host_id: _ } => {
                    send_channel_msg_channel.send(ChannelMsg::RegChannel(RegChannel::SendHostStatus { host_id: self.host_id }))?
                }
                _ => {
                    warn!("The client received an unsupported request. Responding with an empty message.");
                    send_channel_msg_channel.send(ChannelMsg::from(HostChannel::Empty))?;
                }
            },
            RpcMessageKind::Data { data_msg, device_id } => {
                // Data from EXTERNAL source (network)
                info!("SystemNode received external data for device_id: {device_id}");
                // 1. Broadcast to connected TCP clients
                if self.send_data_channel.receiver_count() > 0 {
                    if let Err(e) = self.send_data_channel.send((data_msg.clone(), *device_id)) {
                        error!("Failed to broadcast external data: {e:?}");
                    }
                }
                // 2. Route to configured sinks for this device_id
                self.route_data_to_sinks(data_msg.clone(), *device_id).await;
            }
        };
        Ok(())
    }

    /// Handles sending messages for the nodes to other receivers in the network.
    ///
    /// The node will only send messages to subscribers of relevant messages.
    async fn handle_send(
        &self,
        mut recv_command_channel: watch::Receiver<ChannelMsg>,
        mut recv_data_channel: broadcast::Receiver<(DataMsg, DeviceId)>,
        mut send_stream: OwnedWriteHalf,
    ) -> Result<(), NetworkError> {
        let mut subscribed_ids: HashSet<HostId> = HashSet::new();
        loop {
            // This loop continues execution untill a client disconnects.
            // Since tokio only yiels execution back to the scheduler once a task finishes
            // or another async task is encountered, a thread can be block by this task
            // if no yield points are inserted.
            task::consume_budget().await;
            if recv_command_channel.has_changed()? {
                let msg_opt = recv_command_channel.borrow_and_update().clone();
                debug!("Received message {msg_opt:?} over channel");
                match msg_opt {
                    ChannelMsg::HostChannel(host_msg) => match host_msg {
                        HostChannel::Disconnect => {
                            send_message(&mut send_stream, RpcMessageKind::HostCtrl(HostCtrl::Disconnect)).await?;
                            debug!("Send close confirmation");
                            return Err(NetworkError::Closed); // Throwing an error here feels weird, but it's also done in the recv_handler
                        }
                        HostChannel::Subscribe { device_id } => {
                            subscribed_ids.insert(device_id);
                        }
                        HostChannel::Unsubscribe { device_id } => {
                            subscribed_ids.remove(&device_id);
                        }
                        HostChannel::Pong => {
                            debug!("Sending pong...");
                            send_message(&mut send_stream, RpcMessageKind::HostCtrl(HostCtrl::Pong)).await?;
                        }
                        HostChannel::Empty => send_message(&mut send_stream, RpcMessageKind::HostCtrl(HostCtrl::Empty)).await?,
                        _ => error!("Received an unsupported channel message."),
                    },
                    ChannelMsg::RegChannel(RegChannel::SendHostStatus { host_id }) if host_id == self.host_id => {
                        let status = self.get_host_status().await;
                        send_message(&mut send_stream, RpcMessageKind::RegCtrl(RegCtrl::HostStatus(status))).await?;
                    }
                    _ => error!("Received an unsupported channel message."),
                }
            }

            if !recv_data_channel.is_empty() {
                let (data_msg, device_id) = recv_data_channel.recv().await.unwrap();
                if subscribed_ids.contains(&device_id) {
                    debug!("Sending data {data_msg:?} for {device_id} to {send_stream:?}");
                    let msg = RpcMessageKind::Data { data_msg, device_id };
                    send_message(&mut send_stream, msg).await?;
                }
            }
        }
    }
}

#[cfg(test)]
mod tests {
    use std::net::SocketAddr;

    use super::*;

    fn create_system_node_config(addr: SocketAddr, host_id: u64) -> SystemNodeConfig {
        SystemNodeConfig {
            address: addr,
            host_id,
            registry: None,
            registry_polling_interval: None,
            device_configs: vec![],
            sinks: vec![],
        }
    }

    #[tokio::test]
    async fn test_system_node_new() {
        let config = create_system_node_config("127.0.0.1:12345".parse().unwrap(), 1);
        let global_config = GlobalConfig {
            log_level: log::LevelFilter::Debug,
            num_workers: 4,
        };
        let _system_node = SystemNode::new(global_config, config);
        // Can't check private fields, but construction should succeed
    }
}<|MERGE_RESOLUTION|>--- conflicted
+++ resolved
@@ -132,30 +132,6 @@
         }
         drop(handlers_map); // Release lock
 
-<<<<<<< HEAD
-=======
-        // Register at provided registries. When a single registry refuses, the client exits.
-        if let Some(registries) = &self.registry_addrs {
-            let mut client = TcpClient::new();
-            for registry in registries {
-                if *registry == self.addr {
-                    continue;
-                }
-                info!("Connecting to registry at {registry}");
-                let registry_addr: SocketAddr = *registry;
-                let heartbeat_msg = RpcMessageKind::RegCtrl(RegCtrl::AnnouncePresence {
-                    host_id: self.host_id,
-                    host_address: self.addr,
-                });
-                client.connect(registry_addr).await?;
-                client.send_message(registry_addr, heartbeat_msg).await?;
-                client.disconnect(registry_addr).await?;
-                info!("Presence announced to registry at {registry_addr}");
-            }
-        }
-        // Create a TCP host server task
-        info!("Starting TCP server on {}...", self.addr);
->>>>>>> 59698db1
         let connection_handler = Arc::new(self.clone());
         let tcp_server_task: JoinHandle<()> = task::spawn(async move {
             match TcpServer::serve(connection_handler.addr, connection_handler).await {
