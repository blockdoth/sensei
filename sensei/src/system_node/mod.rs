use crate::cli::*;
use crate::cli::{SubCommandsArgs, SystemNodeSubcommandArgs};
use crate::config::{OrchestratorConfig, SystemNodeConfig};
use crate::module::*;
use std::collections::HashMap;

use crate::system_node::rpc_message::RpcMessageKind::*;
use argh::{CommandInfo, FromArgs};
use async_trait::async_trait;
use lib::FromConfig;
use lib::adapters::{CsiDataAdapter, DataAdapterConfig};
use lib::csi_types::{Complex, CsiData};
use lib::errors::NetworkError;
use lib::handler::device_handler::{DeviceHandler, DeviceHandlerConfig};
use lib::network::rpc_message::SourceType::*;
use lib::network::rpc_message::{AdapterMode, CtrlMsg};
use lib::network::rpc_message::{CtrlMsg::*, DataMsg};
use lib::network::rpc_message::{DataMsg::*, make_msg};
use lib::network::rpc_message::{RpcMessage, SourceType};
use lib::network::tcp::client::TcpClient;
use lib::network::tcp::server::TcpServer;
use lib::network::tcp::{ChannelMsg, ConnectionHandler, SubscribeDataChannel, send_message};
use lib::network::*;
use lib::sinks::file::{FileConfig, FileSink};
use lib::sources::DataSourceT;
use lib::sources::csv::{CsvConfig, CsvSource};
#[cfg(target_os = "linux")]
use lib::sources::netlink::NetlinkConfig;
use log::*;
use std::env;
use std::net::SocketAddr;
use std::ops::Deref;
use std::path::PathBuf;
use std::sync::Arc;
use std::thread::sleep;
use std::time::{Duration, SystemTime, UNIX_EPOCH};
use tokio::io::AsyncWriteExt;
use tokio::net::tcp::OwnedWriteHalf;
use tokio::net::{TcpStream, UdpSocket};
use tokio::sync::{Mutex, broadcast, watch};
use tokio::task::JoinHandle;

/// The System Node is a sender and a receiver in the network of Sensei.
/// It hosts the devices that send and receive CSI data, and is responsible for sending this data further to other receivers in the system.
/// 
/// Devices can "ask" for the CSI data generated at a System Node by sending it a Subscribe message, specifying the device id.
/// 
/// The System Node can also adapt this CSI data to our universal standard, which lets it be used by other parts of Sensei, like the Visualiser.
/// 
/// # Arguments
/// 
/// send_data_channel: the System Node communicates which data should be sent to other receivers across its threads using this tokio channel
#[derive(Clone)]
pub struct SystemNode {
    send_data_channel: broadcast::Sender<DataMsg>, // Call .subscribe() on the sender in order to get a receiver
}

impl SubscribeDataChannel for SystemNode {
    /// Creates a mew receiver for the System Nodes send data channel
    fn subscribe_data_channel(&self) -> broadcast::Receiver<DataMsg> {
        self.send_data_channel.subscribe()
    }
}

#[async_trait]
impl ConnectionHandler for SystemNode {
    /// Handles receiving messages from other senders in the network.
    /// This communicates with the sender function using channel messages.
    /// 
    /// # Types
    ///    
    /// - Connect/Disconnect
    /// - Subscribe/Unsubscribe
    /// - Configure
    async fn handle_recv(
        &self,
        request: RpcMessage,
        send_channel: watch::Sender<ChannelMsg>,
    ) -> Result<(), NetworkError> {
        info!(
            "Received message {:?} from {}",
            request.msg, request.src_addr
        );
        match request.msg {
            Ctrl(command) => match command {
                Connect => {
                    let src = request.src_addr;
                    info!("Started connection with {src}");
                }
                Disconnect => {
                    send_channel.send(ChannelMsg::Disconnect);
                    return Err(NetworkError::Closed);
                }
                Subscribe { device_id, mode } => {
                    send_channel.send(ChannelMsg::Subscribe);

                    info!("Subscribed to data stream");
                }
                Unsubscribe { device_id } => {
                    send_channel.send(ChannelMsg::Unsubscribe);
                    println!("Unsubscribed from data stream");
                }
                m => {
                    todo!("{:?}", m);
                }
            },
            Data {
                data_msg,
                device_id,
            } => todo!(),
        }
        Ok(())
    }

    /// Handles sending messages for the nodes to other receivers in the network. 
    /// 
    /// The node will only send messages to subscribers of relevant messages.
    async fn handle_send(
        &self,
        mut recv_command_channel: watch::Receiver<ChannelMsg>,
        mut recv_data_channel: broadcast::Receiver<DataMsg>,
        mut send_stream: OwnedWriteHalf,
    ) -> Result<(), NetworkError> {
        let mut sending = false;
        loop {
            if recv_command_channel.has_changed().unwrap_or(false) {
                let msg_opt = recv_command_channel.borrow_and_update().clone();
                debug!("Received message {msg_opt:?} over channel");
                match msg_opt {
                    ChannelMsg::Disconnect => {
                        send_message(&mut send_stream, Ctrl(CtrlMsg::Disconnect)).await;
                        debug!("Send close confirmation");
                        break;
                    }
                    ChannelMsg::Subscribe => {
                        info!("Subscribed");
                        sending = true;
                    }
                    ChannelMsg::Unsubscribe => {
                        info!("Unsubscribed");
                        sending = false;
                    }
                    _ => (),
                }
            }

            if sending {
                let Ok(data_msg) = recv_data_channel.recv().await else {
                    todo!()
                };
                let device_id = 0;
                tcp::send_message(
                    &mut send_stream,
                    Data {
                        data_msg,
                        device_id,
                    },
                )
                .await;
                info!("Sending")
            }
        }
        Ok(())
    }
}

impl Run<SystemNodeConfig> for SystemNode {
    fn new(config: SystemNodeConfig) -> Self {
        let (send_data_channel, _) = broadcast::channel::<DataMsg>(16);
        SystemNode { send_data_channel }
    }

    /// Starts the system node
    /// 
    /// # Arguments
    /// 
    /// SystemNodeConfig: Specifies the target address
    async fn run(&self, config: SystemNodeConfig) -> Result<(), Box<dyn std::error::Error>> {
        let connection_handler = Arc::new(self.clone());

        let sender_data_channel = connection_handler.send_data_channel.clone();

        let default_config_path: PathBuf = config.device_configs;

        let device_handler_configs: Vec<DeviceHandlerConfig> =
            DeviceHandlerConfig::from_yaml(default_config_path).await;

<<<<<<< HEAD
        let handlers: Vec<Box<DeviceHandler>> = futures::future::join_all(device_handler_configs.iter().map(|x| {
            async {
                DeviceHandler::from_config(x.clone()).await.unwrap()
=======
        //only on linux
        #[cfg(target_os = "linux")]
        {
            let iwl_config = NetlinkConfig { group: 0 };
            let iwl_adapter_config = DataAdapterConfig::Iwl { scale_csi: true };
        }

        let devices: Arc<Mutex<HashMap<u64, Box<dyn DataSourceT>>>> =
            Arc::new(Mutex::new(HashMap::new()));

        // TODO: Store devices onto node from a configuration

        let csv_source = Box::new(CsvSource::new(csv_config).unwrap());

        devices.lock().await.insert(0, csv_source);

        // TODO: Start the read processes (tokio task per device?) and send read data to main thread

        // Example sender which just spams packets
        // The most important thing is the ability to clone send ends of channels around
        tokio::spawn(async move {
            let mut i = 0;
            loop {
                let mut output_buf: &mut [u8] = &mut [0u8; 4096];

                for mut device in devices.lock().await.iter_mut() {
                    let test_out = device.1.read(output_buf).await.unwrap();
                    let test_data_msg = RawFrame {
                        ts: 0f64,
                        bytes: Vec::from(&mut *output_buf),
                        source_type: SourceType::CSV,
                    };
                    let test_out_csi = csv_adapter.produce(test_data_msg).await.unwrap();
                    sender_data_channel.send(test_out_csi.unwrap());
                }
                tokio::time::sleep(tokio::time::Duration::from_millis(1000)).await;
>>>>>>> 1842d480
            }
        })).await;

        TcpServer::serve(config.addr, connection_handler).await;
        Ok(())
    }
}<|MERGE_RESOLUTION|>--- conflicted
+++ resolved
@@ -42,13 +42,13 @@
 
 /// The System Node is a sender and a receiver in the network of Sensei.
 /// It hosts the devices that send and receive CSI data, and is responsible for sending this data further to other receivers in the system.
-/// 
+///
 /// Devices can "ask" for the CSI data generated at a System Node by sending it a Subscribe message, specifying the device id.
-/// 
+///
 /// The System Node can also adapt this CSI data to our universal standard, which lets it be used by other parts of Sensei, like the Visualiser.
-/// 
+///
 /// # Arguments
-/// 
+///
 /// send_data_channel: the System Node communicates which data should be sent to other receivers across its threads using this tokio channel
 #[derive(Clone)]
 pub struct SystemNode {
@@ -66,9 +66,9 @@
 impl ConnectionHandler for SystemNode {
     /// Handles receiving messages from other senders in the network.
     /// This communicates with the sender function using channel messages.
-    /// 
+    ///
     /// # Types
-    ///    
+    ///
     /// - Connect/Disconnect
     /// - Subscribe/Unsubscribe
     /// - Configure
@@ -112,8 +112,8 @@
         Ok(())
     }
 
-    /// Handles sending messages for the nodes to other receivers in the network. 
-    /// 
+    /// Handles sending messages for the nodes to other receivers in the network.
+    ///
     /// The node will only send messages to subscribers of relevant messages.
     async fn handle_send(
         &self,
@@ -171,9 +171,9 @@
     }
 
     /// Starts the system node
-    /// 
+    ///
     /// # Arguments
-    /// 
+    ///
     /// SystemNodeConfig: Specifies the target address
     async fn run(&self, config: SystemNodeConfig) -> Result<(), Box<dyn std::error::Error>> {
         let connection_handler = Arc::new(self.clone());
@@ -185,50 +185,12 @@
         let device_handler_configs: Vec<DeviceHandlerConfig> =
             DeviceHandlerConfig::from_yaml(default_config_path).await;
 
-<<<<<<< HEAD
-        let handlers: Vec<Box<DeviceHandler>> = futures::future::join_all(device_handler_configs.iter().map(|x| {
-            async {
-                DeviceHandler::from_config(x.clone()).await.unwrap()
-=======
-        //only on linux
-        #[cfg(target_os = "linux")]
-        {
-            let iwl_config = NetlinkConfig { group: 0 };
-            let iwl_adapter_config = DataAdapterConfig::Iwl { scale_csi: true };
-        }
-
-        let devices: Arc<Mutex<HashMap<u64, Box<dyn DataSourceT>>>> =
-            Arc::new(Mutex::new(HashMap::new()));
-
-        // TODO: Store devices onto node from a configuration
-
-        let csv_source = Box::new(CsvSource::new(csv_config).unwrap());
-
-        devices.lock().await.insert(0, csv_source);
-
-        // TODO: Start the read processes (tokio task per device?) and send read data to main thread
-
-        // Example sender which just spams packets
-        // The most important thing is the ability to clone send ends of channels around
-        tokio::spawn(async move {
-            let mut i = 0;
-            loop {
-                let mut output_buf: &mut [u8] = &mut [0u8; 4096];
-
-                for mut device in devices.lock().await.iter_mut() {
-                    let test_out = device.1.read(output_buf).await.unwrap();
-                    let test_data_msg = RawFrame {
-                        ts: 0f64,
-                        bytes: Vec::from(&mut *output_buf),
-                        source_type: SourceType::CSV,
-                    };
-                    let test_out_csi = csv_adapter.produce(test_data_msg).await.unwrap();
-                    sender_data_channel.send(test_out_csi.unwrap());
-                }
-                tokio::time::sleep(tokio::time::Duration::from_millis(1000)).await;
->>>>>>> 1842d480
-            }
-        })).await;
+        let handlers: Vec<Box<DeviceHandler>> = futures::future::join_all(
+            device_handler_configs
+                .iter()
+                .map(|x| async { DeviceHandler::from_config(x.clone()).await.unwrap() }),
+        )
+        .await;
 
         TcpServer::serve(config.addr, connection_handler).await;
         Ok(())
