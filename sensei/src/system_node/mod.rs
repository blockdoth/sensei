use crate::cli::*;
use crate::cli::{SubCommandsArgsEnum, SystemNodeSubcommandArgs};
use crate::module::*;
use argh::FromArgs;
use async_trait::async_trait;
<<<<<<< HEAD
use common::{AdapterMode, RpcEnvelope};
use common::CtrlMsg::{Heartbeat, Subscribe, Unsubscribe};
use common::RpcEnvelope::{Ctrl, Data};
use common::deserialize_envelope;
use common::radio_config::RadioConfig;
use std::env;
use std::sync::{Arc, Mutex};
use std::thread::sleep;
use std::time::Duration;
=======
use common::adapter_mode::AdapterMode;
use common::deserialize_envelope;
use common::radio_config::RadioConfig;
use std::env;
use std::net::SocketAddr;
>>>>>>> 579de4fd
use tokio::net::UdpSocket;
use tokio::task::JoinHandle;
use common::DataMsg::{CsiFrame, RawFrame};

pub struct SystemNode {
    socket_addr: SocketAddr,
    pub devices: Vec<u64>,
}

impl RunsServer for SystemNode {
    async fn start_server(&self) -> Result<(), Box<dyn std::error::Error>> {
        println!("Starting system node");
        let socket = UdpSocket::bind(self.socket_addr).await?;
        //Respond to message
        loop {
            let mut buf = [0u8; 1024];
            match socket.recv(&mut buf).await {
                Ok(received) => {
                    let msg = deserialize_envelope(&buf[..received]);
                    println!("{msg:?} received");
                }
                Err(e) => {
                    println!("Received error: {e}");
                }
            }
        }
    }
}

impl CliInit<SystemNodeSubcommandArgs> for SystemNode {
    fn init(config: &SystemNodeSubcommandArgs, global: &GlobalConfig) -> Self {
        SystemNode {
            socket_addr: global.socket_addr,
            devices: vec![],
        }
    }
}

#[async_trait]
trait WifiController {
    async fn apply(&self, cfg: RadioConfig) -> anyhow::Result<()>;
}

#[async_trait]
trait DataPipeline {
    async fn subscribe(&self, mode: AdapterMode) -> anyhow::Result<()>;
<<<<<<< HEAD
}

fn recv_task(recv_socket: Arc<UdpSocket>, remote_addrs: Arc<Mutex<Vec<(String, u64, AdapterMode)>>>) -> JoinHandle<()> {
    tokio::spawn(async move {
        loop {
            let mut buf = [0u8; 1024];
            match recv_socket.recv(&mut buf).await {
                Ok(received) => {
                    let msg = deserialize_envelope(&buf[..received]);
                    println!("{:?} received", msg);
                    match msg {
                        Ctrl(command) => match command {
                            Subscribe {
                                sink_addr,
                                device_id,
                                mode,
                            } => {
                                // You must lock the reference in order to edit
                                // TODO: find a better way of doing this such that this does not potentially lock while reading (maybe not an issue)
                                remote_addrs.lock().unwrap().push((sink_addr.to_string(), device_id, mode));
                                println!("Subscribed by {}", sink_addr);
                            }
                            Unsubscribe {
                                sink_addr,
                                device_id,
                            } => {
                                remote_addrs.lock().unwrap().retain(|(tup1, tup2, _)| {
                                    !(*tup1 == sink_addr && *tup2 == device_id)
                                });
                                println!("Unsubscribed by {}", sink_addr);
                            }
                            Heartbeat {} => {
                                // More of a test message for, can add other test functionality for messages here
                                // Nodes are supposed to send heartbeats, not receive them
                                // TODO: Maybe nodes can be pinged using heartbeats?
                                println!("Heartbeat");
                            }

                            _ => println!("Unknown command"),
                        },

                        // TODO: Let nodes receive data messages
                        Data(payload) => {}
                    }
                }
                Err(e) => {
                    println!("Received error: {}", e);
                }
            }
        }
    })
}

fn send_task(send_socket: Arc<UdpSocket>, remote_addrs: Arc<Mutex<Vec<(String, u64, AdapterMode)>>>) -> JoinHandle<()> {
    tokio::spawn(async move {
        loop {
            // Periodically send data to all subscribed devices. 
            // TODO: not periodically but based on input from devices
            tokio::time::sleep(Duration::from_secs(5)).await;
            println!("{}", remote_addrs.lock().unwrap().len());
        }
    })
}

#[tokio::main]
pub async fn run(addr: String, port: u16) -> anyhow::Result<()> {
    //Initialize a new node
    SystemNode::new();

    let args: Vec<String> = env::args().collect();
    if args.len() < 2 {
        eprintln!("Usage: crate_a <local_port>");
        std::process::exit(1);
    }
    let local_port = &args[1];
    let local_addr = format!("{}:{}", addr, port); //Create a local address based on arguments
    let remote_addr = "127.0.0.1:8081"; //Hardcoded address for remote
    let socket = Arc::new(UdpSocket::bind(&local_addr).await?); // The socket based on the address for this node
    let remote_addrs: Arc<Mutex<Vec<(String, u64, AdapterMode)>>> = Arc::new(Mutex::new(Vec::new())); // List of subscribed addresses
    let mut local_devices: Vec<u64> = Vec::new();
    
    // Using cloning, we can create two references to the same pointer and use these in different threads.
    tokio::try_join!(send_task(socket.clone(), remote_addrs.clone()), recv_task(socket.clone(), remote_addrs.clone()))?;
    
    Ok(())
=======
>>>>>>> 579de4fd
}<|MERGE_RESOLUTION|>--- conflicted
+++ resolved
@@ -3,49 +3,115 @@
 use crate::module::*;
 use argh::FromArgs;
 use async_trait::async_trait;
-<<<<<<< HEAD
-use common::{AdapterMode, RpcEnvelope};
 use common::CtrlMsg::{Heartbeat, Subscribe, Unsubscribe};
+use common::DataMsg::{CsiFrame, RawFrame};
 use common::RpcEnvelope::{Ctrl, Data};
 use common::deserialize_envelope;
 use common::radio_config::RadioConfig;
+use common::{AdapterMode, RpcEnvelope};
 use std::env;
+use std::net::SocketAddr;
 use std::sync::{Arc, Mutex};
 use std::thread::sleep;
 use std::time::Duration;
-=======
-use common::adapter_mode::AdapterMode;
-use common::deserialize_envelope;
-use common::radio_config::RadioConfig;
-use std::env;
-use std::net::SocketAddr;
->>>>>>> 579de4fd
 use tokio::net::UdpSocket;
 use tokio::task::JoinHandle;
-use common::DataMsg::{CsiFrame, RawFrame};
 
 pub struct SystemNode {
     socket_addr: SocketAddr,
-    pub devices: Vec<u64>,
+    remote_addrs: Arc<Mutex<Vec<(SocketAddr, u64, AdapterMode)>>>, // Address, device id, adapter mode
+    devices: Vec<u64>,
+}
+
+impl SystemNode {
+    pub fn recv_task(
+        &self,
+        recv_socket: Arc<UdpSocket>,
+        remote_addrs: Arc<Mutex<Vec<(SocketAddr, u64, AdapterMode)>>>,
+    ) -> JoinHandle<()> {
+        println!("receive");
+        tokio::spawn(async move {
+            loop {
+                let mut buf = [0u8; 1024];
+                match recv_socket.recv(&mut buf).await {
+                    Ok(received) => {
+                        let msg = deserialize_envelope(&buf[..received]);
+                        println!("{msg:?} received");
+                        match msg {
+                            Ctrl(command) => match command {
+                                Subscribe {
+                                    sink_addr,
+                                    device_id,
+                                    mode,
+                                } => {
+                                    // You must lock the reference in order to edit
+                                    // TODO: find a better way of doing this such that this does not potentially lock while reading (maybe not an issue)
+                                    remote_addrs
+                                        .lock()
+                                        .unwrap()
+                                        .push((sink_addr, device_id, mode));
+                                    println!("Subscribed by {sink_addr}");
+                                }
+                                Unsubscribe {
+                                    sink_addr,
+                                    device_id,
+                                } => {
+                                    remote_addrs.lock().unwrap().retain(|(tup1, tup2, _)| {
+                                        !(*tup1 == sink_addr && *tup2 == device_id)
+                                    });
+                                    println!("Unsubscribed by {sink_addr}");
+                                }
+                                Heartbeat => {
+                                    // More of a test message for, can add other test functionality for messages here
+                                    // Nodes are supposed to send heartbeats, not receive them
+                                    // TODO: Maybe nodes can be pinged using heartbeats?
+                                    println!("Heartbeat");
+                                }
+
+                                _ => println!("Unknown command"),
+                            },
+
+                            // TODO: Let nodes receive data messages
+                            Data(payload) => {}
+                        }
+                    }
+                    Err(e) => {
+                        println!("Received error: {e}");
+                    }
+                }
+            }
+        })
+    }
+
+    pub fn send_task(
+        &self,
+        send_socket: Arc<UdpSocket>,
+        remote_addrs: Arc<Mutex<Vec<(SocketAddr, u64, AdapterMode)>>>,
+    ) -> JoinHandle<()> {
+        println!("send task");
+        tokio::spawn(async move {
+            loop {
+                // Periodically send data to all subscribed devices.
+                // TODO: not periodically but based on input from devices
+                tokio::time::sleep(Duration::from_secs(5)).await;
+                println!("{}", remote_addrs.lock().unwrap().len());
+            }
+        })
+    }
 }
 
 impl RunsServer for SystemNode {
     async fn start_server(&self) -> Result<(), Box<dyn std::error::Error>> {
         println!("Starting system node");
-        let socket = UdpSocket::bind(self.socket_addr).await?;
-        //Respond to message
-        loop {
-            let mut buf = [0u8; 1024];
-            match socket.recv(&mut buf).await {
-                Ok(received) => {
-                    let msg = deserialize_envelope(&buf[..received]);
-                    println!("{msg:?} received");
-                }
-                Err(e) => {
-                    println!("Received error: {e}");
-                }
-            }
-        }
+        println!("{}", self.socket_addr);
+        let sock = UdpSocket::bind(self.socket_addr).await.unwrap();
+
+        let socket = Arc::new(sock);
+        // Using cloning, we can create two references to the same pointer and use these in different threads.
+        let send_task = self.send_task(socket.clone(), self.remote_addrs.clone());
+        let recv_task = self.recv_task(socket.clone(), self.remote_addrs.clone());
+        tokio::join!(send_task, recv_task);
+        Ok(())
     }
 }
 
@@ -53,6 +119,7 @@
     fn init(config: &SystemNodeSubcommandArgs, global: &GlobalConfig) -> Self {
         SystemNode {
             socket_addr: global.socket_addr,
+            remote_addrs: Arc::new(Mutex::new(Vec::new())),
             devices: vec![],
         }
     }
@@ -66,92 +133,4 @@
 #[async_trait]
 trait DataPipeline {
     async fn subscribe(&self, mode: AdapterMode) -> anyhow::Result<()>;
-<<<<<<< HEAD
-}
-
-fn recv_task(recv_socket: Arc<UdpSocket>, remote_addrs: Arc<Mutex<Vec<(String, u64, AdapterMode)>>>) -> JoinHandle<()> {
-    tokio::spawn(async move {
-        loop {
-            let mut buf = [0u8; 1024];
-            match recv_socket.recv(&mut buf).await {
-                Ok(received) => {
-                    let msg = deserialize_envelope(&buf[..received]);
-                    println!("{:?} received", msg);
-                    match msg {
-                        Ctrl(command) => match command {
-                            Subscribe {
-                                sink_addr,
-                                device_id,
-                                mode,
-                            } => {
-                                // You must lock the reference in order to edit
-                                // TODO: find a better way of doing this such that this does not potentially lock while reading (maybe not an issue)
-                                remote_addrs.lock().unwrap().push((sink_addr.to_string(), device_id, mode));
-                                println!("Subscribed by {}", sink_addr);
-                            }
-                            Unsubscribe {
-                                sink_addr,
-                                device_id,
-                            } => {
-                                remote_addrs.lock().unwrap().retain(|(tup1, tup2, _)| {
-                                    !(*tup1 == sink_addr && *tup2 == device_id)
-                                });
-                                println!("Unsubscribed by {}", sink_addr);
-                            }
-                            Heartbeat {} => {
-                                // More of a test message for, can add other test functionality for messages here
-                                // Nodes are supposed to send heartbeats, not receive them
-                                // TODO: Maybe nodes can be pinged using heartbeats?
-                                println!("Heartbeat");
-                            }
-
-                            _ => println!("Unknown command"),
-                        },
-
-                        // TODO: Let nodes receive data messages
-                        Data(payload) => {}
-                    }
-                }
-                Err(e) => {
-                    println!("Received error: {}", e);
-                }
-            }
-        }
-    })
-}
-
-fn send_task(send_socket: Arc<UdpSocket>, remote_addrs: Arc<Mutex<Vec<(String, u64, AdapterMode)>>>) -> JoinHandle<()> {
-    tokio::spawn(async move {
-        loop {
-            // Periodically send data to all subscribed devices. 
-            // TODO: not periodically but based on input from devices
-            tokio::time::sleep(Duration::from_secs(5)).await;
-            println!("{}", remote_addrs.lock().unwrap().len());
-        }
-    })
-}
-
-#[tokio::main]
-pub async fn run(addr: String, port: u16) -> anyhow::Result<()> {
-    //Initialize a new node
-    SystemNode::new();
-
-    let args: Vec<String> = env::args().collect();
-    if args.len() < 2 {
-        eprintln!("Usage: crate_a <local_port>");
-        std::process::exit(1);
-    }
-    let local_port = &args[1];
-    let local_addr = format!("{}:{}", addr, port); //Create a local address based on arguments
-    let remote_addr = "127.0.0.1:8081"; //Hardcoded address for remote
-    let socket = Arc::new(UdpSocket::bind(&local_addr).await?); // The socket based on the address for this node
-    let remote_addrs: Arc<Mutex<Vec<(String, u64, AdapterMode)>>> = Arc::new(Mutex::new(Vec::new())); // List of subscribed addresses
-    let mut local_devices: Vec<u64> = Vec::new();
-    
-    // Using cloning, we can create two references to the same pointer and use these in different threads.
-    tokio::try_join!(send_task(socket.clone(), remote_addrs.clone()), recv_task(socket.clone(), remote_addrs.clone()))?;
-    
-    Ok(())
-=======
->>>>>>> 579de4fd
 }