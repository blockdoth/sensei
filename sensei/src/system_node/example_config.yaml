addr: "127.0.0.1:6969"
host_id: 2
<<<<<<< HEAD
registry:
  use_registry: false
  addr: "127.0.0.1:8080"
=======
registry: "127.0.0.1:8080"
>>>>>>> 82d0aa5f
device_configs:
<|MERGE_RESOLUTION|>--- conflicted
+++ resolved
@@ -1,10 +1,4 @@
-addr: "127.0.0.1:6969"
+addr: "127.0.0.1:8000"
 host_id: 2
-<<<<<<< HEAD
-registry:
-  use_registry: false
-  addr: "127.0.0.1:8080"
-=======
 registry: "127.0.0.1:8080"
->>>>>>> 82d0aa5f
 device_configs:
