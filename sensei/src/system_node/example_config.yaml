<<<<<<< HEAD
=======
addr: "127.0.0.1:8000"
host_id: 2
registry:
  use_registry: true
  addr: "127.0.0.1:8080"
device_configs:
  - device_id: 42
    stype: ESP32
    source:
      type: Esp32
      port_name: "/dev/cu.usbmodem1101"
      baud_rate: 300000
    controller:
      type: Esp32
      params:
        set_channel: 1
        apply_device_config:
          mode: Receive
          channel: 1
          bandwidth: Twenty
          secondary_channel: None
          csi_type: HighThroughputLTF
          manual_scale: 1
        clear_all_mac_filters: true
        control_acquisition: true
        control_wifi_transmit: false
        synchronize_time: false
    adapter:
      type: Esp32
      scale_csi: true
    sinks:
      - type: File
        file: "/dev/stdout"
>>>>>>> 1ed0777a
<|MERGE_RESOLUTION|>--- conflicted
+++ resolved
@@ -1,5 +1,3 @@
-<<<<<<< HEAD
-=======
 addr: "127.0.0.1:8000"
 host_id: 2
 registry:
@@ -33,4 +31,3 @@
     sinks:
       - type: File
         file: "/dev/stdout"
->>>>>>> 1ed0777a
