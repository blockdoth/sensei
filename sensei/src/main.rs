mod cli;
mod esp_tool;
mod orchestrator;
mod registry;
mod services;
mod system_node;
mod visualiser;

use std::fs::File;

use cli::*;
<<<<<<< HEAD
use esp_tool::EspTool;
=======
use config::{FromYaml, SystemNodeConfig};
>>>>>>> 308c65a4
use log::*;
use services::{FromYaml, Run, SystemNodeConfig};
use simplelog::{ColorChoice, CombinedLogger, LevelFilter, TermLogger, TerminalMode, WriteLogger};

use crate::orchestrator::*;
use crate::registry::*;
use crate::system_node::*;
use crate::visualiser::*;

#[tokio::main(flavor = "multi_thread", worker_threads = 4)]
async fn main() -> Result<(), Box<dyn std::error::Error>> {
    let args: Args = argh::from_env();

    if args.subcommand.is_some() && !matches!(&args.subcommand, Some(SubCommandsArgs::Five(_))) {
        CombinedLogger::init(vec![
            TermLogger::new(
                args.level,
                simplelog::ConfigBuilder::new()
                    // .add_filter_allow("sensei".into())
                    .build(),
                TerminalMode::Mixed,
                ColorChoice::Auto,
            ),
            WriteLogger::new(
                LevelFilter::Error,
                simplelog::ConfigBuilder::new()
                    // .add_filter_allow("sensei".into())
                    .set_location_level(LevelFilter::Error)
                    .build(),
                File::create("sensei.log").unwrap(),
            ),
        ])
        .unwrap();
        debug!("Parsed args and initialized CombinedLogger");
    } else {
        // For EspTest, logging will be handled by its TuiLogger.
        // You might want a minimal print or log here indicating EspTest is starting,
        // but TuiLogger in esp_tool.rs will print its own startup messages.
        // println!("Starting ESP Test Tool..."); // Simple console feedback before TUI takes over
    }

    debug!("Parsed args and initialized CombinedLogger");
    let global_args = args.parse_global_config()?;
    match &args.subcommand {
<<<<<<< HEAD
        None => lib::tui::example::run_example().await,
        Some(subcommand) => match subcommand {
            SubCommandsArgs::One(args) => {
                SystemNode::new()
                    .run(
                        global_args,
                        args.overlay_subcommand_args(SystemNodeConfig::from_yaml(args.config_path.clone())?)?,
                    )
                    .await?
            }
            SubCommandsArgs::Two(args) => Registry::new().run(global_args, args.parse()?).await?,
            SubCommandsArgs::Three(args) => Orchestrator::new().run(global_args, args.parse()?).await?,
            SubCommandsArgs::Four(args) => Visualiser::new().run(global_args, args.parse()?).await?,
            SubCommandsArgs::Five(args) => EspTool::new().run(global_args, args.parse()?).await?,
        },
=======
        SubCommandsArgs::One(node_args) => {
            let yaml_cfg = SystemNodeConfig::from_yaml(node_args.config.clone())?;
            let cfg = node_args.overlay_subcommand_args(yaml_cfg)?;
            SystemNode::new(cfg.clone()).run(cfg.clone()).await?
        }
        SubCommandsArgs::Two(registry_args) => Registry::new(registry_args.parse()?).run(registry_args.parse()?).await?,
        SubCommandsArgs::Three(orchestrator_args) => Orchestrator::new(orchestrator_args.parse()?).run(orchestrator_args.parse()?).await?,
        SubCommandsArgs::Four(visualiser_args) => Visualiser::new(visualiser_args.parse()?).run(visualiser_args.parse()?).await?,
        SubCommandsArgs::Five(esp_tool_args) => {
            // Assuming cli.rs has `pub mod esp_tool;` and src/esp_tool.rs contains the function
            esp_tool::run_esp_test_subcommand(esp_tool_args.clone()).await?;
            // .clone() is used on esp_tool_args because the match arm borrows args.subcommand,
            // and run_esp_test_subcommand takes ownership. EspToolSubcommandArgs should be Clone.
            // Ensure EspToolSubcommandArgs in cli.rs derives Clone:
            // #[derive(FromArgs, Debug, Clone)]
            // #[argh(subcommand, name = "esp-tool")]
            // pub struct EspToolSubcommandArgs { ... }
        }
>>>>>>> 308c65a4
    }
    Ok(())
}<|MERGE_RESOLUTION|>--- conflicted
+++ resolved
@@ -9,11 +9,8 @@
 use std::fs::File;
 
 use cli::*;
-<<<<<<< HEAD
+use config::{FromYaml, SystemNodeConfig};
 use esp_tool::EspTool;
-=======
-use config::{FromYaml, SystemNodeConfig};
->>>>>>> 308c65a4
 use log::*;
 use services::{FromYaml, Run, SystemNodeConfig};
 use simplelog::{ColorChoice, CombinedLogger, LevelFilter, TermLogger, TerminalMode, WriteLogger};
@@ -58,7 +55,6 @@
     debug!("Parsed args and initialized CombinedLogger");
     let global_args = args.parse_global_config()?;
     match &args.subcommand {
-<<<<<<< HEAD
         None => lib::tui::example::run_example().await,
         Some(subcommand) => match subcommand {
             SubCommandsArgs::One(args) => {
@@ -74,26 +70,6 @@
             SubCommandsArgs::Four(args) => Visualiser::new().run(global_args, args.parse()?).await?,
             SubCommandsArgs::Five(args) => EspTool::new().run(global_args, args.parse()?).await?,
         },
-=======
-        SubCommandsArgs::One(node_args) => {
-            let yaml_cfg = SystemNodeConfig::from_yaml(node_args.config.clone())?;
-            let cfg = node_args.overlay_subcommand_args(yaml_cfg)?;
-            SystemNode::new(cfg.clone()).run(cfg.clone()).await?
-        }
-        SubCommandsArgs::Two(registry_args) => Registry::new(registry_args.parse()?).run(registry_args.parse()?).await?,
-        SubCommandsArgs::Three(orchestrator_args) => Orchestrator::new(orchestrator_args.parse()?).run(orchestrator_args.parse()?).await?,
-        SubCommandsArgs::Four(visualiser_args) => Visualiser::new(visualiser_args.parse()?).run(visualiser_args.parse()?).await?,
-        SubCommandsArgs::Five(esp_tool_args) => {
-            // Assuming cli.rs has `pub mod esp_tool;` and src/esp_tool.rs contains the function
-            esp_tool::run_esp_test_subcommand(esp_tool_args.clone()).await?;
-            // .clone() is used on esp_tool_args because the match arm borrows args.subcommand,
-            // and run_esp_test_subcommand takes ownership. EspToolSubcommandArgs should be Clone.
-            // Ensure EspToolSubcommandArgs in cli.rs derives Clone:
-            // #[derive(FromArgs, Debug, Clone)]
-            // #[argh(subcommand, name = "esp-tool")]
-            // pub struct EspToolSubcommandArgs { ... }
-        }
->>>>>>> 308c65a4
     }
     Ok(())
 }