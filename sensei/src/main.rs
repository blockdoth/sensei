--- conflicted
+++ resolved
@@ -4,72 +4,6 @@
 mod registry;
 mod system_node;
 
-<<<<<<< HEAD
-use argh::FromArgs;
-use common::RpcEnvelope;
-use std::env;
-
-/// A simple app to perform collection from configured sources
-#[derive(FromArgs, PartialEq, Debug)]
-struct Args {
-    /// server address (default: 127.0.0.1)
-    #[argh(option)]
-    addr: Option<String>,
-
-    /// server port (default: 8080)
-    #[argh(option)]
-    port: Option<u16>,
-
-    #[argh(subcommand)]
-    subcommands: Option<SubCommandsEnum>,
-}
-
-#[derive(FromArgs, PartialEq, Debug)]
-#[argh(subcommand)]
-enum SubCommandsEnum {
-    One(SystemNodeCommand),
-    Two(RegistryCommand),
-    Three(OrchestratorCommand),
-}
-
-#[derive(FromArgs, PartialEq, Debug)]
-/// Runs the system_node code
-#[argh(subcommand, name = "system_node")]
-struct SystemNodeCommand {
-    // Args
-}
-
-#[derive(FromArgs, PartialEq, Debug)]
-/// Runs the registry code
-#[argh(subcommand, name = "registry")]
-struct RegistryCommand {}
-
-#[derive(FromArgs, PartialEq, Debug)]
-/// Runs the orchestrator code
-#[argh(subcommand, name = "orchestrator")]
-struct OrchestratorCommand {}
-
-fn main() -> Result<(), Box<dyn std::error::Error>> {
-    let args: Args = argh::from_env();
-    let addr = args.addr.unwrap_or_else(|| "127.0.0.1".to_string());
-    let port = args.port.unwrap_or(1234);
-
-    match &args.subcommands {
-        Some(SubCommandsEnum::One(system_node)) => {
-            println!("Running system_node code");
-            system_node::run(addr, port);
-        }
-        Some(SubCommandsEnum::Two(registry)) => {
-            println!("Running registry subcommand");
-            registry::run();
-        }
-        Some(SubCommandsEnum::Three(orchestrator)) => {
-            println!("Running orchestrator subcommand");
-            orchestrator::run(addr, port);
-        }
-        None => {
-            println!("No subcommand was provided.");
-=======
 use crate::orchestrator::*;
 use crate::registry::*;
 use crate::system_node::*;
@@ -96,7 +30,6 @@
         SubCommandsArgsEnum::Three(orchestrator_args) => {
             let orchestrator = Orchestrator::init(orchestrator_args, &args.global_config());
             orchestrator.start_server().await;
->>>>>>> 579de4fd
         }
     }
     Ok(())
