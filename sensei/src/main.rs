//! # Sensei Application Main Entry Point
//!
//! This module serves as the primary entry point for the Sensei application.
//! It handles parsing of command-line arguments, initializes logging, and
//! dispatches execution to the appropriate subcommand handlers (SystemNode,
//! Orchestrator, Visualiser, or EspTool).
//!
//! ## Modules
//!
//! - `cli`: Command-line interface parsing and argument handling.
//! - `esp_tool`: Integration with the ESP tool for firmware flashing and monitoring.
//! - `orchestrator`: High-level orchestration of system components.
//! - `registry`: Manages the status and discovery of hosts within the Sensei network.
//! - `services`: Defines configurations and core traits for all Sensei services.
//! - `system_node`: Representation and management of individual system nodes.
//! - `visualiser`: Visualization tools for representing system status and logs.

mod cli;
#[cfg(feature = "esp_tool")]
mod esp_tool;
#[cfg(feature = "orchestrator")]
mod orchestrator;
mod registry;
mod services;
#[cfg(feature = "sys_node")]
mod system_node;
#[cfg(feature = "visualiser")]
mod visualiser;

use std::fs::File;

use cli::*;
#[cfg(feature = "esp_tool")]
use esp_tool::EspTool;
use lib::tui::example::run_example;
use log::*;
#[cfg(feature = "sys_node")]
use services::FromYaml;
#[cfg(any(feature = "esp_tool", feature = "sys_node", feature = "orchestrator", feature = "visualiser"))]
use services::Run;
#[cfg(feature = "sys_node")]
use services::SystemNodeConfig;
use simplelog::{ColorChoice, CombinedLogger, LevelFilter, TermLogger, TerminalMode, WriteLogger};
use tokio::runtime::Builder;

#[cfg(feature = "orchestrator")]
use crate::orchestrator::*;
#[cfg(feature = "sys_node")]
use crate::system_node::*;
#[cfg(feature = "visualiser")]
use crate::visualiser::*;

fn main() -> Result<(), Box<dyn std::error::Error>> {
    let args: Args = argh::from_env();

    let is_esp_tool = {
        #[cfg(feature = "esp_tool")]
        {
            matches!(&args.subcommand, Some(SubCommandsArgs::EspTool(_)))
        }
        #[cfg(not(feature = "esp_tool"))]
        {
            false
        }
    };

    if args.subcommand.is_some() && !is_esp_tool {
        CombinedLogger::init(vec![
            TermLogger::new(
                args.level,
                simplelog::ConfigBuilder::new()
                    // .add_filter_allow("sensei".into())
                    .build(),
                TerminalMode::Mixed,
                ColorChoice::Auto,
            ),
            WriteLogger::new(
                LevelFilter::Error,
                simplelog::ConfigBuilder::new()
                    // .add_filter_allow("sensei".into())
                    .set_location_level(LevelFilter::Error)
                    .build(),
                File::create("sensei.log").unwrap(),
            ),
        ])
        .unwrap();
        debug!("Parsed args and initialized CombinedLogger");
    }
    debug!("Parsed args and initialized CombinedLogger");
    let global_args = args.parse_global_config()?;
<<<<<<< HEAD
    #[cfg(any(feature = "esp_tool", feature = "sys_node", feature = "orchestrator", feature = "visualiser"))]
=======
    // This builders allows us to select the number of worker threads based on
    // either compile flags or CLI arguments, instead of statically setting them in the source.
    let runtime = Builder::new_multi_thread().worker_threads(global_args.num_workers).enable_all().build()?;
    debug!("Created a builder with {} workers", global_args.num_workers);
>>>>>>> 9a9d7d02
    match &args.subcommand {
        None => runtime.block_on(run_example()),
        Some(subcommand) => match subcommand {
            #[cfg(feature = "sys_node")]
            SubCommandsArgs::SystemNode(args) => runtime.block_on(
                SystemNode::new(
                    global_args,
                    args.overlay_subcommand_args(SystemNodeConfig::from_yaml(args.config_path.clone())?)?,
                )
                .run(),
            )?,
            #[cfg(feature = "orchestrator")]
            SubCommandsArgs::Orchestrator(args) => runtime.block_on(Orchestrator::new(global_args, args.parse()?).run())?,
            #[cfg(feature = "visualiser")]
            SubCommandsArgs::Visualiser(args) => runtime.block_on(Visualiser::new(global_args, args.parse()?).run())?,
            #[cfg(feature = "esp_tool")]
            SubCommandsArgs::EspTool(args) => runtime.block_on(EspTool::new(global_args, args.parse()?).run())?,
        },
    }
    Ok(())
}

#[cfg(test)]
mod tests {
    use std::fs as std_fs;
    use std::path::PathBuf;

    use simplelog::LevelFilter;
    use tempfile::tempdir;

    use super::*; // Import LevelFilter directly

    // Helper to create a dummy config file
    fn create_dummy_config_file(dir: &std::path::Path, file_name: &str, content: &str) -> PathBuf {
        let file_path = dir.join(file_name);
        std_fs::write(&file_path, content).unwrap();
        file_path
    }

    #[tokio::test]
    async fn test_main_system_node_subcommand() {
        let temp_dir = tempdir().unwrap();
        let config_content = r#"
addr: "127.0.0.1:9090"
host_id: 1
device_configs: []
"#;
        let config_path = create_dummy_config_file(temp_dir.path(), "sys_config.yaml", config_content);

        let args = Args {
            subcommand: Some(SubCommandsArgs::SystemNode(SystemNodeSubcommandArgs {
                config_path: config_path.clone(),
                addr: String::from("127.0.0.1"), // Default addr for test case
                port: 9090,                      // Default port for test case
            })),
            level: LevelFilter::Error,
            num_workers: 4,
        };

        let global_args = args.parse_global_config().unwrap();

        match &args.subcommand {
            Some(SubCommandsArgs::SystemNode(sn_args)) => {
                let sn_config_from_file = SystemNodeConfig::from_yaml(sn_args.config_path.clone()).unwrap();
                let final_config = sn_args.overlay_subcommand_args(sn_config_from_file).unwrap();
                // Instantiate SystemNode to ensure config processing works
                let _system_node = SystemNode::new(global_args, final_config);
                // Cannot assert on private fields like _system_node.config.addr directly.
                // We trust that if new() succeeds, the config was processed correctly.
                // To verify, one would need public accessors or behavioral tests.
            }
            _ => panic!("Unexpected subcommand type"),
        }
    }

    #[tokio::test]
    async fn test_main_orchestrator_subcommand() {
        let temp_dir = tempdir().unwrap();
        let exp_content = "metadata:
  name: test_exp
stages: []";
        let exp_path = create_dummy_config_file(temp_dir.path(), "orch_exp.yaml", exp_content);

        let args = Args {
            subcommand: Some(SubCommandsArgs::Orchestrator(OrchestratorSubcommandArgs {
                experiment_config: exp_path.clone(),
                tui: false, // Default tui setting for test
            })),
            level: LevelFilter::Error,
            num_workers: 4,
        };
        let global_args = args.parse_global_config().unwrap();

        match &args.subcommand {
            Some(SubCommandsArgs::Orchestrator(orch_args)) => {
                let orch_config = orch_args.parse().unwrap();
                let _orchestrator = Orchestrator::new(global_args, orch_config);
                // Cannot assert on private field _orchestrator.experiment_config directly.
            }
            _ => panic!("Unexpected subcommand type"),
        }
    }
}<|MERGE_RESOLUTION|>--- conflicted
+++ resolved
@@ -88,14 +88,10 @@
     }
     debug!("Parsed args and initialized CombinedLogger");
     let global_args = args.parse_global_config()?;
-<<<<<<< HEAD
-    #[cfg(any(feature = "esp_tool", feature = "sys_node", feature = "orchestrator", feature = "visualiser"))]
-=======
     // This builders allows us to select the number of worker threads based on
     // either compile flags or CLI arguments, instead of statically setting them in the source.
     let runtime = Builder::new_multi_thread().worker_threads(global_args.num_workers).enable_all().build()?;
     debug!("Created a builder with {} workers", global_args.num_workers);
->>>>>>> 9a9d7d02
     match &args.subcommand {
         None => runtime.block_on(run_example()),
         Some(subcommand) => match subcommand {
@@ -113,6 +109,7 @@
             SubCommandsArgs::Visualiser(args) => runtime.block_on(Visualiser::new(global_args, args.parse()?).run())?,
             #[cfg(feature = "esp_tool")]
             SubCommandsArgs::EspTool(args) => runtime.block_on(EspTool::new(global_args, args.parse()?).run())?,
+            _ => panic!("Unknown option.")
         },
     }
     Ok(())
