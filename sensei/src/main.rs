//! # Sensei Application Main Entry Point
//!
//! This module serves as the primary entry point for the Sensei application.
//! It handles parsing of command-line arguments, initializes logging, and
//! dispatches execution to the appropriate subcommand handlers (SystemNode,
//! Orchestrator, Visualiser, or EspTool).
//!
//! ## Modules
//!
//! - `cli`: Command-line interface parsing and argument handling.
//! - `esp_tool`: Integration with the ESP tool for firmware flashing and monitoring.
//! - `orchestrator`: High-level orchestration of system components.
//! - `registry`: Manages the status and discovery of hosts within the Sensei network.
//! - `services`: Defines configurations and core traits for all Sensei services.
//! - `system_node`: Representation and management of individual system nodes.
//! - `visualiser`: Visualization tools for representing system status and logs.

mod cli;
#[cfg(feature = "esp_tool")]
mod esp_tool;
#[cfg(feature = "orchestrator")]
mod orchestrator;
mod registry;
mod services;
#[cfg(feature = "sys_node")]
mod system_node;
#[cfg(feature = "visualiser")]
mod visualiser;

use std::fs::File;

use cli::*;
#[cfg(feature = "esp_tool")]
use esp_tool::EspTool;
use log::*;
#[cfg(feature = "sys_node")]
use services::FromYaml;
use services::Run;
#[cfg(feature = "sys_node")]
use services::SystemNodeConfig;
use simplelog::{ColorChoice, CombinedLogger, LevelFilter, TermLogger, TerminalMode, WriteLogger};

#[cfg(feature = "orchestrator")]
use crate::orchestrator::*;
#[cfg(feature = "sys_node")]
use crate::system_node::*;
#[cfg(feature = "visualiser")]
use crate::visualiser::*;

#[tokio::main(flavor = "multi_thread", worker_threads = 1)]
async fn main() -> Result<(), Box<dyn std::error::Error>> {
    let args: Args = argh::from_env();

<<<<<<< HEAD
    match &args.subcommand {
        Some(SubCommandsArgs::EspTool(_)) => {}
        Some(SubCommandsArgs::Orchestrator(org_config)) if org_config.tui => {}
        // Dont init regular logger when using TUI's ^
        _ => {
            CombinedLogger::init(vec![
                TermLogger::new(
                    args.level,
                    simplelog::ConfigBuilder::new()
                        // .add_filter_allow("sensei".into())
                        .build(),
                    TerminalMode::Mixed,
                    ColorChoice::Auto,
                ),
                WriteLogger::new(
                    LevelFilter::Error,
                    simplelog::ConfigBuilder::new()
                        // .add_filter_allow("sensei".into())
                        .set_location_level(LevelFilter::Error)
                        .build(),
                    File::create("sensei.log").unwrap(),
                ),
            ])
            .unwrap();
            debug!("Parsed args and initialized CombinedLogger");
        }
=======
    let is_esp_tool = {
        #[cfg(feature = "esp_tool")]
        {
            matches!(&args.subcommand, Some(SubCommandsArgs::EspTool(_)))
        }
        #[cfg(not(feature = "esp_tool"))]
        {
            false
        }
    };

    if args.subcommand.is_some() && !is_esp_tool {
        CombinedLogger::init(vec![
            TermLogger::new(
                args.level,
                simplelog::ConfigBuilder::new()
                    // .add_filter_allow("sensei".into())
                    .build(),
                TerminalMode::Mixed,
                ColorChoice::Auto,
            ),
            WriteLogger::new(
                LevelFilter::Error,
                simplelog::ConfigBuilder::new()
                    // .add_filter_allow("sensei".into())
                    .set_location_level(LevelFilter::Error)
                    .build(),
                File::create("sensei.log").unwrap(),
            ),
        ])
        .unwrap();
        debug!("Parsed args and initialized CombinedLogger");
>>>>>>> 1c5bf4b4
    }

    debug!("Parsed args and initialized CombinedLogger");
    let global_args = args.parse_global_config()?;
    match &args.subcommand {
        None => lib::tui::example::run_example().await,
        Some(subcommand) => match subcommand {
            #[cfg(feature = "sys_node")]
            SubCommandsArgs::SystemNode(args) => {
                let overlayed_config = args.overlay_subcommand_args(SystemNodeConfig::from_yaml(args.config_path.clone())?)?;
                SystemNode::new(global_args, overlayed_config).run().await?
            }
            #[cfg(feature = "orchestrator")]
            SubCommandsArgs::Orchestrator(args) => Orchestrator::new(global_args, args.parse()?).run().await?,
            #[cfg(feature = "visualiser")]
            SubCommandsArgs::Visualiser(args) => Visualiser::new(global_args, args.parse()?).run().await?,
            #[cfg(feature = "esp_tool")]
            SubCommandsArgs::EspTool(args) => EspTool::new(global_args, args.parse()?).run().await?,
        },
    }
    Ok(())
}

#[cfg(test)]
mod tests {
    use std::fs as std_fs;
    use std::path::PathBuf;

    use simplelog::LevelFilter;
    use tempfile::tempdir;

    use super::*; // Import LevelFilter directly

    // Helper to create a dummy config file
    fn create_dummy_config_file(dir: &std::path::Path, file_name: &str, content: &str) -> PathBuf {
        let file_path = dir.join(file_name);
        std_fs::write(&file_path, content).unwrap();
        file_path
    }

    #[tokio::test]
    async fn test_main_system_node_subcommand() {
        let temp_dir = tempdir().unwrap();
        let config_content = r#"
addr: "127.0.0.1:9090"
host_id: 1
device_configs: []
"#;
        let config_path = create_dummy_config_file(temp_dir.path(), "sys_config.yaml", config_content);

        let args = Args {
            subcommand: Some(SubCommandsArgs::SystemNode(SystemNodeSubcommandArgs {
                config_path: config_path.clone(),
                addr: String::from("127.0.0.1"), // Default addr for test case
                port: 9090,                      // Default port for test case
            })),
            level: LevelFilter::Error,
        };

        let global_args = args.parse_global_config().unwrap();

        match &args.subcommand {
            Some(SubCommandsArgs::SystemNode(sn_args)) => {
                let sn_config_from_file = SystemNodeConfig::from_yaml(sn_args.config_path.clone()).unwrap();
                let final_config = sn_args.overlay_subcommand_args(sn_config_from_file).unwrap();
                // Instantiate SystemNode to ensure config processing works
                let _system_node = SystemNode::new(global_args, final_config);
                // Cannot assert on private fields like _system_node.config.addr directly.
                // We trust that if new() succeeds, the config was processed correctly.
                // To verify, one would need public accessors or behavioral tests.
            }
            _ => panic!("Unexpected subcommand type"),
        }
    }

    #[tokio::test]
    async fn test_main_orchestrator_subcommand() {
        let temp_dir = tempdir().unwrap();
        let exp_content = "metadata:
  name: test_exp
stages: []";
        let exp_path = create_dummy_config_file(temp_dir.path(), "orch_exp.yaml", exp_content);

        let args = Args {
            subcommand: Some(SubCommandsArgs::Orchestrator(OrchestratorSubcommandArgs {
                experiment_config: exp_path.clone(),
                tui: false, // Default tui setting for test
            })),
            level: LevelFilter::Error,
        };
        let global_args = args.parse_global_config().unwrap();

        match &args.subcommand {
            Some(SubCommandsArgs::Orchestrator(orch_args)) => {
                let orch_config = orch_args.parse().unwrap();
                let _orchestrator = Orchestrator::new(global_args, orch_config);
                // Cannot assert on private field _orchestrator.experiment_config directly.
            }
            _ => panic!("Unexpected subcommand type"),
        }
    }
}<|MERGE_RESOLUTION|>--- conflicted
+++ resolved
@@ -51,46 +51,29 @@
 async fn main() -> Result<(), Box<dyn std::error::Error>> {
     let args: Args = argh::from_env();
 
-<<<<<<< HEAD
-    match &args.subcommand {
-        Some(SubCommandsArgs::EspTool(_)) => {}
-        Some(SubCommandsArgs::Orchestrator(org_config)) if org_config.tui => {}
-        // Dont init regular logger when using TUI's ^
-        _ => {
-            CombinedLogger::init(vec![
-                TermLogger::new(
-                    args.level,
-                    simplelog::ConfigBuilder::new()
-                        // .add_filter_allow("sensei".into())
-                        .build(),
-                    TerminalMode::Mixed,
-                    ColorChoice::Auto,
-                ),
-                WriteLogger::new(
-                    LevelFilter::Error,
-                    simplelog::ConfigBuilder::new()
-                        // .add_filter_allow("sensei".into())
-                        .set_location_level(LevelFilter::Error)
-                        .build(),
-                    File::create("sensei.log").unwrap(),
-                ),
-            ])
-            .unwrap();
-            debug!("Parsed args and initialized CombinedLogger");
+    let tui_enabled = {
+        #[cfg(all(feature = "esp_tool", feature = "orchestrator"))]
+        {
+            matches!(
+                &args.subcommand,
+                Some(SubCommandsArgs::EspTool(_)) | Some(SubCommandsArgs::Orchestrator(_))
+            )
         }
-=======
-    let is_esp_tool = {
-        #[cfg(feature = "esp_tool")]
+        #[cfg(all(feature = "esp_tool", not(feature = "orchestrator")))]
         {
             matches!(&args.subcommand, Some(SubCommandsArgs::EspTool(_)))
         }
-        #[cfg(not(feature = "esp_tool"))]
+        #[cfg(all(not(feature = "esp_tool"), feature = "orchestrator"))]
+        {
+            matches!(&args.subcommand, Some(SubCommandsArgs::Orchestrator(_)))
+        }
+        #[cfg(all(not(feature = "esp_tool"), not(feature = "orchestrator")))]
         {
             false
         }
     };
 
-    if args.subcommand.is_some() && !is_esp_tool {
+    if args.subcommand.is_some() && !tui_enabled {
         CombinedLogger::init(vec![
             TermLogger::new(
                 args.level,
@@ -111,7 +94,6 @@
         ])
         .unwrap();
         debug!("Parsed args and initialized CombinedLogger");
->>>>>>> 1c5bf4b4
     }
 
     debug!("Parsed args and initialized CombinedLogger");
@@ -197,7 +179,7 @@
 
         let args = Args {
             subcommand: Some(SubCommandsArgs::Orchestrator(OrchestratorSubcommandArgs {
-                experiment_config: exp_path.clone(),
+                experiments_folder: exp_path.clone(),
                 tui: false, // Default tui setting for test
             })),
             level: LevelFilter::Error,
