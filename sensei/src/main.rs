--- conflicted
+++ resolved
@@ -47,29 +47,10 @@
     .unwrap();
 
     match &args.subcommand {
-<<<<<<< HEAD
-        SubCommandsArgsEnum::One(node_args) => {
-            let node = Arc::new(SystemNode::init(node_args, &args.global_config()));
-            node.start_server().await;
-        }
-        SubCommandsArgsEnum::Two(registry_args) => {
-            let registry = Arc::new(Registry::init(registry_args, &args.global_config()));
-            registry.start_server().await;
-        }
-        SubCommandsArgsEnum::Three(orchestrator_args) => {
-            let orchestrator =
-                Arc::new(Orchestrator::init(orchestrator_args, &args.global_config()));
-            orchestrator.start_server().await;
-        }
-        SubCommandsArgsEnum::Four(visualiser_args) => {
-            let visualiser = Arc::new(Visualiser::init(visualiser_args, &args.global_config()));
-            visualiser.start_server().await;
-        }
-=======
         SubCommandsArgs::One(args) => SystemNode::new().run(args.parse()?).await?,
         SubCommandsArgs::Two(args) => Registry::new().run(args.parse()?).await?,
         SubCommandsArgs::Three(args) => Orchestrator::new().run(args.parse()?).await?,
->>>>>>> e2976caa
+        SubCommandsArgs::Four(args) => Visualiser::new().run(args.parse()?).await?,
     }
     Ok(())
 }