--- conflicted
+++ resolved
@@ -11,13 +11,8 @@
 use anyhow::Error;
 use async_trait::async_trait;
 use lib::errors::{AppError, NetworkError};
-<<<<<<< HEAD
 use lib::network::rpc_message::RpcMessageKind::Ctrl;
-use lib::network::rpc_message::{CtrlMsg, DataMsg, DeviceStatus, HostId, RpcMessage, RpcMessageKind};
-=======
-use lib::network::rpc_message::RpcMessageKind::{Ctrl, Data};
-use lib::network::rpc_message::{self, CtrlMsg, DataMsg, DeviceId, DeviceStatus, HostId, RpcMessage, RpcMessageKind, SourceType};
->>>>>>> 3889f8ae
+use lib::network::rpc_message::{CtrlMsg, DataMsg, DeviceId, DeviceStatus, HostId, RpcMessage, RpcMessageKind};
 use lib::network::tcp::client::TcpClient;
 use lib::network::tcp::server::TcpServer;
 use lib::network::tcp::{ChannelMsg, ConnectionHandler, SubscribeDataChannel};
@@ -130,15 +125,9 @@
     /// Handle outgoing messages to a host or client.
     async fn handle_send(
         &self,
-<<<<<<< HEAD
         _recv_commands_channel: watch::Receiver<ChannelMsg>,
-        _recv_data_channel: broadcast::Receiver<DataMsg>,
+        _recv_data_channel: tokio::sync::broadcast::Receiver<(DataMsg, HostId)>,
         _send_stream: OwnedWriteHalf,
-=======
-        mut recv_commands_channel: watch::Receiver<ChannelMsg>,
-        mut recv_data_channel: broadcast::Receiver<(DataMsg, DeviceId)>,
-        mut send_stream: OwnedWriteHalf,
->>>>>>> 3889f8ae
     ) -> Result<(), NetworkError> {
         Ok(())
     }
