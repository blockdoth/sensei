//! # Registry Module
//!
//! The registry keeps track of the status of hosts in the network. When a new host joins, it registers itself with the registry.
//! The registry periodically checks the status of the hosts by polling them. This design avoids requiring hosts to run extra tasks for heartbeats on registrees,
//! which is important for low-compute devices.
//! A registry is always a part of a system node and cannot be instantiated on its own
use std::collections::HashMap;
use std::convert::From;
use std::net::SocketAddr;
use std::sync::Arc;

use lib::errors::{NetworkError, RegistryError};
use lib::network::rpc_message::{DataMsg, DeviceId, DeviceStatus, HostId, HostStatus, RegCtrl, Responsiveness, RpcMessage, RpcMessageKind};
use lib::network::tcp::client::TcpClient;
use lib::network::tcp::{ChannelMsg, RegChannel, SubscribeDataChannel};
use log::{debug, info, warn};
use tokio::sync::watch::{self};
use tokio::sync::{Mutex, broadcast};
use tokio::task;
use tokio::time::{Duration, interval};

static DEFAULT_POLLING_INTERVAL: u64 = 4;

/// The `Registry` struct manages a collection of hosts, providing asynchronous methods to poll their status,
/// register new hosts, remove unresponsive hosts, list all registered hosts, and store updates to host status.
///
/// # Methods
/// - `poll_hosts`: Periodically polls all registered hosts for their status using a TCP client.
/// - `handle_unresponsive_host`: Removes a host from the registry if it did not respond to the last two heartbeats.
/// - `list_hosts`: Returns a list of all registered hosts and their socket addresses.
/// - `register_host`: Registers a new host with the registry.
/// - `store_host_update`: Stores an update to a host's status in the registry.
#[derive(Clone)]
pub struct Registry {
    /// Map of host IDs to their information.
    hosts: Arc<Mutex<HashMap<HostId, HostInfo>>>,
    /// Broadcast channel for sending data messages to subscribers.
    send_data_channel: broadcast::Sender<(DataMsg, DeviceId)>,
    /// The polling rate a registry will use. As indicated in the method field, the integer represents the number of seconds between polls.
    polling_rate_s: Option<u64>,
}

/// Information about a registered host.
#[derive(Clone, Debug)]
pub struct HostInfo {
    /// The network address of the host.
    addr: SocketAddr,
    /// The current status of the host.
    status: HostStatus,
}

/// Allows clients to subscribe to the registry's data channel.
impl SubscribeDataChannel for Registry {
    fn subscribe_data_channel(&self) -> broadcast::Receiver<(DataMsg, DeviceId)> {
        self.send_data_channel.subscribe()
    }
}

/// The `Registry` struct manages a collection of hosts, providing asynchronous methods to poll their status,
/// register new hosts, remove unresponsive hosts, list all registered hosts, and store updates to host status.
///
/// # Methods
/// - `poll_hosts`: Periodically polls all registered hosts for their status using a TCP client.
/// - `handle_unresponsive_host`: Removes a host from the registry if it did not respond to the last two heartbeats.
/// - `list_hosts`: Returns a list of all registered hosts and their socket addresses.
/// - `register_host`: Registers a new host with the registry.
/// - `store_host_update`: Stores an update to a host's status in the registry.
/// - `create_polling_task`: Creates a task that polls the registered hosts.
impl Registry {
    /// Create a new, empty registry.
    pub fn new(polling_rate_s: Option<u64>) -> Self {
        Registry {
            hosts: Arc::from(Mutex::from(HashMap::new())),
            send_data_channel: broadcast::channel(100).0, // magic buffer for now
            polling_rate_s,
        }
    }

    /// Handle a registration control message from a host or orchestrator.
    pub async fn handle_reg_ctrl(
        &self,
        request: RpcMessage,
        message: RegCtrl,
        send_commands_channel: watch::Sender<ChannelMsg>,
    ) -> Result<(), NetworkError> {
        match message {
            RegCtrl::AnnouncePresence { host_id, host_address } => {
                self.register_host(host_id, host_address).await.unwrap();
            }
            RegCtrl::PollHostStatus { host_id } => {
                send_commands_channel.send(ChannelMsg::from(RegChannel::SendHostStatus { host_id }))?;
            }
            RegCtrl::PollHostStatuses => {
                send_commands_channel.send(ChannelMsg::from(RegChannel::SendHostStatuses))?;
            }
            RegCtrl::HostStatus(HostStatus {
                host_id,
                device_statuses: device_status,
                responsiveness,
            }) => self.store_host_update(host_id, request.src_addr, device_status).await?,
            RegCtrl::HostStatuses { host_statuses } => {
                for host_status in host_statuses {
                    self.store_host_update(host_status.host_id, request.src_addr, host_status.device_statuses)
                        .await?
                }
            }
            _ => {}
        };
        Ok(())
    }

    /// Spawns a new asynchronous task that periodically polls all registered hosts for their status iff theres an interval > 0
    /// set in the registry struct.
    ///
    /// This function creates a background task using Tokio's task spawning mechanism. The task will
    /// instantiate a `TcpClient` and repeatedly invoke [`poll_hosts`] at the specified interval (in seconds),
    /// polling each registered host for its current status. Any errors encountered during polling are
    /// unwrapped and will cause the task to panic.
    ///
    /// # Arguments
    ///
    /// # Returns
    ///
    /// Returns a [`tokio::task::JoinHandle`] to the spawned task, which can be used to await or manage the task.
    ///
    /// # Example
    ///
    /// ```rust
    /// let registry = Registry::new();
    /// let handle = registry.create_polling_client_task(10);
    /// // The polling task is now running in the background.
    /// ```
    pub fn create_polling_task(&self) -> tokio::task::JoinHandle<()> {
<<<<<<< HEAD
        match self.polling_rate_s {
            Some(interval) if interval > 0 => {
                let connection_handler = Arc::new(self.clone());
                task::spawn(async move {
                    info!("Starting TCP client to poll hosts...");
                    let client = TcpClient::new();
                    connection_handler.poll_hosts(client, Duration::from_secs(interval)).await.unwrap();
                })
            }
            _ => {
                info!("No registry polling inteval was defined. Pollin task was not started");
                task::spawn(async {}) // return an empty task if no interval is defined
            }
=======
        if let Some(interval) = self.polling_rate_s
            && interval > 0
        {
            let connection_handler = Arc::new(self.clone());
            task::spawn(async move {
                info!("Starting TCP client to poll hosts...");
                let client = TcpClient::new();
                connection_handler.poll_hosts(client, Duration::from_secs(interval)).await.unwrap();
            })
        } else {
            info!("No registry polling inteval was defined. Pollin task was not started");
            task::spawn(async {}) // return an empty task if no interval is defined
>>>>>>> 58e8d4bc
        }
    }
    /// Go though the list of hosts and poll their status
    pub async fn poll_hosts(&self, mut client: TcpClient, poll_interval: Duration) -> Result<(), RegistryError> {
        let mut interval = interval(poll_interval);
        loop {
            interval.tick().await;
            for (host_id, target_addr) in self.list_hosts().await {
                let res: Result<(), RegistryError> = async {
                    debug!("Polling host: {host_id:#?} at address: {target_addr}");
                    client.connect(target_addr).await.map_err(|e| RegistryError::from(Box::new(e)))?;
                    client
                        .send_message(target_addr, RpcMessageKind::RegCtrl(RegCtrl::PollHostStatus { host_id }))
                        .await
                        .map_err(|e| RegistryError::from(Box::new(e)))?;
                    let msg = client.read_message(target_addr).await.map_err(|e| RegistryError::from(Box::new(e)))?;
                    debug!("msg: {msg:?}");
                    if let RpcMessageKind::RegCtrl(RegCtrl::HostStatus(host_status)) = msg.msg {
                        self.store_host_update(host_id, target_addr, host_status.device_statuses).await?;
                    } else {
                        return Err(RegistryError::NetworkError(Box::from(NetworkError::MessageError)));
                    }
                    client.disconnect(target_addr).await.map_err(|e| RegistryError::from(Box::new(e)))?;
                    Ok(())
                }
                .await;
                if res.is_err() {
                    // if a host throws errors, handle them here
                    // Might have to be split out into error types later
                    self.handle_unresponsive_host(host_id).await?;
                }
            }
            debug!("Current registry state:\n{:#?}", self.hosts.lock().await);
        }
    }

    /// Retrieve a host from the table by its HostId, or throw an AppError::NoSuchHost
    pub async fn get_host_by_id(&self, host_id: HostId) -> Result<HostStatus, RegistryError> {
        let host_info_table = self.hosts.lock().await;
        let host_info = host_info_table.get(&host_id).ok_or(RegistryError::NoSuchHost)?;
        Ok(host_info.status.clone())
    }

    /// Updates hosts responsiveness in the registry.
    pub async fn handle_unresponsive_host(&self, host_id: HostId) -> Result<(), RegistryError> {
        warn!("Could not reach host: {host_id:?}");
        let mut host_info_table = self.hosts.lock().await;
        let info = host_info_table.get_mut(&host_id).ok_or(RegistryError::NoSuchHost)?;
        match info.status.responsiveness {
            Responsiveness::Connected => info.status.responsiveness = Responsiveness::Lossy,
            Responsiveness::Lossy => info.status.responsiveness = Responsiveness::Disconnected,
            Responsiveness::Disconnected => (),
        }
        Ok(())
    }
    /// List all registered hosts in the registry.
    pub async fn list_hosts(&self) -> Vec<(HostId, SocketAddr)> {
        self.hosts.lock().await.iter().map(|(id, info)| (*id, info.addr)).collect()
    }
    /// List the status of every host in the registry.
    pub async fn list_host_statuses(&self) -> Vec<(HostId, HostStatus)> {
        self.hosts.lock().await.iter().map(|(id, info)| (*id, info.status.clone())).collect()
    }
    /// Register a new host with the registry.
    pub async fn register_host(&self, host_id: HostId, host_address: SocketAddr) -> Result<(), RegistryError> {
        // because the host has been registered with priority 0 it will be next in line
        self.hosts.lock().await.insert(
            host_id,
            HostInfo {
                addr: host_address,
                status: HostStatus {
                    host_id,
                    device_statuses: Vec::new(),
                    responsiveness: Responsiveness::Connected,
                },
            },
        );
        info!("Registered host: {host_id:#?}");
        Ok(())
    }
    /// Store an update to a host's status in the registry.
    pub async fn store_host_update(&self, host_id: HostId, host_address: SocketAddr, host_status: Vec<DeviceStatus>) -> Result<(), RegistryError> {
        debug!("{host_status:?}");
        let status = HostInfo {
            addr: host_address,
            status: HostStatus {
                host_id,
                device_statuses: host_status,
                responsiveness: Responsiveness::Connected,
            },
        };
        self.hosts.lock().await.insert(host_id, status);
        Ok(())
    }
}

#[cfg(test)]
mod tests {
    use std::collections::HashMap;
    use std::net::{IpAddr, Ipv4Addr, SocketAddr};
    use std::sync::Arc;

    use lib::network::rpc_message::{DeviceStatus, HostId, HostStatus, RegCtrl, RpcMessageKind, SourceType};
    use tokio::sync::{Mutex, broadcast};

    use super::Registry;
    use crate::registry::Responsiveness;

    fn test_host_id(n: u64) -> HostId {
        // placeholder in case the IDs get more complex
        n
    }

    fn test_socket_addr(port: u16) -> SocketAddr {
        SocketAddr::new(IpAddr::V4(Ipv4Addr::LOCALHOST), port)
    }

    fn make_registry() -> Registry {
        Registry {
            hosts: Arc::new(Mutex::new(HashMap::new())),
            send_data_channel: broadcast::channel(10).0,
            polling_rate_s: None,
        }
    }

    #[tokio::test]
    async fn test_register_and_list_hosts() {
        let registry = make_registry();
        let host_id = test_host_id(1);
        let addr = test_socket_addr(1234);

        registry.register_host(host_id, addr).await.unwrap();
        let hosts = registry.list_hosts().await;
        assert_eq!(hosts.len(), 1);
        assert_eq!(hosts[0], (host_id, addr));
    }

    #[tokio::test]
    async fn test_handle_unresponsive_host() {
        let registry = make_registry();
        let host_id = test_host_id(2);
        let addr = test_socket_addr(2345);

        registry.register_host(host_id, addr).await.unwrap();
        // Mark as not responded
        registry.handle_unresponsive_host(host_id).await.unwrap();
        assert!(!registry.list_hosts().await.is_empty());
        // Now update it if it happens again
        registry.handle_unresponsive_host(host_id).await.unwrap();
        let hosts_map = registry.hosts.lock().await;
        assert_eq!(hosts_map.get(&host_id).unwrap().status.responsiveness, Responsiveness::Disconnected);
    }

    #[tokio::test]
    async fn test_handle_responsive_host() {
        let registry = make_registry();
        let host_id = test_host_id(3);
        let addr = test_socket_addr(3456);

        registry.register_host(host_id, addr).await.unwrap();
        // Mark as responded
        {
            let mut hosts = registry.hosts.lock().await;
            if let Some(info) = hosts.get_mut(&host_id) {
                info.status.responsiveness = Responsiveness::Connected;
            }
        }
        registry.handle_unresponsive_host(host_id).await.unwrap();
        let hosts = registry.list_hosts().await;
        assert_eq!(hosts.len(), 1);
        assert_eq!(hosts[0], (host_id, addr));
        // Should now be marked as not responded
        let hosts_map = registry.hosts.lock().await;
        assert_eq!(hosts_map.get(&host_id).unwrap().status.responsiveness, Responsiveness::Lossy);
    }

    #[tokio::test]
    async fn test_store_host_update_success() {
        let registry = make_registry();
        let host_id = test_host_id(4);
        let addr = test_socket_addr(4567);
        let device_status = vec![DeviceStatus {
            id: 1,
            dev_type: SourceType::ESP32,
        }];

        let result = registry.store_host_update(host_id, addr, device_status.clone()).await;
        assert!(result.is_ok());
        let hosts = registry.hosts.lock().await;
        let info = hosts.get(&host_id).unwrap();
        assert_eq!(info.addr, addr);
        assert_eq!(info.status.host_id, host_id);
        assert_eq!(info.status.device_statuses, device_status);
        assert_eq!(info.status.responsiveness, Responsiveness::Connected);
    }

    #[tokio::test]
    async fn test_store_host_update_invalid() {
        let registry = make_registry();
        let host_id = test_host_id(5);
        let addr = test_socket_addr(5678);

        let result = registry.store_host_update(host_id, addr, Vec::new()).await;
        assert!(result.is_ok());
    }

    #[tokio::test]
    async fn end_to_end_test() {
        // Setup registry
        let registry = make_registry();
        let host_id = test_host_id(10);
        let addr = test_socket_addr(10101);

        // Simulate host announcing presence
        registry.register_host(host_id, addr).await.unwrap();

        // Simulate host sending status update
        let device_status = vec![DeviceStatus {
            id: 42,
            dev_type: SourceType::ESP32,
        }];
        let msg_kind = RpcMessageKind::RegCtrl(RegCtrl::HostStatus(HostStatus {
            host_id,
            device_statuses: device_status.clone(),
            responsiveness: Responsiveness::Connected,
        }));
        // Extract device_status from msg_kind and pass it to store_host_update
        registry.store_host_update(host_id, addr, device_status.clone()).await.unwrap();

        // Simulate registry receiving PollHostStatus and responding
        let status = registry.get_host_by_id(host_id).await.unwrap();
        assert_eq!(status.host_id, host_id);
        assert_eq!(status.device_statuses, device_status);

        // Simulate listing all hosts
        let hosts = registry.list_hosts().await;
        assert_eq!(hosts.len(), 1);
        assert_eq!(hosts[0], (host_id, addr));
    }
}<|MERGE_RESOLUTION|>--- conflicted
+++ resolved
@@ -131,21 +131,6 @@
     /// // The polling task is now running in the background.
     /// ```
     pub fn create_polling_task(&self) -> tokio::task::JoinHandle<()> {
-<<<<<<< HEAD
-        match self.polling_rate_s {
-            Some(interval) if interval > 0 => {
-                let connection_handler = Arc::new(self.clone());
-                task::spawn(async move {
-                    info!("Starting TCP client to poll hosts...");
-                    let client = TcpClient::new();
-                    connection_handler.poll_hosts(client, Duration::from_secs(interval)).await.unwrap();
-                })
-            }
-            _ => {
-                info!("No registry polling inteval was defined. Pollin task was not started");
-                task::spawn(async {}) // return an empty task if no interval is defined
-            }
-=======
         if let Some(interval) = self.polling_rate_s
             && interval > 0
         {
@@ -158,7 +143,6 @@
         } else {
             info!("No registry polling inteval was defined. Pollin task was not started");
             task::spawn(async {}) // return an empty task if no interval is defined
->>>>>>> 58e8d4bc
         }
     }
     /// Go though the list of hosts and poll their status
