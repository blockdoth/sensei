--- conflicted
+++ resolved
@@ -131,26 +131,14 @@
     /// // The polling task is now running in the background.
     /// ```
     pub fn create_polling_task(&self) -> tokio::task::JoinHandle<()> {
-<<<<<<< HEAD
-        match self.polling_rate_s {
-            Some(interval) if interval > 0 => {
-=======
         if let Some(interval) = self.polling_rate_s {
             if interval > 0 {
->>>>>>> 10403b54
                 let connection_handler = Arc::new(self.clone());
                 task::spawn(async move {
                     info!("Starting TCP client to poll hosts...");
                     let client = TcpClient::new();
                     connection_handler.poll_hosts(client, Duration::from_secs(interval)).await.unwrap();
                 })
-<<<<<<< HEAD
-            }
-            _ => {
-                info!("No valid registry polling interval was defined (e.g., not set or not positive). Polling task was not started");
-                task::spawn(async {}) // return an empty task if no valid interval is defined
-            }
-=======
             } else {
                 info!("No registry polling inteval was defined. Pollin task was not started");
                 task::spawn(async {}) // return an empty task if interval is not > 0
@@ -158,7 +146,6 @@
         } else {
             info!("No registry polling inteval was defined. Pollin task was not started");
             task::spawn(async {}) // return an empty task if no interval is defined
->>>>>>> 10403b54
         }
     }
     /// Go though the list of hosts and poll their status
