<<<<<<< HEAD
//! A high level overview of the registry module.
//! The registry keeps tabs on the status of the hosts in the network.
//! When a new hosts joins, it registers itself with the registry.
//! The registry will then peroidically check the status of the hosts.
//! We are polling from the registry to the hosts.
//! Letting the hosts periodically send heartbeats to the registry would mean that
//! the hosts have to keep track another task, which could overwhelm the lowest compute
//! devices in the network.
use anyhow::Error;
use async_trait::async_trait;
use lib::errors::AppError;
use lib::errors::NetworkError;
use lib::network::rpc_message::{CtrlMsg, DataMsg, RpcMessageKind};
use lib::network::tcp::client::TcpClient;
use lib::network::tcp::server::TcpServer;
use lib::network::tcp::{ChannelMsg, ConnectionHandler, SubscribeDataChannel, send_message};
use priority_queue::PriorityQueue;
use std::{collections::HashMap, sync::Arc};
use tokio::io::{AsyncReadExt, AsyncWriteExt};
use tokio::net::TcpStream;
use tokio::net::tcp::{OwnedReadHalf, OwnedWriteHalf};
use tokio::sync::Mutex;
use tokio::sync::broadcast;
use tokio::sync::watch::{self, Receiver, Sender};
use tokio::task;
use tokio::time::{Duration, interval};

use lib::network::rpc_message::{
    RpcMessage,
    RpcMessageKind::{Ctrl, Data},
};
=======
use std::collections::HashMap;
use std::net::SocketAddr;
use std::sync::Arc;

use anyhow::Ok;
use lib::network::rpc_message::RpcMessage;
>>>>>>> d1bded10
use log::*;

use crate::cli::{GlobalConfig, RegistrySubcommandArgs, SubCommandsArgs};
use crate::config::RegistryConfig;
use crate::module::*;

use crate::cli;
use crate::cli::{GlobalConfig, RegistrySubcommandArgs, SubCommandsArgs};
use crate::config::RegistryConfig;
use crate::module::Run;

#[derive(Clone)]
pub struct Registry {
    hosts: Arc<Mutex<PriorityQueue<(HostId, SocketAddr), u32>>>,
    host_table: Arc<Mutex<HashMap<HostId, CtrlMsg>>>,
    send_data_channel: broadcast::Sender<DataMsg>,
}

#[derive(Clone, Eq, Hash, PartialEq, Debug)]
struct HostId {
    id: u64,
}
#[derive(Eq, Hash, PartialEq, Clone, Debug)]
struct DeviceId {
    id: u64,
}

#[derive(Clone)]
struct HostInfo {
    name: String,
    rpc_addr: String,
    state: String,
    last_heartbeat: u32,
}
#[derive(Clone)]
struct DeviceInfo {
    host_id: HostId,
    kind: String,
    state: String,
    current_cfg: String,
}

/// The registry spawns two threads. A TCP server that allows new hosts to register themselves
/// and a background thread that periodically requests the status of the hosts.
impl Run<RegistryConfig> for Registry {
    fn new(config: RegistryConfig) -> Self {
        Registry {
            hosts: Arc::from(Mutex::from(PriorityQueue::new())),
            host_table: Arc::from(Mutex::from(HashMap::new())),
            send_data_channel: broadcast::channel(100).0, // magic buffer for now
        }
    }

    async fn run(&self, config: RegistryConfig) -> Result<(), Box<dyn std::error::Error>> {
        let sender_data_channel = &self.send_data_channel;

        let server_task = {
            let connection_handler = Arc::new(self.clone());
            task::spawn(async move {
                info!("Starting TCP server on {}...", config.addr);
                TcpServer::serve(config.addr, connection_handler).await;
            })
        };

        let client_task = {
            let connection_handler = Arc::new(self.clone());
            task::spawn(async move {
                info!("Starting TCP client to poll hosts...");
                let mut client = TcpClient::new();
                connection_handler
                    .poll_hosts(client, Duration::from_secs(config.poll_interval))
                    .await;
            })
        };

        let _ = tokio::try_join!(server_task, client_task);
        Ok(())
    }
}

impl SubscribeDataChannel for Registry {
    fn subscribe_data_channel(&self) -> broadcast::Receiver<DataMsg> {
        self.send_data_channel.subscribe()
    }
}

<<<<<<< HEAD
#[async_trait]
impl ConnectionHandler for Registry {
    async fn handle_recv(
        &self,
        request: RpcMessage,
        send_commands_channel: watch::Sender<ChannelMsg>,
    ) -> Result<(), NetworkError> {
        debug!("Received request: {:?}", request);

        match request.msg {
            Ctrl(CtrlMsg::Heartbeat {
                host_id,
                host_address,
            }) => {
                self.register_host(HostId { id: host_id }, host_address)
                    .await
                    .unwrap();
                Ok(())
            }
            _ => Ok(()),
        }
=======
    fn register_device(&mut self, device_id: DeviceId, device_info: DeviceInfo) -> anyhow::Result<()> {
        self.device_table.insert(device_id, device_info);
        Ok(())
>>>>>>> d1bded10
    }

    async fn handle_send(
        &self,
        mut recv_commands_channel: watch::Receiver<ChannelMsg>,
        mut recv_data_channel: broadcast::Receiver<DataMsg>,
        mut send_stream: OwnedWriteHalf,
    ) -> Result<(), NetworkError> {
        Ok(())
    }
}

impl Registry {
    /// Go though the list of hosts and poll their status
    async fn poll_hosts(&self, mut client: TcpClient, poll_interval: Duration) -> () {
        let mut interval = interval(poll_interval);
        loop {
            interval.tick().await;
            for (host, addr) in self.list_hosts().await {
                info!("Polling host: {:#?} at address: {}", host, addr);
                client.connect(addr).await;
                client
                    .send_message(addr, RpcMessageKind::Ctrl(CtrlMsg::PollHostStatus))
                    .await;
                let msg = client.read_message(addr).await;
                info!("msg: {:?}", msg);
                client.disconnect(addr).await;
            }
        }
    }

    fn remove_host(&self, host_id: HostId) -> Result<(), Box<dyn std::error::Error>> {
        info!("Could not reach host: {:?}", host_id);
        Ok(())
    }
    /// List all registered hosts in the registry.
    async fn list_hosts(&self) -> Vec<(HostId, SocketAddr)> {
        self.hosts
            .lock()
            .await
            .iter()
            .map(|(host, _)| host.clone())
            .collect()
    }
    /// Register a new host with the registry.
    async fn register_host(
        &self,
        host_id: HostId,
        host_address: SocketAddr,
    ) -> Result<(), Box<dyn std::error::Error>> {
        // because the host has been registered with priority 0 it will be next in line
        self.hosts
            .lock()
            .await
            .push((host_id.clone(), host_address.clone()), 0);
        info!("Registered host: {:#?}", host_id);
        Ok(())
    }
    async fn store_host_update(
        &self,
        host_id: HostId,
        host_address: SocketAddr,
        status: CtrlMsg,
    ) -> Result<(), AppError> {
        match status {
            CtrlMsg::HostStatus {
                host_id,
                device_status,
            } => {
                // actually store host at some point
                info!("{:?}", device_status);
                Ok(())
            }
            _ => Err(AppError::ConfigError("No such host".to_string())), // TODO: proper error handling
        }
    }
}<|MERGE_RESOLUTION|>--- conflicted
+++ resolved
@@ -1,4 +1,3 @@
-<<<<<<< HEAD
 //! A high level overview of the registry module.
 //! The registry keeps tabs on the status of the hosts in the network.
 //! When a new hosts joins, it registers itself with the registry.
@@ -7,44 +6,28 @@
 //! Letting the hosts periodically send heartbeats to the registry would mean that
 //! the hosts have to keep track another task, which could overwhelm the lowest compute
 //! devices in the network.
-use anyhow::Error;
-use async_trait::async_trait;
-use lib::errors::AppError;
-use lib::errors::NetworkError;
-use lib::network::rpc_message::{CtrlMsg, DataMsg, RpcMessageKind};
-use lib::network::tcp::client::TcpClient;
-use lib::network::tcp::server::TcpServer;
-use lib::network::tcp::{ChannelMsg, ConnectionHandler, SubscribeDataChannel, send_message};
-use priority_queue::PriorityQueue;
-use std::{collections::HashMap, sync::Arc};
-use tokio::io::{AsyncReadExt, AsyncWriteExt};
-use tokio::net::TcpStream;
-use tokio::net::tcp::{OwnedReadHalf, OwnedWriteHalf};
-use tokio::sync::Mutex;
-use tokio::sync::broadcast;
-use tokio::sync::watch::{self, Receiver, Sender};
-use tokio::task;
-use tokio::time::{Duration, interval};
-
-use lib::network::rpc_message::{
-    RpcMessage,
-    RpcMessageKind::{Ctrl, Data},
-};
-=======
 use std::collections::HashMap;
 use std::net::SocketAddr;
 use std::sync::Arc;
 
-use anyhow::Ok;
-use lib::network::rpc_message::RpcMessage;
->>>>>>> d1bded10
+use anyhow::Error;
+use async_trait::async_trait;
+use lib::errors::{AppError, NetworkError};
+use lib::network::rpc_message::RpcMessageKind::{Ctrl, Data};
+use lib::network::rpc_message::{CtrlMsg, DataMsg, RpcMessage, RpcMessageKind};
+use lib::network::tcp::client::TcpClient;
+use lib::network::tcp::server::TcpServer;
+use lib::network::tcp::{ChannelMsg, ConnectionHandler, SubscribeDataChannel, send_message};
 use log::*;
+use priority_queue::PriorityQueue;
+use tokio::io::{AsyncReadExt, AsyncWriteExt};
+use tokio::net::TcpStream;
+use tokio::net::tcp::{OwnedReadHalf, OwnedWriteHalf};
+use tokio::sync::watch::{self, Receiver, Sender};
+use tokio::sync::{Mutex, broadcast};
+use tokio::task;
+use tokio::time::{Duration, interval};
 
-use crate::cli::{GlobalConfig, RegistrySubcommandArgs, SubCommandsArgs};
-use crate::config::RegistryConfig;
-use crate::module::*;
-
-use crate::cli;
 use crate::cli::{GlobalConfig, RegistrySubcommandArgs, SubCommandsArgs};
 use crate::config::RegistryConfig;
 use crate::module::Run;
@@ -107,9 +90,7 @@
             task::spawn(async move {
                 info!("Starting TCP client to poll hosts...");
                 let mut client = TcpClient::new();
-                connection_handler
-                    .poll_hosts(client, Duration::from_secs(config.poll_interval))
-                    .await;
+                connection_handler.poll_hosts(client, Duration::from_secs(config.poll_interval)).await;
             })
         };
 
@@ -124,33 +105,18 @@
     }
 }
 
-<<<<<<< HEAD
 #[async_trait]
 impl ConnectionHandler for Registry {
-    async fn handle_recv(
-        &self,
-        request: RpcMessage,
-        send_commands_channel: watch::Sender<ChannelMsg>,
-    ) -> Result<(), NetworkError> {
+    async fn handle_recv(&self, request: RpcMessage, send_commands_channel: watch::Sender<ChannelMsg>) -> Result<(), NetworkError> {
         debug!("Received request: {:?}", request);
 
         match request.msg {
-            Ctrl(CtrlMsg::Heartbeat {
-                host_id,
-                host_address,
-            }) => {
-                self.register_host(HostId { id: host_id }, host_address)
-                    .await
-                    .unwrap();
+            Ctrl(CtrlMsg::Heartbeat { host_id, host_address }) => {
+                self.register_host(HostId { id: host_id }, host_address).await.unwrap();
                 Ok(())
             }
             _ => Ok(()),
         }
-=======
-    fn register_device(&mut self, device_id: DeviceId, device_info: DeviceInfo) -> anyhow::Result<()> {
-        self.device_table.insert(device_id, device_info);
-        Ok(())
->>>>>>> d1bded10
     }
 
     async fn handle_send(
@@ -165,63 +131,41 @@
 
 impl Registry {
     /// Go though the list of hosts and poll their status
-    async fn poll_hosts(&self, mut client: TcpClient, poll_interval: Duration) -> () {
+    async fn poll_hosts(&self, mut client: TcpClient, poll_interval: Duration) {
         let mut interval = interval(poll_interval);
         loop {
             interval.tick().await;
             for (host, addr) in self.list_hosts().await {
-                info!("Polling host: {:#?} at address: {}", host, addr);
+                info!("Polling host: {host:#?} at address: {addr}");
                 client.connect(addr).await;
-                client
-                    .send_message(addr, RpcMessageKind::Ctrl(CtrlMsg::PollHostStatus))
-                    .await;
+                client.send_message(addr, RpcMessageKind::Ctrl(CtrlMsg::PollHostStatus)).await;
                 let msg = client.read_message(addr).await;
-                info!("msg: {:?}", msg);
+                info!("msg: {msg:?}");
                 client.disconnect(addr).await;
             }
         }
     }
 
     fn remove_host(&self, host_id: HostId) -> Result<(), Box<dyn std::error::Error>> {
-        info!("Could not reach host: {:?}", host_id);
+        info!("Could not reach host: {host_id:?}");
         Ok(())
     }
     /// List all registered hosts in the registry.
     async fn list_hosts(&self) -> Vec<(HostId, SocketAddr)> {
-        self.hosts
-            .lock()
-            .await
-            .iter()
-            .map(|(host, _)| host.clone())
-            .collect()
+        self.hosts.lock().await.iter().map(|(host, _)| host.clone()).collect()
     }
     /// Register a new host with the registry.
-    async fn register_host(
-        &self,
-        host_id: HostId,
-        host_address: SocketAddr,
-    ) -> Result<(), Box<dyn std::error::Error>> {
+    async fn register_host(&self, host_id: HostId, host_address: SocketAddr) -> Result<(), Box<dyn std::error::Error>> {
         // because the host has been registered with priority 0 it will be next in line
-        self.hosts
-            .lock()
-            .await
-            .push((host_id.clone(), host_address.clone()), 0);
-        info!("Registered host: {:#?}", host_id);
+        self.hosts.lock().await.push((host_id.clone(), host_address), 0);
+        info!("Registered host: {host_id:#?}");
         Ok(())
     }
-    async fn store_host_update(
-        &self,
-        host_id: HostId,
-        host_address: SocketAddr,
-        status: CtrlMsg,
-    ) -> Result<(), AppError> {
+    async fn store_host_update(&self, host_id: HostId, host_address: SocketAddr, status: CtrlMsg) -> Result<(), AppError> {
         match status {
-            CtrlMsg::HostStatus {
-                host_id,
-                device_status,
-            } => {
+            CtrlMsg::HostStatus { host_id, device_status } => {
                 // actually store host at some point
-                info!("{:?}", device_status);
+                info!("{device_status:?}");
                 Ok(())
             }
             _ => Err(AppError::ConfigError("No such host".to_string())), // TODO: proper error handling
