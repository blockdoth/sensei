//! # Registry Module
//!
//! The registry keeps track of the status of hosts in the network. When a new host joins, it registers itself with the registry.
//! The registry periodically checks the status of the hosts by polling them. This design avoids requiring hosts to run extra tasks for heartbeats on registrees,
//! which is important for low-compute devices.
//! A registry is always a part of a system node and cannot be instantiated on its own
use std::collections::HashMap;
use std::convert::From;
use std::net::SocketAddr;
use std::sync::Arc;

use async_trait::async_trait;
use futures::try_join;
use lib::errors::{NetworkError, RegistryError};
use lib::network::rpc_message::{DataMsg, DeviceId, DeviceInfo, HostCtrl, HostId, HostStatus, RegCtrl, Responsiveness, RpcMessage, RpcMessageKind};
use lib::network::tcp::client::TcpClient;
use lib::network::tcp::server::TcpServer;
use lib::network::tcp::{ChannelMsg, ConnectionHandler, HostChannel, RegChannel, SubscribeDataChannel, send_message};
use log::{debug, error, info, trace, warn};
use tokio::net::tcp::OwnedWriteHalf;
use tokio::sync::watch::{self};
use tokio::sync::{Mutex, broadcast};
use tokio::task::{self, JoinHandle};
use tokio::time::{Duration, interval};

use crate::services::{GlobalConfig, RegistryConfig, Run};

static DEFAULT_POLLING_INTERVAL: u64 = 4;

/// The `Registry` struct manages a collection of hosts, providing asynchronous methods to poll their status,
/// register new hosts, remove unresponsive hosts, list all registered hosts, and store updates to host status.
///
/// # Methods
/// - `poll_hosts`: Periodically polls all registered hosts for their status using a TCP client.
/// - `handle_unresponsive_host`: Removes a host from the registry if it did not respond to the last two heartbeats.
/// - `list_hosts`: Returns a list of all registered hosts and their socket addresses.
/// - `register_host`: Registers a new host with the registry.
/// - `store_host_update`: Stores an update to a host's status in the registry.
#[derive(Clone)]
pub struct Registry {
    /// Host ID
    host_id: HostId,
    /// Server address
    addr: SocketAddr,
    /// The polling rate a registry will use. As indicated in the method field, the integer represents the number of seconds between polls.
    polling_rate_s: u64,
    /// Map of host IDs to their information.
    hosts: Arc<Mutex<HashMap<HostId, HostStatus>>>,
    /// Broadcast channel for sending data messages to subscribers.
    send_data_channel: broadcast::Sender<(DataMsg, DeviceId)>,
    /// A list of registries the registry should register at
    registry_addrs: Option<Vec<SocketAddr>>,
}

/// Allows clients to subscribe to the registry's data channel.
impl SubscribeDataChannel for Registry {
    fn subscribe_data_channel(&self) -> broadcast::Receiver<(DataMsg, DeviceId)> {
        self.send_data_channel.subscribe()
    }
}

/// The `Registry` struct manages a collection of hosts, providing asynchronous methods to poll their status,
/// register new hosts, remove unresponsive hosts, list all registered hosts, and store updates to host status.
///
/// # Methods
/// - `poll_hosts`: Periodically polls all registered hosts for their status using a TCP client.
/// - `handle_unresponsive_host`: Removes a host from the registry if it did not respond to the last two heartbeats.
/// - `list_hosts`: Returns a list of all registered hosts and their socket addresses.
/// - `register_host`: Registers a new host with the registry.
/// - `store_host_update`: Stores an update to a host's status in the registry.
impl Registry {
<<<<<<< HEAD
    /// Create a new, empty registry.
    pub fn new(polling_rate_s: Option<u64>) -> Self {
        Registry {
            hosts: Arc::from(Mutex::from(HashMap::new())),
            send_data_channel: broadcast::channel(100).0, // magic buffer for now
            polling_rate_s,
        }
    }

    /// Handle a registration control message from a host or orchestrator.
    pub async fn handle_reg_ctrl(
        &self,
        request: RpcMessage,
        message: RegCtrl,
        send_commands_channel: watch::Sender<ChannelMsg>,
    ) -> Result<(), NetworkError> {
        match message {
            RegCtrl::AnnouncePresence { host_id, host_address } => {
                self.register_host(host_id, host_address).await.unwrap();
            }
            RegCtrl::PollHostStatus { host_id } => {
                send_commands_channel.send(ChannelMsg::from(RegChannel::SendHostStatus { host_id }))?;
            }
            RegCtrl::PollHostStatuses => {
                send_commands_channel.send(ChannelMsg::from(RegChannel::SendHostStatuses))?;
            }
            RegCtrl::HostStatus(HostStatus {
                addr,
                host_id,
                device_statuses: device_status,
                responsiveness,
            }) => self.store_host_update(host_id, addr, device_status).await?,
            RegCtrl::HostStatuses { host_statuses } => {
                for host_status in host_statuses {
                    self.store_host_update(host_status.host_id, request.src_addr, host_status.device_statuses)
                        .await?
                }
            }
            _ => {}
        };
        Ok(())
    }

    /// Spawns a new asynchronous task that periodically polls all registered hosts for their status iff theres an interval > 0
    /// set in the registry struct.
    ///
    /// This function creates a background task using Tokio's task spawning mechanism. The task will
    /// instantiate a `TcpClient` and repeatedly invoke [`poll_hosts`] at the specified interval (in seconds),
    /// polling each registered host for its current status. Any errors encountered during polling are
    /// unwrapped and will cause the task to panic.
    ///
    /// # Arguments
    ///
    /// # Returns
    ///
    /// Returns a [`tokio::task::JoinHandle`] to the spawned task, which can be used to await or manage the task.
    ///
    /// # Example
    ///
    /// ```rust
    /// let registry = Registry::new();
    /// let handle = registry.create_polling_client_task(10);
    /// // The polling task is now running in the background.
    /// ```
    pub fn create_polling_task(&self, polling_rate: u64) -> tokio::task::JoinHandle<()> {
        let connection_handler = Arc::new(self.clone());
        task::spawn(async move {
            info!("Starting TCP client to poll hosts...");
            let client = TcpClient::new();
            connection_handler.poll_hosts(client, Duration::from_secs(polling_rate)).await.unwrap();
        })
    }
=======
>>>>>>> 76565b17
    /// Go though the list of hosts and poll their status
    pub async fn poll_hosts(&self, mut client: TcpClient, poll_interval: Duration) -> Result<(), RegistryError> {
        let mut interval = interval(poll_interval);

        // let connections:Vec<TcpClient> = vec![];
        loop {
            interval.tick().await;
            for (host_id, target_addr) in self.list_hosts().await {
                let res: Result<(), RegistryError> = async {
                    debug!("Polling host: {host_id:#?} at address: {target_addr}");
                    if !client.is_connected(target_addr).await {
                        client.connect(target_addr).await;
                    }
                    client
                        .send_message(target_addr, RpcMessageKind::RegCtrl(RegCtrl::PollHostStatus { host_id }))
                        .await?;
                    let msg = client.read_message(target_addr).await?;
                    if let RpcMessageKind::RegCtrl(RegCtrl::HostStatus(host_status)) = msg.msg {
                        self.store_host_update(host_id, target_addr, host_status.device_statuses).await?;
                    } else {
                        error!("Received an unexpected response from {host_id:#?} at address: {target_addr}\n{msg:?}");
                        return Err(RegistryError::NetworkError(NetworkError::MessageError));
                    }
                    // client.disconnect(target_addr).await.map_err(|e| RegistryError::from(Box::new(e)))?;
                    Ok(())
                }
                .await;
                if res.is_err() {
                    // if a host throws errors, handle them here
                    // Might have to be split out into error types later
                    self.handle_unresponsive_host(host_id).await?;
                }
            }
            debug!("Current registry state:\n{:#?}", self.hosts.lock().await);
        }
    }

    /// Retrieve a host from the table by its HostId, or throw an AppError::NoSuchHost
    pub async fn get_host_by_id(&self, host_id: HostId) -> Result<HostStatus, RegistryError> {
        let host_info_table = self.hosts.lock().await;
        let host_info = host_info_table.get(&host_id).ok_or(RegistryError::NoSuchHost)?;
        Ok(host_info.clone())
    }

    /// Updates hosts responsiveness in the registry.
    pub async fn handle_unresponsive_host(&self, host_id: HostId) -> Result<(), RegistryError> {
        let mut host_info_table = self.hosts.lock().await;
        let info = host_info_table.get_mut(&host_id).ok_or(RegistryError::NoSuchHost)?;
        match info.responsiveness {
            Responsiveness::Connected => {
                info.responsiveness = Responsiveness::Lossy;
                warn!("Could not reach host: {host_id:?}.");
            }
            Responsiveness::Lossy => {
                info.responsiveness = Responsiveness::Disconnected;
                warn!("Could not reach host: {host_id:?}. Won't log untill a connection can be established again.");
            }
            Responsiveness::Disconnected => {
                trace!("Could not reach host: {host_id:?}");
            }
        }
        Ok(())
    }
    /// List all registered hosts in the registry.
    pub async fn list_hosts(&self) -> Vec<(HostId, SocketAddr)> {
        self.hosts.lock().await.iter().map(|(id, info)| (*id, info.addr)).collect()
    }
    /// List the status of every host in the registry.
    pub async fn list_host_statuses(&self) -> Vec<(HostId, HostStatus)> {
        self.hosts.lock().await.iter().map(|(id, info)| (*id, info.clone())).collect()
    }
    /// List the host info of every host in the registry.
    pub async fn list_host_info(&self) -> Vec<HostStatus> {
        self.hosts.lock().await.iter().map(|h| h.1.clone()).collect()
    }

    /// Register a new host with the registry.
    pub async fn register_host(&self, host_id: HostId, host_address: SocketAddr) -> Result<(), RegistryError> {
        // because the host has been registered with priority 0 it will be next in line
        self.hosts.lock().await.insert(
            host_id,
            HostStatus {
                addr: host_address,
                host_id,
                device_statuses: Vec::new(),
                responsiveness: Responsiveness::Connected,
            },
        );
        info!("Added host {host_address:#?} to the registry, {} hosts registered", self.hosts.lock().await.len());
        Ok(())
    }
    /// Store an update to a host's status in the registry.
    pub async fn store_host_update(&self, host_id: HostId, host_address: SocketAddr, host_status: Vec<DeviceInfo>) -> Result<(), RegistryError> {
        debug!("{host_status:?}");
        let status = HostStatus {
            addr: host_address,
            host_id,
            device_statuses: host_status,
            responsiveness: Responsiveness::Connected,
        };
        self.hosts.lock().await.insert(host_id, status);
        Ok(())
    }
}

#[async_trait]
impl ConnectionHandler for Registry {
    /// Handles receiving messages from other senders in the network.
    /// This communicates with the sender function using channel messages.
    ///
    /// # Types
    ///
    /// - Connect/Disconnect
    /// - Subscribe/Unsubscribe
    /// - Configure
    async fn handle_recv(&self, request: RpcMessage, send_channel_msg_channel: watch::Sender<ChannelMsg>) -> Result<(), NetworkError> {
        match request.msg {
            RpcMessageKind::HostCtrl(host_ctrl) => match host_ctrl {
                HostCtrl::Connect => info!("Started connection with {}", request.src_addr),
                HostCtrl::Disconnect => send_channel_msg_channel.send(ChannelMsg::from(HostChannel::Disconnect))?,
                HostCtrl::Ping => {
                    debug!("Received ping from {:#?}.", request.src_addr);
                    send_channel_msg_channel.send(ChannelMsg::from(HostChannel::Pong))?;
                }
                HostCtrl::Pong => info!("Received pong from {}", request.src_addr),
                _ => {
                    warn!("The client received an unsupported request. Responding with an empty message.");
                    send_channel_msg_channel.send(ChannelMsg::from(HostChannel::Empty))?;
                }
            },
            RpcMessageKind::RegCtrl(reg_ctrl) => match reg_ctrl {
                RegCtrl::AnnouncePresence { host_id, host_address } => {
                    self.register_host(host_id, host_address).await.unwrap();
                }
                RegCtrl::PollHostStatus { host_id } => {
                    send_channel_msg_channel.send(ChannelMsg::from(RegChannel::SendHostStatus { host_id }))?;
                }
                RegCtrl::PollHostStatuses => {
                    send_channel_msg_channel.send(ChannelMsg::from(RegChannel::SendHostStatuses))?;
                }
                RegCtrl::HostStatus(HostStatus {
                    host_id,
                    device_statuses: device_status,
                    responsiveness,
                    addr,
                }) => self
                    .store_host_update(host_id, request.src_addr, device_status)
                    .await
                    .map_err(|err| NetworkError::ProcessingError(err.to_string()))?,
                RegCtrl::HostStatuses { host_statuses } => {
                    for host_status in host_statuses {
                        self.store_host_update(host_status.host_id, request.src_addr, host_status.device_statuses)
                            .await
                            .map_err(|err| NetworkError::ProcessingError(err.to_string()))?
                    }
                }
                _ => {
                    warn!("The client received an unsupported request. Responding with an empty message.");
                    send_channel_msg_channel.send(ChannelMsg::from(HostChannel::Empty))?;
                }
            },
            RpcMessageKind::Data { data_msg, device_id } => panic!("A registry can't handle data messages."),
        };
        Ok(())
    }

    /// Handles sending messages for the nodes to other receivers in the network.
    ///
    /// The node will only send messages to subscribers of relevant messages.
    async fn handle_send(
        &self,
        mut recv_command_channel: watch::Receiver<ChannelMsg>,
        mut _recv_data_channel: broadcast::Receiver<(DataMsg, DeviceId)>,
        mut send_stream: OwnedWriteHalf,
    ) -> Result<(), NetworkError> {
        loop {
            recv_command_channel.changed().await?;
            let channel_msg = recv_command_channel.borrow_and_update().clone();
            match channel_msg {
                ChannelMsg::HostChannel(host_channel) => match host_channel {
                    HostChannel::Empty => send_message(&mut send_stream, RpcMessageKind::HostCtrl(HostCtrl::Empty)).await?,
                    HostChannel::Disconnect => {
                        send_message(&mut send_stream, RpcMessageKind::HostCtrl(HostCtrl::Disconnect)).await?;
                        return Err(NetworkError::Closed);
                    }
                    HostChannel::Pong => send_message(&mut send_stream, RpcMessageKind::HostCtrl(HostCtrl::Pong)).await?,
                    _ => panic!("Received an unsupported channel message."),
                },
                ChannelMsg::RegChannel(reg_channel) => match reg_channel {
                    RegChannel::SendHostStatus { host_id } => {
                        let host_status = RegCtrl::from(
                            self.get_host_by_id(host_id)
                                .await
                                .map_err(|err| NetworkError::ProcessingError(err.to_string()))?,
                        );
                        let msg = RpcMessageKind::RegCtrl(host_status);
                        send_message(&mut send_stream, msg).await?;
                    }
                    RegChannel::SendHostStatuses => {
                        let mut host_statuses: Vec<HostStatus> = self.list_host_statuses().await.iter().map(|(_, info)| info.clone()).collect();
                        let msg = RegCtrl::HostStatuses { host_statuses };
                        send_message(&mut send_stream, RpcMessageKind::RegCtrl(msg)).await?;
                    }
                },
                ChannelMsg::Data { data: _ } => panic!("Registry produced a data message?"),
            }
        }
        // Ok(()) is unreachable, but keep for completeness
        #[allow(unreachable_code)]
        Ok(())
    }
}

impl Run<RegistryConfig> for Registry {
    /// Constructs a new `Registry` from the given global and node-specific configuration.
    fn new(global_config: GlobalConfig, config: RegistryConfig) -> Self {
        trace!("{config:#?}");
        let (send_data_channel, _) = broadcast::channel::<(DataMsg, DeviceId)>(16); // magic buffer
        Registry {
            host_id: config.host_id,
            addr: config.addr,
            polling_rate_s: config.polling_rate_s.unwrap_or(0),
            hosts: Arc::from(Mutex::from(HashMap::new())),
            send_data_channel,
            registry_addrs: None,
        }
    }

    /// Starts the system node.
    ///
    /// Initializes a hashmap of device handlers and sinks based on the configuration file on startup
    ///
    /// # Arguments
    ///
    /// RegistryConfig: Specifies the target address
    async fn run(&mut self) -> Result<(), Box<dyn std::error::Error>> {
        let polling_task = if self.polling_rate_s == 0 {
            warn!("Polling task was not started");
            task::spawn(async {}) // dummy task
        } else {
            let connection_handler = Arc::new(self.clone());
            task::spawn(async move {
                info!("Starting TCP client to poll hosts...");
                let client = TcpClient::new();
                connection_handler
                    .poll_hosts(client, Duration::from_secs(connection_handler.polling_rate_s))
                    .await
                    .unwrap();
            })
        };
        // Register at provided registries. When a single registry refuses, the client exits.
        if let Some(registries) = &self.registry_addrs {
            let mut client = TcpClient::new();
            for registry in registries {
                trace!("Connecting to registry at {registry}");
                let registry_addr: SocketAddr = *registry;
                let heartbeat_msg = RpcMessageKind::RegCtrl(RegCtrl::AnnouncePresence {
                    host_id: self.host_id,
                    host_address: self.addr,
                });
                client.connect(registry_addr).await?;
                client.send_message(registry_addr, heartbeat_msg).await?;
                client.disconnect(registry_addr).await;
                info!("Presence announced to registry at {registry_addr}");
            }
        }
        // Create a TCP host server task
        info!("Starting TCP server on {}...", self.addr);
        let connection_handler = Arc::new(self.clone());
        let tcp_server_task: JoinHandle<()> = task::spawn(async move {
            match TcpServer::serve(connection_handler.addr, connection_handler).await {
                Ok(_) => (),
                Err(e) => {
                    panic!("The TCP server encountered an error: {e}")
                }
            };
        });

        try_join!(tcp_server_task, polling_task);

        Ok(())
    }
}

#[cfg(test)]
mod tests {
    use std::collections::HashMap;
    use std::net::{IpAddr, Ipv4Addr, SocketAddr};
    use std::sync::Arc;

    use lib::network::rpc_message::{DeviceInfo, HostId, HostStatus, RegCtrl, Responsiveness, RpcMessageKind, SourceType};
    use tokio::sync::{Mutex, broadcast};

    use super::Registry;

    fn test_host_id(n: u64) -> HostId {
        // placeholder in case the IDs get more complex
        n
    }

    fn test_socket_addr(port: u16) -> SocketAddr {
        SocketAddr::new(IpAddr::V4(Ipv4Addr::LOCALHOST), port)
    }

    fn make_registry() -> Registry {
        Registry {
            hosts: Arc::new(Mutex::new(HashMap::new())),
            send_data_channel: broadcast::channel(10).0,
            polling_rate_s: 0,
            host_id: 1,
            addr: "127.0.0.1:6969".parse().unwrap(),
            registry_addrs: None,
        }
    }

    #[tokio::test]
    async fn test_register_and_list_hosts() {
        let registry = make_registry();
        let host_id = test_host_id(1);
        let addr = test_socket_addr(1234);

        registry.register_host(host_id, addr).await.unwrap();
        let hosts = registry.list_hosts().await;
        assert_eq!(hosts.len(), 1);
        assert_eq!(hosts[0], (host_id, addr));
    }

    #[tokio::test]
    async fn test_handle_unresponsive_host() {
        let registry = make_registry();
        let host_id = test_host_id(2);
        let addr = test_socket_addr(2345);

        registry.register_host(host_id, addr).await.unwrap();
        // Mark as not responded
        registry.handle_unresponsive_host(host_id).await.unwrap();
        assert!(!registry.list_hosts().await.is_empty());
        // Now update it if it happens again
        registry.handle_unresponsive_host(host_id).await.unwrap();
        let hosts_map = registry.hosts.lock().await;
        assert_eq!(hosts_map.get(&host_id).unwrap().responsiveness, Responsiveness::Disconnected);
    }

    #[tokio::test]
    async fn test_handle_responsive_host() {
        let registry = make_registry();
        let host_id = test_host_id(3);
        let addr = test_socket_addr(3456);

        registry.register_host(host_id, addr).await.unwrap();
        // Mark as responded
        {
            let mut hosts = registry.hosts.lock().await;
            if let Some(info) = hosts.get_mut(&host_id) {
                info.responsiveness = Responsiveness::Connected;
            }
        }
        registry.handle_unresponsive_host(host_id).await.unwrap();
        let hosts = registry.list_hosts().await;
        assert_eq!(hosts.len(), 1);
        assert_eq!(hosts[0], (host_id, addr));
        // Should now be marked as not responded
        let hosts_map = registry.hosts.lock().await;
        assert_eq!(hosts_map.get(&host_id).unwrap().responsiveness, Responsiveness::Lossy);
    }

    #[tokio::test]
    async fn test_store_host_update_success() {
        let registry = make_registry();
        let host_id = test_host_id(4);
        let addr = test_socket_addr(4567);
        let device_status = vec![DeviceInfo {
            id: 1,
            dev_type: SourceType::ESP32,
        }];

        let result = registry.store_host_update(host_id, addr, device_status.clone()).await;
        assert!(result.is_ok());
        let hosts = registry.hosts.lock().await;
        let info = hosts.get(&host_id).unwrap();
        assert_eq!(info.addr, addr);
        assert_eq!(info.host_id, host_id);
        assert_eq!(info.device_statuses, device_status);
        assert_eq!(info.responsiveness, Responsiveness::Connected);
    }

    #[tokio::test]
    async fn test_store_host_update_invalid() {
        let registry = make_registry();
        let host_id = test_host_id(5);
        let addr = test_socket_addr(5678);

        let result = registry.store_host_update(host_id, addr, Vec::new()).await;
        assert!(result.is_ok());
    }

    #[tokio::test]
    async fn end_to_end_test() {
        // Setup registry
        let registry = make_registry();
        let host_id = test_host_id(10);
        let addr = test_socket_addr(10101);

        // Simulate host announcing presence
        registry.register_host(host_id, addr).await.unwrap();

        // Simulate host sending status update
        let device_status = vec![DeviceInfo {
            id: 42,
            dev_type: SourceType::ESP32,
        }];
        let msg_kind = RpcMessageKind::RegCtrl(RegCtrl::HostStatus(HostStatus {
            addr,
            host_id,
            device_statuses: device_status.clone(),
            responsiveness: Responsiveness::Connected,
        }));
        // Extract device_status from msg_kind and pass it to store_host_update
        registry.store_host_update(host_id, addr, device_status.clone()).await.unwrap();

        // Simulate registry receiving PollHostStatus and responding
        let status = registry.get_host_by_id(host_id).await.unwrap();
        assert_eq!(status.host_id, host_id);
        assert_eq!(status.device_statuses, device_status);

        // Simulate listing all hosts
        let hosts = registry.list_hosts().await;
        assert_eq!(hosts.len(), 1);
        assert_eq!(hosts[0], (host_id, addr));
    }
}<|MERGE_RESOLUTION|>--- conflicted
+++ resolved
@@ -11,7 +11,7 @@
 
 use async_trait::async_trait;
 use futures::try_join;
-use lib::errors::{NetworkError, RegistryError};
+use lib::errors::{ConfigError, NetworkError, RegistryError};
 use lib::network::rpc_message::{DataMsg, DeviceId, DeviceInfo, HostCtrl, HostId, HostStatus, RegCtrl, Responsiveness, RpcMessage, RpcMessageKind};
 use lib::network::tcp::client::TcpClient;
 use lib::network::tcp::server::TcpServer;
@@ -43,19 +43,69 @@
     /// Server address
     addr: SocketAddr,
     /// The polling rate a registry will use. As indicated in the method field, the integer represents the number of seconds between polls.
-    polling_rate_s: u64,
+    polling_interval: u64,
     /// Map of host IDs to their information.
     hosts: Arc<Mutex<HashMap<HostId, HostStatus>>>,
     /// Broadcast channel for sending data messages to subscribers.
     send_data_channel: broadcast::Sender<(DataMsg, DeviceId)>,
-    /// A list of registries the registry should register at
-    registry_addrs: Option<Vec<SocketAddr>>,
 }
 
 /// Allows clients to subscribe to the registry's data channel.
 impl SubscribeDataChannel for Registry {
     fn subscribe_data_channel(&self) -> broadcast::Receiver<(DataMsg, DeviceId)> {
         self.send_data_channel.subscribe()
+    }
+}
+
+impl Run<RegistryConfig> for Registry {
+    /// Constructs a new `Registry` from the given global and node-specific configuration.
+    fn new(global_config: GlobalConfig, config: RegistryConfig) -> Self {
+        trace!("{config:#?}");
+        let (send_data_channel, _) = broadcast::channel::<(DataMsg, DeviceId)>(16); // magic buffer
+        Registry {
+            host_id: config.host_id,
+            addr: config.address,
+            polling_interval: config.polling_interval,
+            hosts: Arc::from(Mutex::from(HashMap::new())),
+            send_data_channel,
+        }
+    }
+
+    /// Starts the system node.
+    ///
+    /// Initializes a hashmap of device handlers and sinks based on the configuration file on startup
+    ///
+    /// # Arguments
+    ///
+    /// RegistryConfig: Specifies the target address
+    async fn run(&mut self) -> Result<(), Box<dyn std::error::Error>> {
+        if self.polling_interval == 0 {
+            return Err(Box::new(ConfigError::InvalidConfig("Polling interval can not be 0".to_owned())));
+        }
+
+        let polling_interval = self.polling_interval;
+
+        let self_clone = Arc::new(self.clone());
+        let polling_task = task::spawn(async move {
+            info!("Starting TCP client to poll hosts...");
+            self_clone.poll_hosts(polling_interval).await;
+        });
+
+        // Create a TCP host server task
+        info!("Starting TCP server on {}...", self.addr);
+        let connection_handler = Arc::new(self.clone());
+        let tcp_server_task: JoinHandle<()> = task::spawn(async move {
+            match TcpServer::serve(connection_handler.addr, connection_handler).await {
+                Ok(_) => (),
+                Err(e) => {
+                    panic!("The TCP server encountered an error: {e}")
+                }
+            };
+        });
+
+        try_join!(tcp_server_task, polling_task);
+
+        Ok(())
     }
 }
 
@@ -69,89 +119,15 @@
 /// - `register_host`: Registers a new host with the registry.
 /// - `store_host_update`: Stores an update to a host's status in the registry.
 impl Registry {
-<<<<<<< HEAD
-    /// Create a new, empty registry.
-    pub fn new(polling_rate_s: Option<u64>) -> Self {
-        Registry {
-            hosts: Arc::from(Mutex::from(HashMap::new())),
-            send_data_channel: broadcast::channel(100).0, // magic buffer for now
-            polling_rate_s,
-        }
-    }
-
-    /// Handle a registration control message from a host or orchestrator.
-    pub async fn handle_reg_ctrl(
-        &self,
-        request: RpcMessage,
-        message: RegCtrl,
-        send_commands_channel: watch::Sender<ChannelMsg>,
-    ) -> Result<(), NetworkError> {
-        match message {
-            RegCtrl::AnnouncePresence { host_id, host_address } => {
-                self.register_host(host_id, host_address).await.unwrap();
-            }
-            RegCtrl::PollHostStatus { host_id } => {
-                send_commands_channel.send(ChannelMsg::from(RegChannel::SendHostStatus { host_id }))?;
-            }
-            RegCtrl::PollHostStatuses => {
-                send_commands_channel.send(ChannelMsg::from(RegChannel::SendHostStatuses))?;
-            }
-            RegCtrl::HostStatus(HostStatus {
-                addr,
-                host_id,
-                device_statuses: device_status,
-                responsiveness,
-            }) => self.store_host_update(host_id, addr, device_status).await?,
-            RegCtrl::HostStatuses { host_statuses } => {
-                for host_status in host_statuses {
-                    self.store_host_update(host_status.host_id, request.src_addr, host_status.device_statuses)
-                        .await?
-                }
-            }
-            _ => {}
-        };
-        Ok(())
-    }
-
-    /// Spawns a new asynchronous task that periodically polls all registered hosts for their status iff theres an interval > 0
-    /// set in the registry struct.
-    ///
-    /// This function creates a background task using Tokio's task spawning mechanism. The task will
-    /// instantiate a `TcpClient` and repeatedly invoke [`poll_hosts`] at the specified interval (in seconds),
-    /// polling each registered host for its current status. Any errors encountered during polling are
-    /// unwrapped and will cause the task to panic.
-    ///
-    /// # Arguments
-    ///
-    /// # Returns
-    ///
-    /// Returns a [`tokio::task::JoinHandle`] to the spawned task, which can be used to await or manage the task.
-    ///
-    /// # Example
-    ///
-    /// ```rust
-    /// let registry = Registry::new();
-    /// let handle = registry.create_polling_client_task(10);
-    /// // The polling task is now running in the background.
-    /// ```
-    pub fn create_polling_task(&self, polling_rate: u64) -> tokio::task::JoinHandle<()> {
-        let connection_handler = Arc::new(self.clone());
-        task::spawn(async move {
-            info!("Starting TCP client to poll hosts...");
-            let client = TcpClient::new();
-            connection_handler.poll_hosts(client, Duration::from_secs(polling_rate)).await.unwrap();
-        })
-    }
-=======
->>>>>>> 76565b17
     /// Go though the list of hosts and poll their status
-    pub async fn poll_hosts(&self, mut client: TcpClient, poll_interval: Duration) -> Result<(), RegistryError> {
-        let mut interval = interval(poll_interval);
-
-        // let connections:Vec<TcpClient> = vec![];
+    pub async fn poll_hosts(&self, poll_interval: u64) -> Result<(), RegistryError> {
+        let mut interval = interval(Duration::from_secs(poll_interval));
+        let mut client = TcpClient::new();
         loop {
             interval.tick().await;
-            for (host_id, target_addr) in self.list_hosts().await {
+            let hosts =  self.list_hosts().await;
+            let hosts_len = hosts.len();
+            for (host_id, target_addr) in hosts {
                 let res: Result<(), RegistryError> = async {
                     debug!("Polling host: {host_id:#?} at address: {target_addr}");
                     if !client.is_connected(target_addr).await {
@@ -177,6 +153,7 @@
                     self.handle_unresponsive_host(host_id).await?;
                 }
             }
+            info!("Polled {hosts_len} hosts");
             debug!("Current registry state:\n{:#?}", self.hosts.lock().await);
         }
     }
@@ -232,7 +209,10 @@
                 responsiveness: Responsiveness::Connected,
             },
         );
-        info!("Added host {host_address:#?} to the registry, {} hosts registered", self.hosts.lock().await.len());
+        info!(
+            "Added host {host_address:#?} to the registry, {} hosts registered",
+            self.hosts.lock().await.len()
+        );
         Ok(())
     }
     /// Store an update to a host's status in the registry.
@@ -357,77 +337,6 @@
     }
 }
 
-impl Run<RegistryConfig> for Registry {
-    /// Constructs a new `Registry` from the given global and node-specific configuration.
-    fn new(global_config: GlobalConfig, config: RegistryConfig) -> Self {
-        trace!("{config:#?}");
-        let (send_data_channel, _) = broadcast::channel::<(DataMsg, DeviceId)>(16); // magic buffer
-        Registry {
-            host_id: config.host_id,
-            addr: config.addr,
-            polling_rate_s: config.polling_rate_s.unwrap_or(0),
-            hosts: Arc::from(Mutex::from(HashMap::new())),
-            send_data_channel,
-            registry_addrs: None,
-        }
-    }
-
-    /// Starts the system node.
-    ///
-    /// Initializes a hashmap of device handlers and sinks based on the configuration file on startup
-    ///
-    /// # Arguments
-    ///
-    /// RegistryConfig: Specifies the target address
-    async fn run(&mut self) -> Result<(), Box<dyn std::error::Error>> {
-        let polling_task = if self.polling_rate_s == 0 {
-            warn!("Polling task was not started");
-            task::spawn(async {}) // dummy task
-        } else {
-            let connection_handler = Arc::new(self.clone());
-            task::spawn(async move {
-                info!("Starting TCP client to poll hosts...");
-                let client = TcpClient::new();
-                connection_handler
-                    .poll_hosts(client, Duration::from_secs(connection_handler.polling_rate_s))
-                    .await
-                    .unwrap();
-            })
-        };
-        // Register at provided registries. When a single registry refuses, the client exits.
-        if let Some(registries) = &self.registry_addrs {
-            let mut client = TcpClient::new();
-            for registry in registries {
-                trace!("Connecting to registry at {registry}");
-                let registry_addr: SocketAddr = *registry;
-                let heartbeat_msg = RpcMessageKind::RegCtrl(RegCtrl::AnnouncePresence {
-                    host_id: self.host_id,
-                    host_address: self.addr,
-                });
-                client.connect(registry_addr).await?;
-                client.send_message(registry_addr, heartbeat_msg).await?;
-                client.disconnect(registry_addr).await;
-                info!("Presence announced to registry at {registry_addr}");
-            }
-        }
-        // Create a TCP host server task
-        info!("Starting TCP server on {}...", self.addr);
-        let connection_handler = Arc::new(self.clone());
-        let tcp_server_task: JoinHandle<()> = task::spawn(async move {
-            match TcpServer::serve(connection_handler.addr, connection_handler).await {
-                Ok(_) => (),
-                Err(e) => {
-                    panic!("The TCP server encountered an error: {e}")
-                }
-            };
-        });
-
-        try_join!(tcp_server_task, polling_task);
-
-        Ok(())
-    }
-}
-
 #[cfg(test)]
 mod tests {
     use std::collections::HashMap;
@@ -452,10 +361,9 @@
         Registry {
             hosts: Arc::new(Mutex::new(HashMap::new())),
             send_data_channel: broadcast::channel(10).0,
-            polling_rate_s: 0,
+            polling_interval: 0,
             host_id: 1,
             addr: "127.0.0.1:6969".parse().unwrap(),
-            registry_addrs: None,
         }
     }
 
