--- conflicted
+++ resolved
@@ -12,11 +12,7 @@
 use async_trait::async_trait;
 use futures::try_join;
 use lib::errors::{NetworkError, RegistryError};
-<<<<<<< HEAD
-use lib::network::rpc_message::{DataMsg, DeviceId, DeviceStatus, HostCtrl, HostId, HostStatus, RegCtrl, Responsiveness, RpcMessage, RpcMessageKind};
-=======
-use lib::network::rpc_message::{DataMsg, DeviceId, DeviceInfo, HostId, HostStatus, RegCtrl, Responsiveness, RpcMessage, RpcMessageKind};
->>>>>>> a8310a83
+use lib::network::rpc_message::{DataMsg, DeviceId, DeviceInfo, HostCtrl, HostId, HostStatus, RegCtrl, Responsiveness, RpcMessage, RpcMessageKind};
 use lib::network::tcp::client::TcpClient;
 use lib::network::tcp::server::TcpServer;
 use lib::network::tcp::{ChannelMsg, ConnectionHandler, HostChannel, RegChannel, SubscribeDataChannel, send_message};
@@ -49,13 +45,8 @@
     /// The polling rate a registry will use. As indicated in the method field, the integer represents the number of seconds between polls.
     polling_rate_s: u64,
     /// Map of host IDs to their information.
-<<<<<<< HEAD
-    hosts: Arc<Mutex<HashMap<HostId, HostInfo>>>,
-    /// Broadcast channel for sending messages.
-=======
     hosts: Arc<Mutex<HashMap<HostId, HostStatus>>>,
     /// Broadcast channel for sending data messages to subscribers.
->>>>>>> a8310a83
     send_data_channel: broadcast::Sender<(DataMsg, DeviceId)>,
     /// A list of registries the registry should register at
     registry_addrs: Option<Vec<SocketAddr>>,
@@ -78,91 +69,6 @@
 /// - `register_host`: Registers a new host with the registry.
 /// - `store_host_update`: Stores an update to a host's status in the registry.
 impl Registry {
-<<<<<<< HEAD
-=======
-    /// Create a new, empty registry.
-    pub fn new(polling_rate_s: Option<u64>) -> Self {
-        Registry {
-            hosts: Arc::from(Mutex::from(HashMap::new())),
-            send_data_channel: broadcast::channel(100).0, // magic buffer for now
-            polling_rate_s,
-        }
-    }
-
-    /// Handle a registration control message from a host or orchestrator.
-    pub async fn handle_reg_ctrl(
-        &self,
-        request: RpcMessage,
-        message: RegCtrl,
-        send_commands_channel: watch::Sender<ChannelMsg>,
-    ) -> Result<(), NetworkError> {
-        match message {
-            RegCtrl::AnnouncePresence { host_id, host_address } => {
-                self.register_host(host_id, host_address).await.unwrap();
-            }
-            RegCtrl::PollHostStatus { host_id } => {
-                send_commands_channel.send(ChannelMsg::from(RegChannel::SendHostStatus { host_id }))?;
-            }
-            RegCtrl::PollHostStatuses => {
-                send_commands_channel.send(ChannelMsg::from(RegChannel::SendHostStatuses))?;
-            }
-            RegCtrl::HostStatus(HostStatus {
-                addr,
-                host_id,
-                device_statuses: device_status,
-                responsiveness,
-            }) => self.store_host_update(host_id, addr, device_status).await?,
-            RegCtrl::HostStatuses { host_statuses } => {
-                for host_status in host_statuses {
-                    self.store_host_update(host_status.host_id, request.src_addr, host_status.device_statuses)
-                        .await?
-                }
-            }
-            _ => {}
-        };
-        Ok(())
-    }
-
-    /// Spawns a new asynchronous task that periodically polls all registered hosts for their status iff theres an interval > 0
-    /// set in the registry struct.
-    ///
-    /// This function creates a background task using Tokio's task spawning mechanism. The task will
-    /// instantiate a `TcpClient` and repeatedly invoke [`poll_hosts`] at the specified interval (in seconds),
-    /// polling each registered host for its current status. Any errors encountered during polling are
-    /// unwrapped and will cause the task to panic.
-    ///
-    /// # Arguments
-    ///
-    /// # Returns
-    ///
-    /// Returns a [`tokio::task::JoinHandle`] to the spawned task, which can be used to await or manage the task.
-    ///
-    /// # Example
-    ///
-    /// ```rust
-    /// let registry = Registry::new();
-    /// let handle = registry.create_polling_client_task(10);
-    /// // The polling task is now running in the background.
-    /// ```
-    pub fn create_polling_task(&self) -> tokio::task::JoinHandle<()> {
-        if let Some(interval) = self.polling_rate_s {
-            if interval > 0 {
-                let connection_handler = Arc::new(self.clone());
-                task::spawn(async move {
-                    info!("Starting TCP client to poll hosts...");
-                    let client = TcpClient::new();
-                    connection_handler.poll_hosts(client, Duration::from_secs(interval)).await.unwrap();
-                })
-            } else {
-                info!("No registry polling inteval was defined. Pollin task was not started");
-                task::spawn(async {}) // return an empty task if interval is not > 0
-            }
-        } else {
-            info!("No registry polling inteval was defined. Pollin task was not started");
-            task::spawn(async {}) // return an empty task if no interval is defined
-        }
-    }
->>>>>>> a8310a83
     /// Go though the list of hosts and poll their status
     pub async fn poll_hosts(&self, mut client: TcpClient, poll_interval: Duration) -> Result<(), RegistryError> {
         let mut interval = interval(poll_interval);
@@ -212,25 +118,18 @@
     pub async fn handle_unresponsive_host(&self, host_id: HostId) -> Result<(), RegistryError> {
         let mut host_info_table = self.hosts.lock().await;
         let info = host_info_table.get_mut(&host_id).ok_or(RegistryError::NoSuchHost)?;
-<<<<<<< HEAD
-        match info.status.responsiveness {
+        match info.responsiveness {
             Responsiveness::Connected => {
-                info.status.responsiveness = Responsiveness::Lossy;
+                info.responsiveness = Responsiveness::Lossy;
                 warn!("Could not reach host: {host_id:?}.");
             }
             Responsiveness::Lossy => {
-                info.status.responsiveness = Responsiveness::Disconnected;
+                info.responsiveness = Responsiveness::Disconnected;
                 warn!("Could not reach host: {host_id:?}. Won't log untill a connection can be established again.");
             }
             Responsiveness::Disconnected => {
                 trace!("Could not reach host: {host_id:?}");
             }
-=======
-        match info.responsiveness {
-            Responsiveness::Connected => info.responsiveness = Responsiveness::Lossy,
-            Responsiveness::Lossy => info.responsiveness = Responsiveness::Disconnected,
-            Responsiveness::Disconnected => (),
->>>>>>> a8310a83
         }
         Ok(())
     }
@@ -315,6 +214,7 @@
                     host_id,
                     device_statuses: device_status,
                     responsiveness,
+                    addr,
                 }) => self.store_host_update(host_id, request.src_addr, device_status).await?,
                 RegCtrl::HostStatuses { host_statuses } => {
                     for host_status in host_statuses {
@@ -361,12 +261,7 @@
                         send_message(&mut send_stream, msg).await?;
                     }
                     RegChannel::SendHostStatuses => {
-                        let mut host_statuses: Vec<HostStatus> = self
-                            .list_host_statuses()
-                            .await
-                            .iter()
-                            .map(|(_, info)| HostStatus::from(RegCtrl::from(info.clone())))
-                            .collect();
+                        let mut host_statuses: Vec<HostStatus> = self.list_host_statuses().await.iter().map(|(_, info)| info.clone()).collect();
                         let msg = RegCtrl::HostStatuses { host_statuses };
                         send_message(&mut send_stream, RpcMessageKind::RegCtrl(msg)).await?;
                     }
@@ -457,11 +352,7 @@
     use std::net::{IpAddr, Ipv4Addr, SocketAddr};
     use std::sync::Arc;
 
-<<<<<<< HEAD
-    use lib::network::rpc_message::{DeviceStatus, HostId, HostStatus, RegCtrl, Responsiveness, RpcMessageKind, SourceType};
-=======
-    use lib::network::rpc_message::{DeviceInfo, HostId, HostStatus, RegCtrl, RpcMessageKind, SourceType};
->>>>>>> a8310a83
+    use lib::network::rpc_message::{DeviceInfo, HostId, HostStatus, RegCtrl, Responsiveness, RpcMessageKind, SourceType};
     use tokio::sync::{Mutex, broadcast};
 
     use super::Registry;
