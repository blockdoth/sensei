--- conflicted
+++ resolved
@@ -524,12 +524,7 @@
         _update_send: Sender<OrchUpdate>,
         experiment_send: Option<Sender<ExperimentChannelMsg>>, // Option allows reuse of this function in experiment.rs
         registry_send: Option<Sender<RegistryChannelMsg>>,     // Option allows reuse of this function in experiment.rs
-<<<<<<< HEAD
-    ) -> Result<(), OrchestratorError<ExperimentChannelMsg>> {
-
-=======
     ) -> Result<(), OrchestratorError> {
->>>>>>> bd3d5b02
         match msg {
             OrchChannelMsg::Connect(target_addr) => {
                 client.lock().await.connect(target_addr).await?;
@@ -537,7 +532,6 @@
             OrchChannelMsg::Disconnect(target_addr) => {
                 client.lock().await.disconnect(target_addr).await?;
             }
-<<<<<<< HEAD
             OrgChannelMsg::Subscribe(target_addr, source_addr, device_id) => {
                 match source_addr {
                     Some(src_addr) => {
@@ -554,21 +548,6 @@
             }
             OrgChannelMsg::Unsubscribe(target_addr, source_addr, device_id) => {
                 if let Some(source_addr) = source_addr {
-=======
-            OrchChannelMsg::Subscribe(target_addr, msg_origin_addr, device_id) => {
-                if let Some(msg_origin_addr) = msg_origin_addr {
-                    info!("Subscribing to {target_addr} for device id {device_id}");
-                    let msg = HostCtrl::SubscribeTo { target_addr, device_id };
-                    client.lock().await.send_message(msg_origin_addr, RpcMessageKind::HostCtrl(msg)).await?;
-                } else {
-                    info!("Subscribing to {target_addr} for device id {device_id}");
-                    let msg = HostCtrl::Subscribe { device_id };
-                    client.lock().await.send_message(target_addr, RpcMessageKind::HostCtrl(msg)).await?;
-                }
-            }
-            OrchChannelMsg::Unsubscribe(target_addr, msg_origin_addr, device_id) => {
-                if let Some(msg_origin_addr) = msg_origin_addr {
->>>>>>> bd3d5b02
                     info!("Unsubscribing from {target_addr} for device id {device_id}");
                     let msg = HostCtrl::UnsubscribeFrom { target_addr: source_addr, device_id };
                     client.lock().await.send_message(target_addr, RpcMessageKind::HostCtrl(msg)).await?;
