--- conflicted
+++ resolved
@@ -14,38 +14,25 @@
 use tokio::sync::watch::{Receiver, Sender};
 use tokio::sync::{Mutex, watch};
 
-<<<<<<< HEAD
 use crate::cli::{self, OrchestratorSubcommandArgs, SubCommandsArgs};
-use crate::services::{DEFAULT_ADDRESS, GlobalConfig, OrchestratorConfig, Run};
-=======
 use crate::config::{DEFAULT_ADDRESS, OrchestratorConfig};
 use crate::module::*;
->>>>>>> 308c65a4
+use crate::services::{DEFAULT_ADDRESS, GlobalConfig, OrchestratorConfig, Run};
 
 pub struct Orchestrator {
     client: Arc<Mutex<TcpClient>>,
 }
 
 impl Run<OrchestratorConfig> for Orchestrator {
-<<<<<<< HEAD
-    fn new() -> Self {
-=======
     fn new(_config: OrchestratorConfig) -> Self {
->>>>>>> 308c65a4
         Orchestrator {
             client: Arc::new(Mutex::new(TcpClient::new())),
         }
     }
-<<<<<<< HEAD
-    async fn run(&mut self, global_config: GlobalConfig, config: OrchestratorConfig) -> Result<(), Box<dyn std::error::Error>> {
-        for target_addr in config.targets.clone() {
-            Self::connect(&self.client, target_addr).await
-=======
 
     async fn run(&self, config: OrchestratorConfig) -> Result<(), Box<dyn std::error::Error>> {
         for target_addr in config.targets.into_iter() {
             Self::connect(&self.client, target_addr).await?
->>>>>>> 308c65a4
         }
         self.cli_interface().await?;
         Ok(())
@@ -91,58 +78,10 @@
                 if line.is_empty() {
                     continue;
                 }
-<<<<<<< HEAD
-
-                let mut line_iter = line.split_whitespace();
-                match line_iter.next() {
-                    Some("connect") => {
-                        let target_addr = line_iter
-                            .next()
-                            .unwrap() // #TODO remove unwrap
-                            .parse()
-                            .unwrap_or(DEFAULT_ADDRESS);
-                        Self::connect(&send_client, target_addr).await;
-                    }
-                    Some("disconnect") => {
-                        let target_addr = line_iter.next().unwrap_or("").parse().unwrap_or(DEFAULT_ADDRESS);
-                        Self::disconnect(&send_client, target_addr).await;
-                    }
-                    Some("sub") => {
-                        let target_addr = line_iter.next().unwrap_or("").parse().unwrap_or(DEFAULT_ADDRESS);
-                        let device_id = line_iter.next().unwrap_or("0").parse().unwrap();
-                        let mode: AdapterMode = match line_iter.next() {
-                            Some("source") => AdapterMode::SOURCE,
-                            Some("raw") => AdapterMode::RAW,
-                            _ => AdapterMode::RAW,
-                        };
-                        Self::subscribe(&send_client, target_addr, device_id, mode).await;
-                        send_commands_channel.send(ChannelMsg::ListenSubscribe { addr: target_addr });
-                    }
-                    Some("unsub") => {
-                        let target_addr = line_iter
-                            .next()
-                            .unwrap_or("") // #TODO remove unwrap
-                            .parse()
-                            .unwrap_or(DEFAULT_ADDRESS);
-                        let device_id = line_iter.next().unwrap_or("0").parse().unwrap();
-                        Self::unsubscribe(&send_client, target_addr, device_id).await;
-                        send_commands_channel.send(ChannelMsg::ListenUnsubscribe { addr: target_addr });
-                    }
-                    Some("sendstatus") => {
-                        let target_addr = line_iter.next().unwrap_or("").parse().unwrap_or(DEFAULT_ADDRESS);
-                        send_commands_channel.send(ChannelMsg::SendHostStatus { reg_addr: target_addr });
-                    }
-                    _ => {
-                        info!("Failed to parse command")
-                    }
-                }
-                io::stdout().flush(); // Ensure prompt shows up again
-=======
                 Self::parse_command(line, send_client.clone(), send_commands_channel.clone())
                     .await
                     .unwrap();
                 io::stdout().flush().await.unwrap();
->>>>>>> 308c65a4
             }
             println!("Send loop ended (stdin closed).");
         });
