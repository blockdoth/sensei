--- conflicted
+++ resolved
@@ -85,54 +85,7 @@
                 if line.is_empty() {
                     continue;
                 }
-<<<<<<< HEAD
                 Self::parse_command(line, send_client.clone(), send_commands_channel.clone()).await;
-=======
-
-                let mut line_iter = line.split_whitespace();
-                match line_iter.next() {
-                    Some("connect") => {
-                        let target_addr = line_iter
-                            .next()
-                            .unwrap() // #TODO remove unwrap
-                            .parse()
-                            .unwrap_or(DEFAULT_ADDRESS);
-                        Self::connect(&send_client, target_addr).await;
-                    }
-                    Some("disconnect") => {
-                        let target_addr = line_iter.next().unwrap_or("").parse().unwrap_or(DEFAULT_ADDRESS);
-                        Self::disconnect(&send_client, target_addr).await;
-                    }
-                    Some("sub") => {
-                        let target_addr = line_iter.next().unwrap_or("").parse().unwrap_or(DEFAULT_ADDRESS);
-                        let device_id = line_iter.next().unwrap_or("0").parse().unwrap();
-                        let mode: AdapterMode = match line_iter.next() {
-                            Some("source") => AdapterMode::SOURCE,
-                            Some("raw") => AdapterMode::RAW,
-                            _ => AdapterMode::RAW,
-                        };
-                        Self::subscribe(&send_client, target_addr, device_id, mode).await;
-                        send_commands_channel.send(ChannelMsg::ListenSubscribe { addr: target_addr });
-                    }
-                    Some("unsub") => {
-                        let target_addr = line_iter
-                            .next()
-                            .unwrap_or("") // #TODO remove unwrap
-                            .parse()
-                            .unwrap_or(DEFAULT_ADDRESS);
-                        let device_id = line_iter.next().unwrap_or("0").parse().unwrap();
-                        Self::unsubscribe(&send_client, target_addr, device_id).await;
-                        send_commands_channel.send(ChannelMsg::ListenUnsubscribe { addr: target_addr });
-                    }
-                    Some("sendstatus") => {
-                        let target_addr = line_iter.next().unwrap_or("").parse().unwrap_or(DEFAULT_ADDRESS);
-                        send_commands_channel.send(ChannelMsg::SendHostStatus { reg_addr: target_addr });
-                    }
-                    _ => {
-                        info!("Failed to parse command")
-                    }
-                }
->>>>>>> 1ed0777a
                 io::stdout().flush(); // Ensure prompt shows up again
             }
             println!("Send loop ended (stdin closed).");
@@ -229,6 +182,10 @@
                 info!("Sending dummy data to {target_addr}");
                 send_client.lock().await.send_message(target_addr, msg).await;
             }
+            Some("sendstatus") => {
+                let target_addr = input.next().unwrap_or("").parse().unwrap_or(DEFAULT_ADDRESS);
+                send_commands_channel.send(ChannelMsg::SendHostStatus { reg_addr: target_addr });
+            }
             _ => {
                 info!("Failed to parse command")
             }
