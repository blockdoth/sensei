--- conflicted
+++ resolved
@@ -33,6 +33,11 @@
     Unsubscribe(SocketAddr, Option<SocketAddr>, DeviceId),
     SubscribeAll(SocketAddr, Option<SocketAddr>),
     UnsubscribeAll(SocketAddr, Option<SocketAddr>),
+    Start(SocketAddr, DeviceId),
+    StartAll(SocketAddr),
+    Stop(SocketAddr, DeviceId),
+    StopAll(SocketAddr),
+
     // === Experiments ===
     SelectExperiment(usize),
     StartExperiment,
@@ -55,7 +60,6 @@
     Ping(SocketAddr),
 }
 
-<<<<<<< HEAD
 impl From<Command> for OrgChannelMsg {
     /// Converts a `Command` into a corresponding `OrgChannelMsg` for orchestrator control.
     fn from(cmd: Command) -> Self {
@@ -64,168 +68,38 @@
             Command::Disconnect { target_addr } => OrgChannelMsg::Disconnect(target_addr),
             Command::Subscribe { target_addr, device_id } => OrgChannelMsg::Subscribe(target_addr, None, device_id),
             Command::Unsubscribe { target_addr, device_id } => OrgChannelMsg::Unsubscribe(target_addr, None, device_id),
-=======
-impl Orchestrator {
-    pub async fn load_experiments(&mut self, client: Arc<Mutex<TcpClient>>, experiments: Vec<Experiment>) -> Result<(), Box<dyn Error>> {
-        for experiment in experiments {
-            self.load_experiment(client.clone(), experiment).await?;
-        }
-
-        Ok(())
-    }
-    pub async fn load_experiment(&mut self, client: Arc<Mutex<TcpClient>>, experiment: Experiment) -> Result<(), Box<dyn Error>> {
-        self.output_path = experiment.metadata.output_path.clone();
-
-        if let Some(path) = &self.output_path {
-            File::create(path)?;
-        }
-
-        info!("Running {}", experiment.metadata.name.clone());
-
-        match experiment.metadata.experiment_host {
-            ExperimentHost::Orchestrator => {
-                for (i, stage) in experiment.stages.into_iter().enumerate() {
-                    let name = stage.name.clone();
-                    info!("Executing stage {name}");
-                    Self::execute_stage(client.clone(), stage).await?;
-                    info!("Finished stage {name}");
-                }
-            }
-            ExperimentHost::SystemNode { target_addr } => {
-                Self::send_experiment(&client, target_addr, experiment).await?;
-            }
-        }
-
-        Ok(())
-    }
-    pub async fn execute_stage(client: Arc<Mutex<TcpClient>>, stage: Stage) -> Result<(), Box<dyn Error>> {
-        let mut tasks = vec![];
-
-        for block in stage.command_blocks {
-            let clone_client = client.clone();
-            let task = tokio::spawn(async move { Self::execute_command_block(clone_client, block).await.expect("Failed to execute command") });
-            tasks.push(task);
-        }
-
-        let results = futures::future::join_all(tasks).await;
-
-        for result in results {
-            result?;
-        }
-
-        Ok(())
-    }
-    pub async fn execute_command_block(client: Arc<Mutex<TcpClient>>, block: Block) -> Result<(), Box<dyn Error>> {
-        tokio::time::sleep(std::time::Duration::from_millis(block.delays.init_delay.unwrap_or(0u64))).await;
-        let command_delay = block.delays.command_delay.unwrap_or(0u64);
-        let command_types = block.commands;
-
-        match block.delays.is_recurring.clone() {
-            IsRecurring::Recurring {
-                recurrence_delay,
-                iterations,
-            } => {
-                let r_delay = recurrence_delay.unwrap_or(0u64);
-                let n = iterations.unwrap_or(0u64);
-                if n == 0 {
-                    loop {
-                        Self::match_commands(client.clone(), command_types.clone(), command_delay).await?;
-                        tokio::time::sleep(std::time::Duration::from_millis(r_delay)).await;
-                    }
-                } else {
-                    for _ in 0..n {
-                        Self::match_commands(client.clone(), command_types.clone(), command_delay).await?;
-                        tokio::time::sleep(std::time::Duration::from_millis(r_delay)).await;
-                    }
-                }
-                Ok(())
-            }
-            IsRecurring::NotRecurring => {
-                Self::match_commands(client, command_types, command_delay).await?;
-                Ok(())
-            }
-        }
-    }
-
-    pub async fn match_commands(client: Arc<Mutex<TcpClient>>, commands: Vec<Command>, command_delay: u64) -> Result<(), Box<dyn std::error::Error>> {
-        for command in commands {
-            Self::match_command(client.clone(), command.clone()).await?;
-            tokio::time::sleep(std::time::Duration::from_millis(command_delay)).await;
-        }
-        Ok(())
-    }
-
-    pub async fn match_command(client: Arc<Mutex<TcpClient>>, command: Command) -> Result<(), Box<dyn std::error::Error>> {
-        match command {
-            Command::Connect { target_addr } => Ok(Self::connect(&client, target_addr).await?),
-            Command::Disconnect { target_addr } => Ok(Self::disconnect(&client, target_addr).await?),
-            Command::Subscribe { target_addr, device_id } => Ok(Self::subscribe(&client, target_addr, device_id).await?),
-            Command::SubscribeAll { target_addr } => Ok(Self::subscribe_all(&client, target_addr).await?),
-            Command::Unsubscribe { target_addr, device_id } => Ok(Self::unsubscribe(&client, target_addr, device_id).await?),
-            Command::UnsubscribeAll { target_addr } => Ok(Self::unsubscribe_all(&client, target_addr).await?),
->>>>>>> dc0b35a8
             Command::SubscribeTo {
                 target_addr,
                 source_addr,
                 device_id,
-<<<<<<< HEAD
             } => OrgChannelMsg::Subscribe(target_addr, Some(source_addr), device_id),
-=======
-            } => Ok(Self::subscribe_to(&client, target_addr, source_addr, device_id).await?),
-            Command::SubscribeToAll { target_addr, source_addr } => Ok(Self::subscribe_to_all(&client, target_addr, source_addr).await?),
->>>>>>> dc0b35a8
             Command::UnsubscribeFrom {
                 target_addr,
                 source_addr,
                 device_id,
-<<<<<<< HEAD
             } => OrgChannelMsg::Unsubscribe(target_addr, Some(source_addr), device_id),
             Command::SendStatus { target_addr, host_id } => OrgChannelMsg::SendStatus(target_addr, host_id),
-=======
-            } => Ok(Self::unsubscribe_from(&client, target_addr, source_addr, device_id).await?),
-            Command::UnsubscribeFromAll { target_addr, source_addr } => Ok(Self::unsubscribe_from_all(&client, target_addr, source_addr).await?),
-            Command::SendStatus { target_addr, host_id } => Ok(Self::send_status(&client, target_addr, host_id).await?),
-            Command::GetHostStatuses { target_addr } => {
-                let statuses = Self::request_statuses(&client, target_addr).await?;
-                info!("{statuses:#?}");
-                Ok(())
-            }
->>>>>>> dc0b35a8
             Command::Configure {
                 target_addr,
                 device_id,
                 cfg_type,
-<<<<<<< HEAD
             } => OrgChannelMsg::Configure(target_addr, device_id, cfg_type),
             Command::Delay { delay } => OrgChannelMsg::Delay(delay),
             Command::GetHostStatuses { target_addr } => OrgChannelMsg::GetHostStatuses(target_addr),
             Command::Ping { target_addr } => OrgChannelMsg::Ping(target_addr),
+            Command::Start { target_addr, device_id } => OrgChannelMsg::Start(target_addr, device_id),
+            Command::StartAll { target_addr } => OrgChannelMsg::StartAll(target_addr),
+            Command::Stop { target_addr, device_id } => OrgChannelMsg::Stop(target_addr, device_id),
+            Command::StopAll { target_addr } => OrgChannelMsg::StopAll(target_addr),
             Command::DummyData {} => todo!(),
-=======
-            } => Ok(Self::configure(&client, target_addr, device_id, cfg_type).await?),
-            Command::Ping { target_addr } => {
-                info!("Sending Ping...");
-                Self::send_ping(&client, target_addr).await?;
-                info!("Received Pong.");
-                Ok(())
-            }
-            Command::Delay { delay } => {
-                tokio::time::sleep(std::time::Duration::from_millis(delay)).await;
-                Ok(())
-            }
-            Command::Start { target_addr, device_id } => Ok(Self::start(&client, target_addr, device_id).await?),
-            Command::StartAll { target_addr } => Ok(Self::start_all(&client, target_addr).await?),
-            Command::Stop { target_addr, device_id } => Ok(Self::stop(&client, target_addr, device_id).await?),
-            Command::StopAll { target_addr } => Ok(Self::stop_all(&client, target_addr).await?),
-            Command::DummyData {} => {
-                todo!()
-            }
->>>>>>> dc0b35a8
+            Command::SubscribeAll { target_addr } => OrgChannelMsg::SubscribeAll(target_addr, None),
+            Command::UnsubscribeAll { target_addr } => OrgChannelMsg::UnsubscribeAll(target_addr, None),
+            Command::SubscribeToAll { target_addr, source_addr } => OrgChannelMsg::SubscribeAll(target_addr, Some(source_addr)),
+            Command::UnsubscribeFromAll { target_addr, source_addr } => OrgChannelMsg::UnsubscribeAll(target_addr, Some(source_addr)),
         }
     }
 }
 
-<<<<<<< HEAD
 #[derive(Debug)]
 pub enum RegistryChannelMsg {
     Connect(SocketAddr),
@@ -234,101 +108,6 @@
     StartPolling,
     StopPolling,
 }
-=======
-    async fn connect(client: &Arc<Mutex<TcpClient>>, target_addr: SocketAddr) -> Result<(), Box<dyn std::error::Error>> {
-        Ok(client.lock().await.connect(target_addr).await?)
-    }
-
-    async fn disconnect(client: &Arc<Mutex<TcpClient>>, target_addr: SocketAddr) -> Result<(), Box<dyn std::error::Error>> {
-        Ok(client.lock().await.disconnect(target_addr).await?)
-    }
-
-    async fn subscribe(client: &Arc<Mutex<TcpClient>>, target_addr: SocketAddr, device_id: u64) -> Result<(), Box<dyn std::error::Error>> {
-        let msg = HostCtrl::Subscribe { device_id };
-        info!("Subscribing to {target_addr} for device id {device_id}");
-        Ok(client.lock().await.send_message(target_addr, RpcMessageKind::HostCtrl(msg)).await?)
-    }
-
-    async fn subscribe_all(client: &Arc<Mutex<TcpClient>>, target_addr: SocketAddr) -> Result<(), Box<dyn std::error::Error>> {
-        let msg = HostCtrl::SubscribeAll;
-        info!("Subscribing to all devices on {target_addr}");
-        Ok(client.lock().await.send_message(target_addr, RpcMessageKind::HostCtrl(msg)).await?)
-    }
-
-    async fn unsubscribe(client: &Arc<Mutex<TcpClient>>, target_addr: SocketAddr, device_id: u64) -> Result<(), Box<dyn std::error::Error>> {
-        let msg = HostCtrl::Unsubscribe { device_id };
-        info!("Unsubscribing from {target_addr} for device id {device_id}");
-        Ok(client.lock().await.send_message(target_addr, RpcMessageKind::HostCtrl(msg)).await?)
-    }
-
-    async fn unsubscribe_all(client: &Arc<Mutex<TcpClient>>, target_addr: SocketAddr) -> Result<(), Box<dyn std::error::Error>> {
-        let msg = HostCtrl::UnsubscribeAll;
-        info!("Unsubscribing from all devices on {target_addr}");
-        Ok(client.lock().await.send_message(target_addr, RpcMessageKind::HostCtrl(msg)).await?)
-    }
-
-    async fn subscribe_to(
-        client: &Arc<Mutex<TcpClient>>,
-        target_addr: SocketAddr,
-        source_addr: SocketAddr,
-        device_id: u64,
-    ) -> Result<(), Box<dyn std::error::Error>> {
-        let msg = RpcMessageKind::HostCtrl(HostCtrl::SubscribeTo {
-            target_addr: source_addr,
-            device_id,
-        });
-
-        info!("Telling {target_addr} to subscribe to {source_addr} on device id {device_id}");
-
-        Ok(client.lock().await.send_message(target_addr, msg).await?)
-    }
-
-    async fn subscribe_to_all(
-        client: &Arc<Mutex<TcpClient>>,
-        target_addr: SocketAddr,
-        source_addr: SocketAddr,
-    ) -> Result<(), Box<dyn std::error::Error>> {
-        let msg = RpcMessageKind::HostCtrl(HostCtrl::SubscribeToAll { target_addr: source_addr });
-
-        info!("Telling {target_addr} to subscribe to all devices on {source_addr}");
-
-        Ok(client.lock().await.send_message(target_addr, msg).await?)
-    }
-
-    async fn unsubscribe_from(
-        client: &Arc<Mutex<TcpClient>>,
-        target_addr: SocketAddr,
-        source_addr: SocketAddr,
-        device_id: u64,
-    ) -> Result<(), Box<dyn std::error::Error>> {
-        let msg = RpcMessageKind::HostCtrl(HostCtrl::UnsubscribeFrom {
-            target_addr: source_addr,
-            device_id,
-        });
-
-        info!("Telling {target_addr} to unsubscribe from device id {device_id} from {source_addr}");
-
-        Ok(client.lock().await.send_message(target_addr, msg).await?)
-    }
-
-    async fn unsubscribe_from_all(
-        client: &Arc<Mutex<TcpClient>>,
-        target_addr: SocketAddr,
-        source_addr: SocketAddr,
-    ) -> Result<(), Box<dyn std::error::Error>> {
-        let msg = RpcMessageKind::HostCtrl(HostCtrl::UnsubscribeFromAll { target_addr: source_addr });
-
-        info!("Telling {target_addr} to unsubscribe from all devices on {source_addr}");
-
-        Ok(client.lock().await.send_message(target_addr, msg).await?)
-    }
-
-    async fn send_status(client: &Arc<Mutex<TcpClient>>, target_addr: SocketAddr, host_id: HostId) -> Result<(), Box<dyn std::error::Error>> {
-        let msg = RpcMessageKind::RegCtrl(RegCtrl::PollHostStatus { host_id });
-
-        Ok(client.lock().await.send_message(target_addr, msg).await?)
-    }
->>>>>>> dc0b35a8
 
 #[derive(Debug)]
 pub enum ExperimentChannelMsg {
@@ -361,83 +140,7 @@
         let (experiment_send, mut experiment_recv) = mpsc::channel::<ExperimentChannelMsg>(5);
         let (registry_send, mut registry_recv) = mpsc::channel::<RegistryChannelMsg>(5);
 
-<<<<<<< HEAD
         let client = Arc::new(Mutex::new(TcpClient::new()));
-=======
-    async fn configure(
-        client: &Arc<Mutex<TcpClient>>,
-        target_addr: SocketAddr,
-        device_id: DeviceId,
-        cfg_type: CfgType,
-    ) -> Result<(), Box<dyn std::error::Error>> {
-        let msg = RpcMessageKind::HostCtrl(HostCtrl::Configure { device_id, cfg_type });
-
-        info!("Telling {target_addr} to configure the device handler {device_id}");
-
-        Ok(client.lock().await.send_message(target_addr, msg).await?)
-    }
-
-    async fn start(client: &Arc<Mutex<TcpClient>>, target_addr: SocketAddr, device_id: DeviceId) -> Result<(), Box<dyn std::error::Error>> {
-        let msg = RpcMessageKind::HostCtrl(HostCtrl::Start { device_id });
-
-        info!("Telling {target_addr} to start the device handler {device_id}");
-
-        Ok(client.lock().await.send_message(target_addr, msg).await?)
-    }
-
-    async fn start_all(client: &Arc<Mutex<TcpClient>>, target_addr: SocketAddr) -> Result<(), Box<dyn std::error::Error>> {
-        let msg = RpcMessageKind::HostCtrl(HostCtrl::StartAll);
-
-        info!("Telling {target_addr} to start all device handlers on the node");
-
-        Ok(client.lock().await.send_message(target_addr, msg).await?)
-    }
-
-    async fn stop(client: &Arc<Mutex<TcpClient>>, target_addr: SocketAddr, device_id: DeviceId) -> Result<(), Box<dyn std::error::Error>> {
-        let msg = RpcMessageKind::HostCtrl(HostCtrl::Stop { device_id });
-
-        info!("Telling {target_addr} to stop the device handler {device_id}");
-
-        Ok(client.lock().await.send_message(target_addr, msg).await?)
-    }
-
-    async fn stop_all(client: &Arc<Mutex<TcpClient>>, target_addr: SocketAddr) -> Result<(), Box<dyn std::error::Error>> {
-        let msg = RpcMessageKind::HostCtrl(HostCtrl::StopAll);
-
-        info!("Telling {target_addr} to stop all device handlers on the node");
-
-        Ok(client.lock().await.send_message(target_addr, msg).await?)
-    }
-
-    async fn send_experiment(
-        client: &Arc<Mutex<TcpClient>>,
-        target_addr: SocketAddr,
-        experiment: Experiment,
-    ) -> Result<(), Box<dyn std::error::Error>> {
-        let msg = RpcMessageKind::HostCtrl(HostCtrl::Experiment { experiment });
-
-        Self::connect(client, target_addr).await?;
-
-        info!("Telling {target_addr} to run an experiment independently of orchestrator");
-
-        Ok(client.lock().await.send_message(target_addr, msg).await?)
-    }
-
-    // Temporary, refactor once TUI gets added
-    async fn cli_interface(&self) -> Result<(), Box<dyn std::error::Error>> {
-        let (send_commands_channel, recv_commands_channel) = watch::channel::<ChannelMsg>(ChannelMsg::from(HostChannel::Empty));
-
-        let send_client = self.client.clone();
-        let recv_client = self.client.clone();
-
-        let _command_task = tokio::spawn(async move {
-            // Create the input reader
-            let stdin: BufReader<io::Stdin> = BufReader::new(io::stdin());
-            let mut lines = stdin.lines();
-
-            info!("Starting TUI interface");
-            info!("Manual mode, type 'help' for commands");
->>>>>>> dc0b35a8
 
         // Tasks needs to be boxed and pinned in order to make the type checker happy
         let tasks: Vec<Pin<Box<dyn Future<Output = ()> + Send>>> = vec![
@@ -790,18 +493,20 @@
             }
             OrgChannelMsg::SubscribeAll(target_addr, msg_origin_addr) => {
                 if let Some(msg_origin_addr) = msg_origin_addr {
+                    todo!("");
                     info!("Subscribing {msg_origin_addr} to all devices of {target_addr}");
 
-                    let msg = HostCtrl::UnsubscribeFromAll { target_addr };
+                    let msg = HostCtrl::SubscribeToAll { target_addr };
                     client.lock().await.send_message(msg_origin_addr, RpcMessageKind::HostCtrl(msg)).await;
                 } else {
                     info!("Subscribing to all devices of {target_addr}");
-                    let msg = HostCtrl::UnsubscribeAll;
+                    let msg = HostCtrl::SubscribeAll;
                     client.lock().await.send_message(target_addr, RpcMessageKind::HostCtrl(msg)).await;
                 }
             }
             OrgChannelMsg::UnsubscribeAll(target_addr, msg_origin_addr) => {
                 if let Some(msg_origin_addr) = msg_origin_addr {
+                    todo!("");
                     info!("Unsubscribing {msg_origin_addr} from all devices of {target_addr}");
                     let msg = HostCtrl::UnsubscribeFromAll { target_addr };
                     client.lock().await.send_message(msg_origin_addr, RpcMessageKind::HostCtrl(msg)).await;
@@ -874,6 +579,34 @@
                 }
             }
 
+            OrgChannelMsg::Start(target_addr, device_id) => {
+                let msg = RpcMessageKind::HostCtrl(HostCtrl::Start { device_id });
+
+                info!("Telling {target_addr} to start the device handler {device_id}");
+
+                client.lock().await.send_message(target_addr, msg).await;
+            }
+            OrgChannelMsg::StartAll(target_addr) => {
+                let msg = RpcMessageKind::HostCtrl(HostCtrl::StartAll);
+
+                info!("Telling {target_addr} to start all device handlers on the node");
+
+                client.lock().await.send_message(target_addr, msg).await;
+            }
+            OrgChannelMsg::Stop(target_addr, device_id) => {
+                let msg = RpcMessageKind::HostCtrl(HostCtrl::Stop { device_id });
+
+                info!("Telling {target_addr} to stop the device handler {device_id}");
+
+                client.lock().await.send_message(target_addr, msg).await;
+            }
+            OrgChannelMsg::StopAll(target_addr) => {
+                let msg = RpcMessageKind::HostCtrl(HostCtrl::StopAll);
+
+                info!("Telling {target_addr} to stop all device handlers on the node");
+
+                client.lock().await.send_message(target_addr, msg).await;
+            }
             // Kinda inefficient, but tech debt
             OrgChannelMsg::ConnectRegistry(socket_addr) => {
                 if let Some(registry_send) = registry_send {
