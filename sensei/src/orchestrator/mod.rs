<<<<<<< HEAD
use std::net::SocketAddr;
use std::sync::Arc;
use std::vec;

use lib::network::rpc_message::RpcMessageKind::{Ctrl, Data};
use lib::network::rpc_message::{AdapterMode, CtrlMsg, DataMsg};
use lib::network::tcp::ChannelMsg;
use lib::network::tcp::client::TcpClient;
=======
use std::arch::global_asm;
use std::io::BufRead;
use std::net::SocketAddr;
use std::ops::Index;
use std::str::SplitWhitespace;
use std::sync::Arc;
use std::vec;

use futures::future::pending;
use lib::network::rpc_message::CtrlMsg::*;
use lib::network::rpc_message::DataMsg::RawFrame;
use lib::network::rpc_message::RpcMessageKind::{Ctrl, Data};
use lib::network::rpc_message::SourceType::ESP32;
use lib::network::rpc_message::{AdapterMode, CtrlMsg, DataMsg, RpcMessage, SourceType};
use lib::network::tcp::client::TcpClient;
use lib::network::tcp::{ChannelMsg, client, send_message};
>>>>>>> 3889f8ae
use log::*;
use tokio::io::{self, AsyncBufReadExt, AsyncWriteExt, BufReader};
use tokio::signal;
use tokio::sync::watch::{Receiver, Sender};
use tokio::sync::{Mutex, watch};

use crate::config::{DEFAULT_ADDRESS, OrchestratorConfig};
use crate::module::*;

pub struct Orchestrator {
    client: Arc<Mutex<TcpClient>>,
}

impl Run<OrchestratorConfig> for Orchestrator {
    fn new(_config: OrchestratorConfig) -> Self {
        Orchestrator {
            client: Arc::new(Mutex::new(TcpClient::new())),
        }
    }

    async fn run(&self, config: OrchestratorConfig) -> Result<(), Box<dyn std::error::Error>> {
        for target_addr in config.targets.into_iter() {
            Self::connect(&self.client, target_addr).await?
        }
        self.cli_interface().await?;
        Ok(())
    }
}

impl Orchestrator {
    async fn connect(client: &Arc<Mutex<TcpClient>>, target_addr: SocketAddr) -> Result<(), Box<dyn std::error::Error>> {
        Ok(client.lock().await.connect(target_addr).await?)
    }

    async fn disconnect(client: &Arc<Mutex<TcpClient>>, target_addr: SocketAddr) -> Result<(), Box<dyn std::error::Error>> {
        Ok(client.lock().await.disconnect(target_addr).await?)
    }

<<<<<<< HEAD
    async fn subscribe(
        client: &Arc<Mutex<TcpClient>>,
        target_addr: SocketAddr,
        device_id: u64,
        mode: AdapterMode,
    ) -> Result<(), Box<dyn std::error::Error>> {
        let msg = Ctrl(CtrlMsg::Subscribe { device_id, mode });
        Ok(client.lock().await.send_message(target_addr, msg).await?)
=======
    async fn subscribe(client: &Arc<Mutex<TcpClient>>, target_addr: SocketAddr, device_id: u64) {
        let msg = Ctrl(CtrlMsg::Subscribe { device_id });
        client.lock().await.send_message(target_addr, msg).await;
>>>>>>> 3889f8ae
    }

    async fn unsubscribe(client: &Arc<Mutex<TcpClient>>, target_addr: SocketAddr, device_id: u64) -> Result<(), Box<dyn std::error::Error>> {
        let msg = Ctrl(CtrlMsg::Unsubscribe { device_id });
        Ok(client.lock().await.send_message(target_addr, msg).await?)
    }

    // Temporary, refactor once TUI gets added
    async fn cli_interface(&self) -> Result<(), Box<dyn std::error::Error>> {
        let (send_commands_channel, mut recv_commands_channel) = watch::channel::<ChannelMsg>(ChannelMsg::Empty);

        let send_client = self.client.clone();
        let recv_client = self.client.clone();

        let command_task = tokio::spawn(async move {
            // Create the input reader
            let stdin: BufReader<io::Stdin> = BufReader::new(io::stdin());
            let mut lines = stdin.lines();

            info!("Starting TUI interface");
            info!("Manual mode, type 'help' for commands");

            while let Ok(Some(line)) = lines.next_line().await {
                let line = line.trim();
                if line.is_empty() {
                    continue;
                }
<<<<<<< HEAD

                let mut line_iter = line.split_whitespace();
                match line_iter.next() {
                    Some("connect") => {
                        let target_addr = line_iter
                            .next()
                            .unwrap() // #TODO remove unwrap
                            .parse()
                            .unwrap_or(DEFAULT_ADDRESS);
                        Self::connect(&send_client, target_addr).await.unwrap();
                    }
                    Some("disconnect") => {
                        let target_addr = line_iter.next().unwrap_or("").parse().unwrap_or(DEFAULT_ADDRESS);
                        Self::disconnect(&send_client, target_addr).await.unwrap()
                    }
                    Some("sub") => {
                        let target_addr = line_iter.next().unwrap_or("").parse().unwrap_or(DEFAULT_ADDRESS);
                        let device_id = line_iter.next().unwrap_or("0").parse().unwrap();
                        let mode: AdapterMode = match line_iter.next() {
                            Some("source") => AdapterMode::SOURCE,
                            Some("raw") => AdapterMode::RAW,
                            _ => AdapterMode::RAW,
                        };
                        Self::subscribe(&send_client, target_addr, device_id, mode).await.unwrap();
                        send_commands_channel.send(ChannelMsg::ListenSubscribe { addr: target_addr }).unwrap();
                    }
                    Some("unsub") => {
                        let target_addr = line_iter
                            .next()
                            .unwrap_or("") // #TODO remove unwrap
                            .parse()
                            .unwrap_or(DEFAULT_ADDRESS);
                        let device_id = line_iter.next().unwrap_or("0").parse().unwrap();
                        Self::unsubscribe(&send_client, target_addr, device_id).await.unwrap();
                        send_commands_channel.send(ChannelMsg::ListenUnsubscribe { addr: target_addr }).unwrap();
                    }
                    Some("sendstatus") => {
                        let target_addr = line_iter.next().unwrap_or("").parse().unwrap_or(DEFAULT_ADDRESS);
                        send_commands_channel.send(ChannelMsg::SendHostStatus { reg_addr: target_addr }).unwrap();
                    }
                    _ => {
                        info!("Failed to parse command")
                    }
                }
                let _ = io::stdout().flush().await; // Ensure prompt shows up again
=======
                Self::parse_command(line, send_client.clone(), send_commands_channel.clone()).await;
                io::stdout().flush(); // Ensure prompt shows up again
>>>>>>> 3889f8ae
            }
            println!("Send loop ended (stdin closed).");
        });

        let recv_task = tokio::spawn(async move {
<<<<<<< HEAD
            let mut receiving = false;
            let mut targets: Vec<SocketAddr> = vec![];
            loop {
                if recv_commands_channel.has_changed().unwrap_or(false) {
                    let msg_opt = recv_commands_channel.borrow_and_update().clone();
                    if let ChannelMsg::ListenSubscribe { addr } = msg_opt {
                        if !targets.contains(&addr) {
                            targets.push(addr);
                        }
                        receiving = true;
=======
            Self::recv_task(recv_commands_channel, recv_client.clone()).await;
        });

        pending::<()>().await;

        Ok(())
    }

    async fn parse_command(mut line: &str, send_client: Arc<Mutex<TcpClient>>, send_commands_channel: Sender<ChannelMsg>) {
        let mut input = line.split_whitespace();
        match input.next() {
            Some("connect") => {
                // Connect the orchestrator and another target node
                let target_addr: SocketAddr = input
                    .next()
                    .unwrap() // #TODO remove unwrap
                    .parse()
                    .unwrap_or(DEFAULT_ADDRESS);
                Self::connect(&send_client, target_addr).await;
            }
            Some("disconnect") => {
                // Disconnect the orchestrator from another target node
                let target_addr: SocketAddr = input.next().unwrap_or("").parse().unwrap_or(DEFAULT_ADDRESS);
                Self::disconnect(&send_client, target_addr).await;
            }
            Some("sub") => {
                // Subscribe the orchestrator to the data output of a node
                let target_addr: SocketAddr = input.next().unwrap_or("").parse().unwrap_or(DEFAULT_ADDRESS);
                let device_id: u64 = input.next().unwrap_or("0").parse().unwrap();

                Self::subscribe(&send_client, target_addr, device_id).await;
                send_commands_channel.send(ChannelMsg::ListenSubscribe { addr: target_addr });
            }
            Some("unsub") => {
                // Unsubscribe the orchestrator from the data output of another node
                let target_addr: SocketAddr = input
                    .next()
                    .unwrap_or("") // #TODO remove unwrap
                    .parse()
                    .unwrap_or(DEFAULT_ADDRESS);
                let device_id: u64 = input.next().unwrap_or("0").parse().unwrap();
                Self::unsubscribe(&send_client, target_addr, device_id).await;
                send_commands_channel.send(ChannelMsg::ListenUnsubscribe { addr: target_addr });
            }
            Some("subto") => {
                // Tells a node to subscribe to another node
                let target_addr: SocketAddr = input.next().unwrap_or("").parse().unwrap_or(DEFAULT_ADDRESS);
                let source_addr: SocketAddr = input.next().unwrap_or("").parse().unwrap_or(DEFAULT_ADDRESS);
                let device_id: u64 = input.next().unwrap_or("0").parse().unwrap();

                let msg = Ctrl(SubscribeTo {
                    target: source_addr,
                    device_id,
                });

                info!("Telling {target_addr} to subscribe to {source_addr} on device id {device_id}");

                send_client.lock().await.send_message(target_addr, msg).await;
            }
            Some("unsubfrom") => {
                // Tells a node to unsubscribe from another node
                let target_addr: SocketAddr = input.next().unwrap_or("").parse().unwrap_or(DEFAULT_ADDRESS);
                let source_addr: SocketAddr = input.next().unwrap_or("").parse().unwrap_or(DEFAULT_ADDRESS);
                let device_id: u64 = input.next().unwrap_or("0").parse().unwrap();

                let msg = Ctrl(UnsubscribeFrom {
                    target: source_addr,
                    device_id,
                });

                info!("Telling {target_addr} to unsubscribe from device id {device_id} from {source_addr}");

                send_client.lock().await.send_message(target_addr, msg).await;
            }
            Some("dummydata") => {
                // To test the subscription mechanic
                let target_addr: SocketAddr = input.next().unwrap_or("").parse().unwrap_or(DEFAULT_ADDRESS);

                let msg = Data {
                    data_msg: RawFrame {
                        ts: 1234f64,
                        bytes: vec![],
                        source_type: ESP32,
                    },
                    device_id: 0,
                };

                info!("Sending dummy data to {target_addr}");
                send_client.lock().await.send_message(target_addr, msg).await;
            }
            Some("sendstatus") => {
                let target_addr = input.next().unwrap_or("").parse().unwrap_or(DEFAULT_ADDRESS);
                send_commands_channel.send(ChannelMsg::SendHostStatus { reg_addr: target_addr });
            }
            _ => {
                info!("Failed to parse command")
            }
        }
    }

    async fn recv_task(mut recv_commands_channel: Receiver<ChannelMsg>, recv_client: Arc<Mutex<TcpClient>>) {
        let mut receiving = false;
        let mut targets: Vec<SocketAddr> = vec![];
        loop {
            if recv_commands_channel.has_changed().unwrap_or(false) {
                let msg_opt = recv_commands_channel.borrow_and_update().clone();
                match msg_opt {
                    ChannelMsg::ListenSubscribe { addr } => {
                        if !targets.contains(&addr) {
                            targets.push(addr);
                        }
                        receiving = true;
                    }
                    ChannelMsg::ListenUnsubscribe { addr } => {
                        if let Some(pos) = targets.iter().position(|x| *x == addr) {
                            targets.remove(pos);
                        }
                        if targets.is_empty() {
                            receiving = false;
                        }
>>>>>>> 3889f8ae
                    }
                    _ => (),
                }
<<<<<<< HEAD
                if receiving {
                    for target_addr in targets.iter() {
                        let msg = recv_client.lock().await.read_message(*target_addr).await.unwrap();
                        match msg.msg {
                            Data {
                                data_msg: DataMsg::CsiFrame { csi },
                                device_id: _,
                            } => {
                                info!("{}: {}", msg.src_addr, csi.timestamp)
                            }
                            Data {
                                data_msg:
                                    DataMsg::RawFrame {
                                        ts,
                                        bytes: _,
                                        source_type: _,
                                    },
                                device_id: _,
                            } => info!("{}: {ts}", msg.src_addr),
                            _ => (),
=======
            }
            if receiving {
                for target_addr in targets.iter() {
                    let msg = recv_client.lock().await.read_message(*target_addr).await.unwrap();
                    match msg.msg {
                        Data {
                            data_msg: DataMsg::CsiFrame { csi },
                            device_id,
                        } => {
                            info!("{}: {}", msg.src_addr, csi.timestamp)
>>>>>>> 3889f8ae
                        }
                        Data {
                            data_msg: DataMsg::RawFrame { ts, bytes, source_type },
                            device_id,
                        } => info!("{}: {ts}", msg.src_addr),
                        _ => (),
                    }
                }
            }
        }
    }
}<|MERGE_RESOLUTION|>--- conflicted
+++ resolved
@@ -1,33 +1,16 @@
-<<<<<<< HEAD
 use std::net::SocketAddr;
 use std::sync::Arc;
-use std::vec;
-
-use lib::network::rpc_message::RpcMessageKind::{Ctrl, Data};
-use lib::network::rpc_message::{AdapterMode, CtrlMsg, DataMsg};
-use lib::network::tcp::ChannelMsg;
-use lib::network::tcp::client::TcpClient;
-=======
-use std::arch::global_asm;
-use std::io::BufRead;
-use std::net::SocketAddr;
-use std::ops::Index;
-use std::str::SplitWhitespace;
-use std::sync::Arc;
-use std::vec;
 
 use futures::future::pending;
 use lib::network::rpc_message::CtrlMsg::*;
 use lib::network::rpc_message::DataMsg::RawFrame;
 use lib::network::rpc_message::RpcMessageKind::{Ctrl, Data};
 use lib::network::rpc_message::SourceType::ESP32;
-use lib::network::rpc_message::{AdapterMode, CtrlMsg, DataMsg, RpcMessage, SourceType};
+use lib::network::rpc_message::{CtrlMsg, DataMsg};
+use lib::network::tcp::ChannelMsg;
 use lib::network::tcp::client::TcpClient;
-use lib::network::tcp::{ChannelMsg, client, send_message};
->>>>>>> 3889f8ae
 use log::*;
 use tokio::io::{self, AsyncBufReadExt, AsyncWriteExt, BufReader};
-use tokio::signal;
 use tokio::sync::watch::{Receiver, Sender};
 use tokio::sync::{Mutex, watch};
 
@@ -63,20 +46,9 @@
         Ok(client.lock().await.disconnect(target_addr).await?)
     }
 
-<<<<<<< HEAD
-    async fn subscribe(
-        client: &Arc<Mutex<TcpClient>>,
-        target_addr: SocketAddr,
-        device_id: u64,
-        mode: AdapterMode,
-    ) -> Result<(), Box<dyn std::error::Error>> {
-        let msg = Ctrl(CtrlMsg::Subscribe { device_id, mode });
+    async fn subscribe(client: &Arc<Mutex<TcpClient>>, target_addr: SocketAddr, device_id: u64) -> Result<(), Box<dyn std::error::Error>> {
+        let msg = Ctrl(CtrlMsg::Subscribe { device_id });
         Ok(client.lock().await.send_message(target_addr, msg).await?)
-=======
-    async fn subscribe(client: &Arc<Mutex<TcpClient>>, target_addr: SocketAddr, device_id: u64) {
-        let msg = Ctrl(CtrlMsg::Subscribe { device_id });
-        client.lock().await.send_message(target_addr, msg).await;
->>>>>>> 3889f8ae
     }
 
     async fn unsubscribe(client: &Arc<Mutex<TcpClient>>, target_addr: SocketAddr, device_id: u64) -> Result<(), Box<dyn std::error::Error>> {
@@ -86,12 +58,12 @@
 
     // Temporary, refactor once TUI gets added
     async fn cli_interface(&self) -> Result<(), Box<dyn std::error::Error>> {
-        let (send_commands_channel, mut recv_commands_channel) = watch::channel::<ChannelMsg>(ChannelMsg::Empty);
+        let (send_commands_channel, recv_commands_channel) = watch::channel::<ChannelMsg>(ChannelMsg::Empty);
 
         let send_client = self.client.clone();
         let recv_client = self.client.clone();
 
-        let command_task = tokio::spawn(async move {
+        let _command_task = tokio::spawn(async move {
             // Create the input reader
             let stdin: BufReader<io::Stdin> = BufReader::new(io::stdin());
             let mut lines = stdin.lines();
@@ -104,73 +76,15 @@
                 if line.is_empty() {
                     continue;
                 }
-<<<<<<< HEAD
-
-                let mut line_iter = line.split_whitespace();
-                match line_iter.next() {
-                    Some("connect") => {
-                        let target_addr = line_iter
-                            .next()
-                            .unwrap() // #TODO remove unwrap
-                            .parse()
-                            .unwrap_or(DEFAULT_ADDRESS);
-                        Self::connect(&send_client, target_addr).await.unwrap();
-                    }
-                    Some("disconnect") => {
-                        let target_addr = line_iter.next().unwrap_or("").parse().unwrap_or(DEFAULT_ADDRESS);
-                        Self::disconnect(&send_client, target_addr).await.unwrap()
-                    }
-                    Some("sub") => {
-                        let target_addr = line_iter.next().unwrap_or("").parse().unwrap_or(DEFAULT_ADDRESS);
-                        let device_id = line_iter.next().unwrap_or("0").parse().unwrap();
-                        let mode: AdapterMode = match line_iter.next() {
-                            Some("source") => AdapterMode::SOURCE,
-                            Some("raw") => AdapterMode::RAW,
-                            _ => AdapterMode::RAW,
-                        };
-                        Self::subscribe(&send_client, target_addr, device_id, mode).await.unwrap();
-                        send_commands_channel.send(ChannelMsg::ListenSubscribe { addr: target_addr }).unwrap();
-                    }
-                    Some("unsub") => {
-                        let target_addr = line_iter
-                            .next()
-                            .unwrap_or("") // #TODO remove unwrap
-                            .parse()
-                            .unwrap_or(DEFAULT_ADDRESS);
-                        let device_id = line_iter.next().unwrap_or("0").parse().unwrap();
-                        Self::unsubscribe(&send_client, target_addr, device_id).await.unwrap();
-                        send_commands_channel.send(ChannelMsg::ListenUnsubscribe { addr: target_addr }).unwrap();
-                    }
-                    Some("sendstatus") => {
-                        let target_addr = line_iter.next().unwrap_or("").parse().unwrap_or(DEFAULT_ADDRESS);
-                        send_commands_channel.send(ChannelMsg::SendHostStatus { reg_addr: target_addr }).unwrap();
-                    }
-                    _ => {
-                        info!("Failed to parse command")
-                    }
-                }
-                let _ = io::stdout().flush().await; // Ensure prompt shows up again
-=======
-                Self::parse_command(line, send_client.clone(), send_commands_channel.clone()).await;
-                io::stdout().flush(); // Ensure prompt shows up again
->>>>>>> 3889f8ae
+                Self::parse_command(line, send_client.clone(), send_commands_channel.clone())
+                    .await
+                    .unwrap();
+                io::stdout().flush().await.unwrap();
             }
             println!("Send loop ended (stdin closed).");
         });
 
-        let recv_task = tokio::spawn(async move {
-<<<<<<< HEAD
-            let mut receiving = false;
-            let mut targets: Vec<SocketAddr> = vec![];
-            loop {
-                if recv_commands_channel.has_changed().unwrap_or(false) {
-                    let msg_opt = recv_commands_channel.borrow_and_update().clone();
-                    if let ChannelMsg::ListenSubscribe { addr } = msg_opt {
-                        if !targets.contains(&addr) {
-                            targets.push(addr);
-                        }
-                        receiving = true;
-=======
+        let _recv_task = tokio::spawn(async move {
             Self::recv_task(recv_commands_channel, recv_client.clone()).await;
         });
 
@@ -179,7 +93,11 @@
         Ok(())
     }
 
-    async fn parse_command(mut line: &str, send_client: Arc<Mutex<TcpClient>>, send_commands_channel: Sender<ChannelMsg>) {
+    async fn parse_command(
+        line: &str,
+        send_client: Arc<Mutex<TcpClient>>,
+        send_commands_channel: Sender<ChannelMsg>,
+    ) -> Result<(), Box<dyn std::error::Error>> {
         let mut input = line.split_whitespace();
         match input.next() {
             Some("connect") => {
@@ -189,20 +107,20 @@
                     .unwrap() // #TODO remove unwrap
                     .parse()
                     .unwrap_or(DEFAULT_ADDRESS);
-                Self::connect(&send_client, target_addr).await;
+                Self::connect(&send_client, target_addr).await?;
             }
             Some("disconnect") => {
                 // Disconnect the orchestrator from another target node
                 let target_addr: SocketAddr = input.next().unwrap_or("").parse().unwrap_or(DEFAULT_ADDRESS);
-                Self::disconnect(&send_client, target_addr).await;
+                Self::disconnect(&send_client, target_addr).await?;
             }
             Some("sub") => {
                 // Subscribe the orchestrator to the data output of a node
                 let target_addr: SocketAddr = input.next().unwrap_or("").parse().unwrap_or(DEFAULT_ADDRESS);
                 let device_id: u64 = input.next().unwrap_or("0").parse().unwrap();
 
-                Self::subscribe(&send_client, target_addr, device_id).await;
-                send_commands_channel.send(ChannelMsg::ListenSubscribe { addr: target_addr });
+                Self::subscribe(&send_client, target_addr, device_id).await?;
+                send_commands_channel.send(ChannelMsg::ListenSubscribe { addr: target_addr })?;
             }
             Some("unsub") => {
                 // Unsubscribe the orchestrator from the data output of another node
@@ -212,8 +130,8 @@
                     .parse()
                     .unwrap_or(DEFAULT_ADDRESS);
                 let device_id: u64 = input.next().unwrap_or("0").parse().unwrap();
-                Self::unsubscribe(&send_client, target_addr, device_id).await;
-                send_commands_channel.send(ChannelMsg::ListenUnsubscribe { addr: target_addr });
+                Self::unsubscribe(&send_client, target_addr, device_id).await?;
+                send_commands_channel.send(ChannelMsg::ListenUnsubscribe { addr: target_addr })?;
             }
             Some("subto") => {
                 // Tells a node to subscribe to another node
@@ -228,7 +146,7 @@
 
                 info!("Telling {target_addr} to subscribe to {source_addr} on device id {device_id}");
 
-                send_client.lock().await.send_message(target_addr, msg).await;
+                send_client.lock().await.send_message(target_addr, msg).await?;
             }
             Some("unsubfrom") => {
                 // Tells a node to unsubscribe from another node
@@ -243,7 +161,7 @@
 
                 info!("Telling {target_addr} to unsubscribe from device id {device_id} from {source_addr}");
 
-                send_client.lock().await.send_message(target_addr, msg).await;
+                send_client.lock().await.send_message(target_addr, msg).await?;
             }
             Some("dummydata") => {
                 // To test the subscription mechanic
@@ -259,16 +177,17 @@
                 };
 
                 info!("Sending dummy data to {target_addr}");
-                send_client.lock().await.send_message(target_addr, msg).await;
+                send_client.lock().await.send_message(target_addr, msg).await?;
             }
             Some("sendstatus") => {
                 let target_addr = input.next().unwrap_or("").parse().unwrap_or(DEFAULT_ADDRESS);
-                send_commands_channel.send(ChannelMsg::SendHostStatus { reg_addr: target_addr });
+                send_commands_channel.send(ChannelMsg::SendHostStatus { reg_addr: target_addr })?;
             }
             _ => {
                 info!("Failed to parse command")
             }
         }
+        Ok(())
     }
 
     async fn recv_task(mut recv_commands_channel: Receiver<ChannelMsg>, recv_client: Arc<Mutex<TcpClient>>) {
@@ -291,32 +210,9 @@
                         if targets.is_empty() {
                             receiving = false;
                         }
->>>>>>> 3889f8ae
                     }
                     _ => (),
                 }
-<<<<<<< HEAD
-                if receiving {
-                    for target_addr in targets.iter() {
-                        let msg = recv_client.lock().await.read_message(*target_addr).await.unwrap();
-                        match msg.msg {
-                            Data {
-                                data_msg: DataMsg::CsiFrame { csi },
-                                device_id: _,
-                            } => {
-                                info!("{}: {}", msg.src_addr, csi.timestamp)
-                            }
-                            Data {
-                                data_msg:
-                                    DataMsg::RawFrame {
-                                        ts,
-                                        bytes: _,
-                                        source_type: _,
-                                    },
-                                device_id: _,
-                            } => info!("{}: {ts}", msg.src_addr),
-                            _ => (),
-=======
             }
             if receiving {
                 for target_addr in targets.iter() {
@@ -324,14 +220,18 @@
                     match msg.msg {
                         Data {
                             data_msg: DataMsg::CsiFrame { csi },
-                            device_id,
+                            device_id: _,
                         } => {
                             info!("{}: {}", msg.src_addr, csi.timestamp)
->>>>>>> 3889f8ae
                         }
                         Data {
-                            data_msg: DataMsg::RawFrame { ts, bytes, source_type },
-                            device_id,
+                            data_msg:
+                                DataMsg::RawFrame {
+                                    ts,
+                                    bytes: _,
+                                    source_type: _,
+                                },
+                            device_id: _,
                         } => info!("{}: {ts}", msg.src_addr),
                         _ => (),
                     }
