--- conflicted
+++ resolved
@@ -21,7 +21,7 @@
 use tokio::task::JoinHandle;
 use tokio::time::sleep;
 
-use crate::orchestrator::state::{Host, OrgTuiState, OrgUpdate};
+use crate::orchestrator::state::{OrgTuiState, OrgUpdate};
 use crate::services::{GlobalConfig, OrchestratorConfig, Run};
 
 static ORG_CHANNEL_COUNT: usize = 100;
@@ -148,29 +148,9 @@
         let client = Arc::new(Mutex::new(TcpClient::new()));
 
         // Tasks needs to be boxed and pinned in order to make the type checker happy
+        // The reason why its so fucky and ugly is because we do not have a toplevel error which would 
+        // allow these futures to be passed directly to the TUI framework without an ugly async block to catch their errors
         let tasks: Vec<Pin<Box<dyn Future<Output = ()> + Send>>> = vec![
-<<<<<<< HEAD
-            Box::pin(Self::command_handler(
-                command_recv,
-                update_send.clone(),
-                experiment_send,
-                registry_send,
-                client.clone(),
-            )),
-            Box::pin(Self::experiment_handler(
-                client.clone(),
-                self.experiments_folder.clone(),
-                experiment_recv,
-                update_send.clone(),
-            )),
-            Box::pin(Self::registry_handler(
-                client.clone(),
-                registry_recv,
-                update_send.clone(),
-                self.reg_polling_interval,
-            )),
-            Box::pin(Self::init(update_send.clone(), self.default_hosts.clone())),
-=======
             // If errors are thrown in any o these tasks, they will be sent upwards and crash the program whereas before they'd be silently ignored
             // In the case that panic! is not the preferred behaviour, an error! would work as well. In any case, this informs the user of a problem
             {
@@ -201,7 +181,7 @@
                 let client = client.clone();
                 let registry_recv = registry_recv;
                 let update_send = update_send.clone();
-                let polling_interval = self.polling_interval;
+                let polling_interval = self.reg_polling_interval;
                 Box::pin(async move {
                     match Self::registry_handler(client, registry_recv, update_send, polling_interval).await {
                         Ok(_) => {}
@@ -210,7 +190,6 @@
                 })
             },
             Box::pin(Self::init(update_send.clone())),
->>>>>>> 59698db1
         ];
 
         if self.tui {
@@ -243,25 +222,6 @@
 
 impl Orchestrator {
     /// Initialization function that is able to set everything up using the proper channels (pun intended)
-<<<<<<< HEAD
-    async fn init(update_send: Sender<OrgUpdate>, default_hosts: Vec<SocketAddr>) {
-        update_send.send(OrgUpdate::ConnectRegistry).await;
-        sleep(Duration::from_millis(100)).await;
-        update_send.send(OrgUpdate::TogglePolling).await;
-        sleep(Duration::from_millis(100)).await;
-        update_send.send(OrgUpdate::AddAllHosts).await;
-
-        let start_id = 1000;
-        for addr in default_hosts.into_iter() {
-            update_send
-                .send(OrgUpdate::AddHost(Host {
-                    id: start_id,
-                    addr,
-                    devices: vec![],
-                    status: state::HostStatus::Unknown,
-                }))
-                .await;
-=======
     async fn init(update_send: Sender<OrgUpdate>) {
         match async {
             update_send.send(OrgUpdate::ConnectRegistry).await?;
@@ -275,7 +235,6 @@
         {
             Ok(_) => {},
             Err(err) => panic!("Could not start ochestrator. {err:?}"),
->>>>>>> 59698db1
         }
     }
 
@@ -285,12 +244,7 @@
         mut registry_recv: Receiver<RegistryChannelMsg>,
         update_send: Sender<OrgUpdate>,
         polling_interval: u64,
-<<<<<<< HEAD
-    ) {
-        info!("Started registry handler task");
-=======
     ) -> Result<(), OrchestratorError<OrgUpdate>> {
->>>>>>> 59698db1
         let mut current_registry_addr: Option<SocketAddr> = None;
         let (poll_signal_send, mut poll_signal_recv) = watch::channel(false);
 
