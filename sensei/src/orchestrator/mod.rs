use std::error::Error;
use std::fs::File;
use std::net::SocketAddr;
use std::path::PathBuf;
use std::sync::Arc;
use std::vec;

use futures::future::pending;
<<<<<<< HEAD
use lib::handler::device_handler::CfgType::Delete;
use lib::handler::device_handler::{CfgType, DeviceHandlerConfig};
=======
use lib::handler::device_handler::DeviceHandlerConfig;
use lib::network::rpc_message::CtrlMsg::*;
>>>>>>> eb1d9bfb
use lib::network::rpc_message::DataMsg::RawFrame;
use lib::network::rpc_message::HostCtrl::*;
use lib::network::rpc_message::RpcMessageKind::Data;
use lib::network::rpc_message::SourceType::ESP32;
<<<<<<< HEAD
use lib::network::rpc_message::{DataMsg, DeviceId, HostCtrl, RpcMessageKind};
=======
use lib::network::rpc_message::{CfgType, CtrlMsg, DataMsg, DeviceId, HostId};
use lib::network::tcp::ChannelMsg;
>>>>>>> eb1d9bfb
use lib::network::tcp::client::TcpClient;
use lib::network::tcp::{ChannelMsg, HostChannel, RegChannel};
use log::*;
use serde::{Deserialize, Serialize};
use tokio::io::{self, AsyncBufReadExt, AsyncWriteExt, BufReader};
use tokio::sync::watch::{Receiver, Sender};
use tokio::sync::{Mutex, watch};

use crate::orchestrator::IsRecurring::{NotRecurring, Recurring};
use crate::services::{DEFAULT_ADDRESS, GlobalConfig, OrchestratorConfig, Run};

pub struct Orchestrator {
    client: Arc<Mutex<TcpClient>>,
    experiment_config: PathBuf,
    output_path: Option<PathBuf>,
}

#[derive(Serialize, Deserialize, Debug, Clone)]
pub struct Experiment {
    metadata: Metadata,
    stages: Vec<Stage>,
}

#[derive(Serialize, Deserialize, Debug, Clone)]
pub struct Metadata {
    name: String,
    output_path: Option<PathBuf>,
}

#[derive(Serialize, Deserialize, Debug, Clone)]
pub struct Stage {
    name: String,
    command_blocks: Vec<Block>,
}

#[derive(Serialize, Deserialize, Debug, Clone)]
pub struct Block {
    commands: Vec<Command>,
    delays: Delays,
}

impl Experiment {
    pub fn from_yaml(file: PathBuf) -> Result<Self, Box<dyn std::error::Error>> {
        let yaml = std::fs::read_to_string(file.clone()).map_err(|e| format!("Failed to read YAML file: {}\n{}", file.display(), e))?;
        Ok(serde_yaml::from_str(&yaml)?)
    }
}

#[derive(Serialize, Deserialize, Debug, Clone)]
pub struct Delays {
    init_delay: Option<u64>,
    command_delay: Option<u64>,
    is_recurring: IsRecurring,
}

#[derive(Serialize, Deserialize, Debug, Clone)]
pub enum IsRecurring {
    Recurring {
        recurrence_delay: Option<u64>,
        iterations: Option<u64>, /* 0 is infinite */
    },
    NotRecurring,
}

#[derive(Serialize, Deserialize, Debug, Clone)]
pub enum Command {
    Connect {
        target_addr: SocketAddr,
    },
    Disconnect {
        target_addr: SocketAddr,
    },
    Subscribe {
        target_addr: SocketAddr,
        device_id: DeviceId,
    },
    Unsubscribe {
        target_addr: SocketAddr,
        device_id: DeviceId,
    },
    SubscribeTo {
        target_addr: SocketAddr,
        source_addr: SocketAddr,
        device_id: DeviceId,
    },
    UnsubscribeFrom {
        target_addr: SocketAddr,
        source_addr: SocketAddr,
        device_id: DeviceId,
    },
    SendStatus {
        target_addr: SocketAddr,
        host_id: HostId,
    },
    Configure {
        target_addr: SocketAddr,
        device_id: DeviceId,
        cfg_type: CfgType,
    },
    Delay {
        delay: u64,
    },
}

impl Run<OrchestratorConfig> for Orchestrator {
    fn new(global_config: GlobalConfig, config: OrchestratorConfig) -> Self {
        Orchestrator {
            client: Arc::new(Mutex::new(TcpClient::new())),
            experiment_config: config.experiment_config,
            output_path: None,
        }
    }

<<<<<<< HEAD
    async fn run(&mut self) -> Result<(), Box<dyn std::error::Error>> {
        for target_addr in self.targets.clone() {
            Self::connect(&self.client, target_addr).await?;
        }
=======
    async fn run(&mut self) -> Result<(), Box<dyn Error>> {
        let experiment = Experiment::from_yaml(self.experiment_config.clone())?;

        self.load_experiment(self.client.clone(), experiment).await;

>>>>>>> eb1d9bfb
        self.cli_interface().await?;
        Ok(())
    }
}

impl Orchestrator {
    pub async fn load_experiment(&mut self, client: Arc<Mutex<TcpClient>>, experiment: Experiment) -> Result<(), Box<dyn Error + Send + Sync>> {
        self.output_path = experiment.metadata.output_path;

        if let Some(path) = &self.output_path {
            File::create(path)?;
        }

        for (i, stage) in experiment.stages.into_iter().enumerate() {
            let name = stage.name.clone();
            info!("Executing stage {name}");
            Self::execute_stage(client.clone(), stage).await?;
            info!("Finished stage {name}");
        }

        Ok(())
    }
    pub async fn execute_stage(client: Arc<Mutex<TcpClient>>, stage: Stage) -> Result<(), Box<dyn Error + Send + Sync>> {
        let mut tasks = vec![];

        for block in stage.command_blocks {
            let clone_client = client.clone();
            let task = tokio::spawn(async move { Self::execute_command_block(clone_client, block).await.expect("Failed to execute command") });
            tasks.push(task);
        }

        let results = futures::future::join_all(tasks).await;

        for result in results {
            result?;
        }

        Ok(())
    }
    pub async fn execute_command_block(client: Arc<Mutex<TcpClient>>, block: Block) -> Result<(), Box<dyn Error + Send + Sync>> {
        tokio::time::sleep(std::time::Duration::from_millis(block.delays.init_delay.unwrap_or(0u64))).await;
        let command_delay = block.delays.command_delay.unwrap_or(0u64);
        let command_types = block.commands;

        match block.delays.is_recurring.clone() {
            Recurring {
                recurrence_delay,
                iterations,
            } => {
                let r_delay = recurrence_delay.unwrap_or(0u64);
                let n = iterations.unwrap_or(0u64);
                if n == 0 {
                    loop {
                        Self::match_commands(client.clone(), command_types.clone(), command_delay).await;
                        tokio::time::sleep(std::time::Duration::from_millis(r_delay)).await;
                    }
                } else {
                    for _ in 0..n {
                        Self::match_commands(client.clone(), command_types.clone(), command_delay).await;
                        tokio::time::sleep(std::time::Duration::from_millis(r_delay)).await;
                    }
                }
                Ok(())
            }
            NotRecurring => {
                Self::match_commands(client, command_types, command_delay).await;
                Ok(())
            }
        }
    }

    pub async fn match_commands(client: Arc<Mutex<TcpClient>>, commands: Vec<Command>, command_delay: u64) -> Result<(), Box<dyn std::error::Error>> {
        for command in commands {
            Self::match_command(client.clone(), command.clone()).await;
            tokio::time::sleep(std::time::Duration::from_millis(command_delay)).await;
        }
        Ok(())
    }

    pub async fn match_command(client: Arc<Mutex<TcpClient>>, command: Command) -> Result<(), Box<dyn std::error::Error>> {
        match command {
            Command::Connect { target_addr } => Ok(Self::connect(&client, target_addr).await?),
            Command::Disconnect { target_addr } => Ok(Self::disconnect(&client, target_addr).await?),
            Command::Subscribe { target_addr, device_id } => Ok(Self::subscribe(&client, target_addr, device_id).await?),
            Command::Unsubscribe { target_addr, device_id } => Ok(Self::unsubscribe(&client, target_addr, device_id).await?),
            Command::SubscribeTo {
                target_addr,
                source_addr,
                device_id,
            } => Ok(Self::subscribe_to(&client, target_addr, source_addr, device_id).await?),
            Command::UnsubscribeFrom {
                target_addr,
                source_addr,
                device_id,
            } => Ok(Self::unsubscribe_from(&client, target_addr, source_addr, device_id).await?),
            Command::SendStatus { target_addr, host_id } => Ok(Self::send_status(&client, target_addr, host_id).await?),
            Command::Configure {
                target_addr,
                device_id,
                cfg_type,
            } => Ok(Self::configure(&client, target_addr, device_id, cfg_type).await?),
            Command::Delay { delay } => {
                tokio::time::sleep(std::time::Duration::from_millis(delay)).await;
                Ok(())
            }
        }
    }

    async fn connect(client: &Arc<Mutex<TcpClient>>, target_addr: SocketAddr) -> Result<(), Box<dyn std::error::Error>> {
        Ok(client.lock().await.connect(target_addr).await?)
    }

    async fn disconnect(client: &Arc<Mutex<TcpClient>>, target_addr: SocketAddr) -> Result<(), Box<dyn std::error::Error>> {
        Ok(client.lock().await.disconnect(target_addr).await?)
    }

    async fn subscribe(client: &Arc<Mutex<TcpClient>>, target_addr: SocketAddr, device_id: u64) -> Result<(), Box<dyn std::error::Error>> {
        let msg = HostCtrl::Subscribe { device_id };
        info!("Subscribing to {target_addr} for device id {device_id}");
        Ok(client.lock().await.send_message(target_addr, RpcMessageKind::HostCtrl(msg)).await?)
    }

    async fn unsubscribe(client: &Arc<Mutex<TcpClient>>, target_addr: SocketAddr, device_id: u64) -> Result<(), Box<dyn std::error::Error>> {
        let msg = HostCtrl::Unsubscribe { device_id };
        info!("Unsubscribing from {target_addr} for device id {device_id}");
        Ok(client.lock().await.send_message(target_addr, RpcMessageKind::HostCtrl(msg)).await?)
    }

    async fn subscribe_to(
        client: &Arc<Mutex<TcpClient>>,
        target_addr: SocketAddr,
        source_addr: SocketAddr,
        device_id: u64,
    ) -> Result<(), Box<dyn std::error::Error>> {
        let msg = Ctrl(SubscribeTo {
            target: source_addr,
            device_id,
        });

        info!("Telling {target_addr} to subscribe to {source_addr} on device id {device_id}");

        Ok(client.lock().await.send_message(target_addr, msg).await?)
    }

    async fn unsubscribe_from(
        client: &Arc<Mutex<TcpClient>>,
        target_addr: SocketAddr,
        source_addr: SocketAddr,
        device_id: u64,
    ) -> Result<(), Box<dyn std::error::Error>> {
        let msg = Ctrl(UnsubscribeFrom {
            target: source_addr,
            device_id,
        });

        info!("Telling {target_addr} to unsubscribe from device id {device_id} from {source_addr}");

        Ok(client.lock().await.send_message(target_addr, msg).await?)
    }

    async fn send_status(client: &Arc<Mutex<TcpClient>>, target_addr: SocketAddr, host_id: HostId) -> Result<(), Box<dyn std::error::Error>> {
        let msg = Ctrl(PollHostStatus { host_id });

        Ok(client.lock().await.send_message(target_addr, msg).await?)
    }

    async fn configure(
        client: &Arc<Mutex<TcpClient>>,
        target_addr: SocketAddr,
        device_id: DeviceId,
        cfg_type: CfgType,
    ) -> Result<(), Box<dyn std::error::Error>> {
        let msg = Ctrl(Configure { device_id, cfg_type });

        info!("Telling {target_addr} to configure the device handler");

        Ok(client.lock().await.send_message(target_addr, msg).await?)
    }

    // Temporary, refactor once TUI gets added
    async fn cli_interface(&self) -> Result<(), Box<dyn std::error::Error>> {
        let (send_commands_channel, recv_commands_channel) = watch::channel::<ChannelMsg>(ChannelMsg::from(HostChannel::Empty));

        let send_client = self.client.clone();
        let recv_client = self.client.clone();

        let _command_task = tokio::spawn(async move {
            // Create the input reader
            let stdin: BufReader<io::Stdin> = BufReader::new(io::stdin());
            let mut lines = stdin.lines();

            info!("Starting TUI interface");
            info!("Manual mode, type 'help' for commands");

            while let Ok(Some(line)) = lines.next_line().await {
                let line = line.trim();
                if line.is_empty() {
                    continue;
                }
                Self::parse_command(line, send_client.clone(), send_commands_channel.clone()).await;
                io::stdout().flush().await.unwrap(); // Ensure prompt shows up again
            }
            println!("Send loop ended (stdin closed).");
        });

        let _recv_task = tokio::spawn(async move {
            Self::recv_task(recv_commands_channel, recv_client.clone()).await;
        });

        pending::<()>().await;

        Ok(())
    }

    async fn parse_command(
        line: &str,
        send_client: Arc<Mutex<TcpClient>>,
        send_commands_channel: Sender<ChannelMsg>,
    ) -> Result<(), Box<dyn std::error::Error>> {
        let mut input = line.split_whitespace();
        match input.next() {
            Some("connect") => {
                // Connect the orchestrator and another target node
                let target_addr: SocketAddr = input
                    .next()
                    .unwrap() // #TODO remove unwrap
                    .parse()
                    .unwrap_or(DEFAULT_ADDRESS);

                // For some reason rust/my IDE freaks out if the error type is not specific IDK why
                // Only on this specific Ok
                // This pissed me off
                // TODO: FIGURE OUT WHY
                Ok::<(), anyhow::Error>(Self::connect(&send_client, target_addr).await?)
            }
            Some("disconnect") => {
                // Disconnect the orchestrator from another target node
                let target_addr: SocketAddr = input.next().unwrap_or("").parse().unwrap_or(DEFAULT_ADDRESS);
                Ok(Self::disconnect(&send_client, target_addr).await?)
            }
            Some("sub") => {
                // Subscribe the orchestrator to the data output of a node
                let target_addr: SocketAddr = input.next().unwrap_or("").parse().unwrap_or(DEFAULT_ADDRESS);
                let device_id: DeviceId = input.next().unwrap_or("0").parse().unwrap();

                Self::subscribe(&send_client, target_addr, device_id).await?;
<<<<<<< HEAD
                send_commands_channel.send(ChannelMsg::from(HostChannel::ListenSubscribe { addr: target_addr }))?;
=======
                Ok(send_commands_channel.send(ChannelMsg::ListenSubscribe { addr: target_addr })?)
>>>>>>> eb1d9bfb
            }
            Some("unsub") => {
                // Unsubscribe the orchestrator from the data output of another node
                let target_addr: SocketAddr = input
                    .next()
                    .unwrap_or("") // #TODO remove unwrap
                    .parse()
                    .unwrap_or(DEFAULT_ADDRESS);
                let device_id: DeviceId = input.next().unwrap_or("0").parse().unwrap();
                Self::unsubscribe(&send_client, target_addr, device_id).await?;
<<<<<<< HEAD
                send_commands_channel.send(ChannelMsg::from(HostChannel::ListenUnsubscribe { addr: target_addr }))?;
=======
                Ok(send_commands_channel.send(ChannelMsg::ListenUnsubscribe { addr: target_addr })?)
>>>>>>> eb1d9bfb
            }
            Some("subto") => {
                // Tells a node to subscribe to another node
                let target_addr: SocketAddr = input.next().unwrap_or("").parse().unwrap_or(DEFAULT_ADDRESS);
                let source_addr: SocketAddr = input.next().unwrap_or("").parse().unwrap_or(DEFAULT_ADDRESS);
                let device_id: DeviceId = input.next().unwrap_or("0").parse().unwrap();

<<<<<<< HEAD
                let msg = SubscribeTo {
                    target: source_addr,
                    device_id,
                };

                info!("Telling {target_addr} to subscribe to {source_addr} on device id {device_id}");

                send_client.lock().await.send_message(target_addr, RpcMessageKind::HostCtrl(msg)).await?;
=======
                Ok(Self::subscribe_to(&send_client, target_addr, source_addr, device_id).await?)
>>>>>>> eb1d9bfb
            }
            Some("unsubfrom") => {
                // Tells a node to unsubscribe from another node
                let target_addr: SocketAddr = input.next().unwrap_or("").parse().unwrap_or(DEFAULT_ADDRESS);
                let source_addr: SocketAddr = input.next().unwrap_or("").parse().unwrap_or(DEFAULT_ADDRESS);
                let device_id: DeviceId = input.next().unwrap_or("0").parse().unwrap();

<<<<<<< HEAD
                let msg = UnsubscribeFrom {
                    target: source_addr,
                    device_id,
                };

                info!("Telling {target_addr} to unsubscribe from device id {device_id} from {source_addr}");

                send_client.lock().await.send_message(target_addr, RpcMessageKind::HostCtrl(msg)).await?;
=======
                Ok(Self::unsubscribe_from(&send_client, target_addr, source_addr, device_id).await?)
>>>>>>> eb1d9bfb
            }
            Some("dummydata") => {
                // To test the subscription mechanic
                let target_addr: SocketAddr = input.next().unwrap_or("").parse().unwrap_or(DEFAULT_ADDRESS);

                let msg = Data {
                    data_msg: RawFrame {
                        ts: 1234f64,
                        bytes: vec![],
                        source_type: ESP32,
                    },
                    device_id: 0,
                };

                info!("Sending dummy data to {target_addr}");
                Ok(send_client.lock().await.send_message(target_addr, msg).await?)
            }
            Some("sendstatus") => {
                let host_id = input.next().unwrap_or("").parse().unwrap_or(0);
<<<<<<< HEAD
                send_commands_channel.send(ChannelMsg::from(RegChannel::SendHostStatus { host_id }))?;
=======

                let msg = Ctrl(PollHostStatus { host_id });

                Ok(send_client.lock().await.send_message(target_addr, msg).await?)
>>>>>>> eb1d9bfb
            }
            Some("configure") => {
                let target_addr = input.next().unwrap_or("").parse().unwrap_or(DEFAULT_ADDRESS);
                let device_id: DeviceId = input.next().unwrap_or("0").parse().unwrap();
<<<<<<< HEAD
                match input.next() {
                    Some("create") => {
                        let config_path: PathBuf = input.next().unwrap_or("sensei/src/orchestrator/example_config.yaml").into();
                        let cfg = match DeviceHandlerConfig::from_yaml(config_path) {
                            Ok(configs) => match configs.first().cloned() {
                                Some(config) => config,
                                _ => return Ok(()),
                            },
                            _ => return Ok(()),
                        };

                        let cfg_type = CfgType::Create { cfg };
                        let msg = Configure { device_id, cfg_type };

                        info!("Telling {target_addr} to create a device handler");

                        send_client
                            .lock()
                            .await
                            .send_message(target_addr, RpcMessageKind::HostCtrl(msg))
                            .await
                            .expect("TODO: panic message");
                    }
                    Some("edit") => {
                        let config_path: PathBuf = input.next().unwrap_or("sensei/src/orchestrator/example_config.yaml").into();
                        let cfg = match DeviceHandlerConfig::from_yaml(config_path) {
                            Ok(configs) => match configs.first().cloned() {
                                Some(config) => config,
                                _ => return Ok(()),
                            },
                            _ => return Ok(()),
                        };

                        let cfg_type = CfgType::Edit { cfg };
                        let msg = Configure { device_id, cfg_type };

                        info!("Telling {target_addr} to edit a device handler");

                        send_client
                            .lock()
                            .await
                            .send_message(target_addr, RpcMessageKind::HostCtrl(msg))
                            .await
                            .expect("TODO: panic message");
                    }
                    Some("delete") => {
                        let cfg_type = Delete;
                        let msg = Configure { device_id, cfg_type };

                        info!("Telling {target_addr} to delete a device handler");

                        send_client
                            .lock()
                            .await
                            .send_message(target_addr, RpcMessageKind::HostCtrl(msg))
                            .await
                            .expect("TODO: panic message");
=======
                let configure_type = input.next();
                let config_path: PathBuf = input.next().unwrap_or("sensei/src/orchestrator/example_config.yaml").into();
                let cfg = match DeviceHandlerConfig::from_yaml(config_path.clone()) {
                    Ok(cfgs) => match cfgs.first() {
                        Some(cfg) => cfg.clone(),
                        None => {
                            info!("There needs to be at least one config in {cfgs:?}");
                            return Ok(());
                        }
                    },
                    _ => {
                        info!("Invalid config path to read {config_path:?} to a device handler config");
                        return Ok(());
>>>>>>> eb1d9bfb
                    }
                };

                let cfg_type = match CfgType::from_string(configure_type, cfg) {
                    Ok(cfg_type) => cfg_type,
                    _ => {
                        info!("{configure_type:?} is not a valid config type, needs to be create, edit or delete");
                        return Ok(());
                    }
                };

                Ok(Self::configure(&send_client, target_addr, device_id, cfg_type).await?)
            }
            _ => {
                info!("Failed to parse command");
                Ok(())
            }
        }?;
        Ok(())
    }

    async fn recv_task(mut recv_commands_channel: Receiver<ChannelMsg>, recv_client: Arc<Mutex<TcpClient>>) {
        let mut receiving = false;
        let mut targets: Vec<SocketAddr> = vec![];
        loop {
            if recv_commands_channel.has_changed().unwrap_or(false) {
                let msg_opt = recv_commands_channel.borrow_and_update().clone();
                match msg_opt {
                    ChannelMsg::HostChannel(HostChannel::ListenSubscribe { addr }) => {
                        if !targets.contains(&addr) {
                            targets.push(addr);
                        }
                        receiving = true;
                    }
                    ChannelMsg::HostChannel(HostChannel::ListenUnsubscribe { addr }) => {
                        if let Some(pos) = targets.iter().position(|x| *x == addr) {
                            targets.remove(pos);
                        }
                        if targets.is_empty() {
                            receiving = false;
                        }
                    }
                    _ => (),
                }
            }
            if receiving {
                for target_addr in targets.iter() {
                    let msg = recv_client.lock().await.read_message(*target_addr).await.unwrap();
                    match msg.msg {
                        Data {
                            data_msg: DataMsg::CsiFrame { csi },
                            device_id: _,
                        } => {
                            info!("{}: {}", msg.src_addr, csi.timestamp)
                        }
                        Data {
                            data_msg:
                                DataMsg::RawFrame {
                                    ts,
                                    bytes: _,
                                    source_type: _,
                                },
                            device_id: _,
                        } => info!("{}: {ts}", msg.src_addr),
                        _ => (),
                    }
                }
            }
        }
    }
}<|MERGE_RESOLUTION|>--- conflicted
+++ resolved
@@ -6,25 +6,13 @@
 use std::vec;
 
 use futures::future::pending;
-<<<<<<< HEAD
-use lib::handler::device_handler::CfgType::Delete;
-use lib::handler::device_handler::{CfgType, DeviceHandlerConfig};
-=======
 use lib::handler::device_handler::DeviceHandlerConfig;
-use lib::network::rpc_message::CtrlMsg::*;
->>>>>>> eb1d9bfb
 use lib::network::rpc_message::DataMsg::RawFrame;
-use lib::network::rpc_message::HostCtrl::*;
 use lib::network::rpc_message::RpcMessageKind::Data;
 use lib::network::rpc_message::SourceType::ESP32;
-<<<<<<< HEAD
-use lib::network::rpc_message::{DataMsg, DeviceId, HostCtrl, RpcMessageKind};
-=======
-use lib::network::rpc_message::{CfgType, CtrlMsg, DataMsg, DeviceId, HostId};
-use lib::network::tcp::ChannelMsg;
->>>>>>> eb1d9bfb
+use lib::network::rpc_message::{CfgType, DataMsg, DeviceId, HostCtrl, HostId, RegCtrl, RpcMessageKind};
 use lib::network::tcp::client::TcpClient;
-use lib::network::tcp::{ChannelMsg, HostChannel, RegChannel};
+use lib::network::tcp::{ChannelMsg, HostChannel};
 use log::*;
 use serde::{Deserialize, Serialize};
 use tokio::io::{self, AsyncBufReadExt, AsyncWriteExt, BufReader};
@@ -136,18 +124,11 @@
         }
     }
 
-<<<<<<< HEAD
-    async fn run(&mut self) -> Result<(), Box<dyn std::error::Error>> {
-        for target_addr in self.targets.clone() {
-            Self::connect(&self.client, target_addr).await?;
-        }
-=======
     async fn run(&mut self) -> Result<(), Box<dyn Error>> {
         let experiment = Experiment::from_yaml(self.experiment_config.clone())?;
 
         self.load_experiment(self.client.clone(), experiment).await;
 
->>>>>>> eb1d9bfb
         self.cli_interface().await?;
         Ok(())
     }
@@ -282,7 +263,7 @@
         source_addr: SocketAddr,
         device_id: u64,
     ) -> Result<(), Box<dyn std::error::Error>> {
-        let msg = Ctrl(SubscribeTo {
+        let msg = RpcMessageKind::HostCtrl(HostCtrl::SubscribeTo {
             target: source_addr,
             device_id,
         });
@@ -298,7 +279,7 @@
         source_addr: SocketAddr,
         device_id: u64,
     ) -> Result<(), Box<dyn std::error::Error>> {
-        let msg = Ctrl(UnsubscribeFrom {
+        let msg = RpcMessageKind::HostCtrl(HostCtrl::UnsubscribeFrom {
             target: source_addr,
             device_id,
         });
@@ -309,7 +290,7 @@
     }
 
     async fn send_status(client: &Arc<Mutex<TcpClient>>, target_addr: SocketAddr, host_id: HostId) -> Result<(), Box<dyn std::error::Error>> {
-        let msg = Ctrl(PollHostStatus { host_id });
+        let msg = RpcMessageKind::RegCtrl(RegCtrl::PollHostStatus { host_id });
 
         Ok(client.lock().await.send_message(target_addr, msg).await?)
     }
@@ -320,7 +301,7 @@
         device_id: DeviceId,
         cfg_type: CfgType,
     ) -> Result<(), Box<dyn std::error::Error>> {
-        let msg = Ctrl(Configure { device_id, cfg_type });
+        let msg = RpcMessageKind::HostCtrl(HostCtrl::Configure { device_id, cfg_type });
 
         info!("Telling {target_addr} to configure the device handler");
 
@@ -394,11 +375,7 @@
                 let device_id: DeviceId = input.next().unwrap_or("0").parse().unwrap();
 
                 Self::subscribe(&send_client, target_addr, device_id).await?;
-<<<<<<< HEAD
-                send_commands_channel.send(ChannelMsg::from(HostChannel::ListenSubscribe { addr: target_addr }))?;
-=======
-                Ok(send_commands_channel.send(ChannelMsg::ListenSubscribe { addr: target_addr })?)
->>>>>>> eb1d9bfb
+                Ok(send_commands_channel.send(ChannelMsg::from(HostChannel::ListenSubscribe { addr: target_addr }))?)
             }
             Some("unsub") => {
                 // Unsubscribe the orchestrator from the data output of another node
@@ -409,11 +386,7 @@
                     .unwrap_or(DEFAULT_ADDRESS);
                 let device_id: DeviceId = input.next().unwrap_or("0").parse().unwrap();
                 Self::unsubscribe(&send_client, target_addr, device_id).await?;
-<<<<<<< HEAD
-                send_commands_channel.send(ChannelMsg::from(HostChannel::ListenUnsubscribe { addr: target_addr }))?;
-=======
-                Ok(send_commands_channel.send(ChannelMsg::ListenUnsubscribe { addr: target_addr })?)
->>>>>>> eb1d9bfb
+                Ok(send_commands_channel.send(ChannelMsg::from(HostChannel::ListenUnsubscribe { addr: target_addr }))?)
             }
             Some("subto") => {
                 // Tells a node to subscribe to another node
@@ -421,18 +394,7 @@
                 let source_addr: SocketAddr = input.next().unwrap_or("").parse().unwrap_or(DEFAULT_ADDRESS);
                 let device_id: DeviceId = input.next().unwrap_or("0").parse().unwrap();
 
-<<<<<<< HEAD
-                let msg = SubscribeTo {
-                    target: source_addr,
-                    device_id,
-                };
-
-                info!("Telling {target_addr} to subscribe to {source_addr} on device id {device_id}");
-
-                send_client.lock().await.send_message(target_addr, RpcMessageKind::HostCtrl(msg)).await?;
-=======
                 Ok(Self::subscribe_to(&send_client, target_addr, source_addr, device_id).await?)
->>>>>>> eb1d9bfb
             }
             Some("unsubfrom") => {
                 // Tells a node to unsubscribe from another node
@@ -440,18 +402,7 @@
                 let source_addr: SocketAddr = input.next().unwrap_or("").parse().unwrap_or(DEFAULT_ADDRESS);
                 let device_id: DeviceId = input.next().unwrap_or("0").parse().unwrap();
 
-<<<<<<< HEAD
-                let msg = UnsubscribeFrom {
-                    target: source_addr,
-                    device_id,
-                };
-
-                info!("Telling {target_addr} to unsubscribe from device id {device_id} from {source_addr}");
-
-                send_client.lock().await.send_message(target_addr, RpcMessageKind::HostCtrl(msg)).await?;
-=======
                 Ok(Self::unsubscribe_from(&send_client, target_addr, source_addr, device_id).await?)
->>>>>>> eb1d9bfb
             }
             Some("dummydata") => {
                 // To test the subscription mechanic
@@ -470,78 +421,16 @@
                 Ok(send_client.lock().await.send_message(target_addr, msg).await?)
             }
             Some("sendstatus") => {
+                let target_addr: SocketAddr = input.next().unwrap_or("").parse().unwrap_or(DEFAULT_ADDRESS);
                 let host_id = input.next().unwrap_or("").parse().unwrap_or(0);
-<<<<<<< HEAD
-                send_commands_channel.send(ChannelMsg::from(RegChannel::SendHostStatus { host_id }))?;
-=======
-
-                let msg = Ctrl(PollHostStatus { host_id });
+
+                let msg = RpcMessageKind::RegCtrl(RegCtrl::PollHostStatus { host_id });
 
                 Ok(send_client.lock().await.send_message(target_addr, msg).await?)
->>>>>>> eb1d9bfb
             }
             Some("configure") => {
                 let target_addr = input.next().unwrap_or("").parse().unwrap_or(DEFAULT_ADDRESS);
                 let device_id: DeviceId = input.next().unwrap_or("0").parse().unwrap();
-<<<<<<< HEAD
-                match input.next() {
-                    Some("create") => {
-                        let config_path: PathBuf = input.next().unwrap_or("sensei/src/orchestrator/example_config.yaml").into();
-                        let cfg = match DeviceHandlerConfig::from_yaml(config_path) {
-                            Ok(configs) => match configs.first().cloned() {
-                                Some(config) => config,
-                                _ => return Ok(()),
-                            },
-                            _ => return Ok(()),
-                        };
-
-                        let cfg_type = CfgType::Create { cfg };
-                        let msg = Configure { device_id, cfg_type };
-
-                        info!("Telling {target_addr} to create a device handler");
-
-                        send_client
-                            .lock()
-                            .await
-                            .send_message(target_addr, RpcMessageKind::HostCtrl(msg))
-                            .await
-                            .expect("TODO: panic message");
-                    }
-                    Some("edit") => {
-                        let config_path: PathBuf = input.next().unwrap_or("sensei/src/orchestrator/example_config.yaml").into();
-                        let cfg = match DeviceHandlerConfig::from_yaml(config_path) {
-                            Ok(configs) => match configs.first().cloned() {
-                                Some(config) => config,
-                                _ => return Ok(()),
-                            },
-                            _ => return Ok(()),
-                        };
-
-                        let cfg_type = CfgType::Edit { cfg };
-                        let msg = Configure { device_id, cfg_type };
-
-                        info!("Telling {target_addr} to edit a device handler");
-
-                        send_client
-                            .lock()
-                            .await
-                            .send_message(target_addr, RpcMessageKind::HostCtrl(msg))
-                            .await
-                            .expect("TODO: panic message");
-                    }
-                    Some("delete") => {
-                        let cfg_type = Delete;
-                        let msg = Configure { device_id, cfg_type };
-
-                        info!("Telling {target_addr} to delete a device handler");
-
-                        send_client
-                            .lock()
-                            .await
-                            .send_message(target_addr, RpcMessageKind::HostCtrl(msg))
-                            .await
-                            .expect("TODO: panic message");
-=======
                 let configure_type = input.next();
                 let config_path: PathBuf = input.next().unwrap_or("sensei/src/orchestrator/example_config.yaml").into();
                 let cfg = match DeviceHandlerConfig::from_yaml(config_path.clone()) {
@@ -555,7 +444,6 @@
                     _ => {
                         info!("Invalid config path to read {config_path:?} to a device handler config");
                         return Ok(());
->>>>>>> eb1d9bfb
                     }
                 };
 
