--- conflicted
+++ resolved
@@ -9,21 +9,13 @@
 use std::time::Duration;
 use std::vec;
 
-<<<<<<< HEAD
-=======
-use futures::future::pending;
-use lib::handler::device_handler::DeviceHandlerConfig;
 #[cfg(test)]
 use lib::network::experiment_config::Delays;
-use lib::network::experiment_config::{Block, Command, Experiment, ExperimentHost, IsRecurring, Stage};
-use lib::network::rpc_message::DataMsg::RawFrame;
->>>>>>> 1c5bf4b4
 use lib::network::rpc_message::RpcMessageKind::Data;
 use lib::network::rpc_message::{CfgType, DataMsg, DeviceId, HostCtrl, HostId, RegCtrl, RpcMessageKind};
 use lib::network::tcp::client::TcpClient;
 use lib::tui::TuiRunner;
 use log::*;
-<<<<<<< HEAD
 use tokio::signal;
 use tokio::sync::mpsc::{Receiver, Sender};
 use tokio::sync::{Mutex, mpsc, watch};
@@ -57,19 +49,6 @@
     SelectExperiment(usize),
     StartExperiment,
     StopExperiment,
-=======
-use tokio::io::{self, AsyncBufReadExt, AsyncWriteExt, BufReader};
-use tokio::sync::watch::{Receiver, Sender};
-use tokio::sync::{Mutex, watch};
-
-use crate::cli::DEFAULT_ORCHESTRATOR_CONFIG;
-use crate::services::{DEFAULT_ADDRESS, GlobalConfig, OrchestratorConfig, Run};
-
-pub struct Orchestrator {
-    client: Arc<Mutex<TcpClient>>,
-    experiment_config: PathBuf,
-    output_path: Option<PathBuf>,
->>>>>>> 1c5bf4b4
 }
 
 impl Run<OrchestratorConfig> for Orchestrator {
@@ -126,21 +105,11 @@
             }
         }
 
-<<<<<<< HEAD
-=======
-    async fn run(&mut self) -> Result<(), Box<dyn Error>> {
-        let experiments = Experiment::from_yaml(self.experiment_config.clone())?;
-
-        self.load_experiments(self.client.clone(), experiments).await?;
-
-        self.cli_interface().await?;
->>>>>>> 1c5bf4b4
         Ok(())
     }
 }
 
 impl Orchestrator {
-<<<<<<< HEAD
     async fn experiment_handler(
         mut session: ExperimentSession,
         experiment_config_path: PathBuf,
@@ -195,82 +164,9 @@
                             status: ExperimentStatus::Ready,
                             current_stage: 0,
                         })
-=======
-    pub async fn load_experiments(&mut self, client: Arc<Mutex<TcpClient>>, experiments: Vec<Experiment>) -> Result<(), Box<dyn Error>> {
-        for experiment in experiments {
-            self.load_experiment(client.clone(), experiment).await?;
-        }
-
-        Ok(())
-    }
-    pub async fn load_experiment(&mut self, client: Arc<Mutex<TcpClient>>, experiment: Experiment) -> Result<(), Box<dyn Error>> {
-        self.output_path = experiment.metadata.output_path.clone();
-
-        if let Some(path) = &self.output_path {
-            File::create(path)?;
-        }
-
-        info!("Running {}", experiment.metadata.name.clone());
-
-        match experiment.metadata.experiment_host {
-            ExperimentHost::Orchestrator => {
-                for (i, stage) in experiment.stages.into_iter().enumerate() {
-                    let name = stage.name.clone();
-                    info!("Executing stage {name}");
-                    Self::execute_stage(client.clone(), stage).await?;
-                    info!("Finished stage {name}");
-                }
-            }
-            ExperimentHost::SystemNode { target_addr } => {
-                Self::send_experiment(&client, target_addr, experiment).await?;
-            }
-        }
-
-        Ok(())
-    }
-    pub async fn execute_stage(client: Arc<Mutex<TcpClient>>, stage: Stage) -> Result<(), Box<dyn Error>> {
-        let mut tasks = vec![];
-
-        for block in stage.command_blocks {
-            let clone_client = client.clone();
-            let task = tokio::spawn(async move { Self::execute_command_block(clone_client, block).await.expect("Failed to execute command") });
-            tasks.push(task);
-        }
-
-        let results = futures::future::join_all(tasks).await;
-
-        for result in results {
-            result?;
-        }
-
-        Ok(())
-    }
-    pub async fn execute_command_block(client: Arc<Mutex<TcpClient>>, block: Block) -> Result<(), Box<dyn Error>> {
-        tokio::time::sleep(std::time::Duration::from_millis(block.delays.init_delay.unwrap_or(0u64))).await;
-        let command_delay = block.delays.command_delay.unwrap_or(0u64);
-        let command_types = block.commands;
-
-        match block.delays.is_recurring.clone() {
-            IsRecurring::Recurring {
-                recurrence_delay,
-                iterations,
-            } => {
-                let r_delay = recurrence_delay.unwrap_or(0u64);
-                let n = iterations.unwrap_or(0u64);
-                if n == 0 {
-                    loop {
-                        Self::match_commands(client.clone(), command_types.clone(), command_delay).await?;
-                        tokio::time::sleep(std::time::Duration::from_millis(r_delay)).await;
-                    }
-                } else {
-                    for _ in 0..n {
-                        Self::match_commands(client.clone(), command_types.clone(), command_delay).await?;
-                        tokio::time::sleep(std::time::Duration::from_millis(r_delay)).await;
->>>>>>> 1c5bf4b4
-                    }
-                }
-            }
-<<<<<<< HEAD
+                    }
+                }
+            }
 
             update_send
                 .send(OrgUpdate::ActiveExperiment(session.active_experiment.clone().unwrap()))
@@ -287,120 +183,6 @@
         info!("Started stream handler task");
         let mut receiving = false;
         let mut targets: Vec<SocketAddr> = vec![];
-=======
-            IsRecurring::NotRecurring => {
-                Self::match_commands(client, command_types, command_delay).await?;
-                Ok(())
-            }
-        }
-    }
-
-    pub async fn match_commands(client: Arc<Mutex<TcpClient>>, commands: Vec<Command>, command_delay: u64) -> Result<(), Box<dyn std::error::Error>> {
-        for command in commands {
-            Self::match_command(client.clone(), command.clone()).await?;
-            tokio::time::sleep(std::time::Duration::from_millis(command_delay)).await;
-        }
-        Ok(())
-    }
-
-    pub async fn match_command(client: Arc<Mutex<TcpClient>>, command: Command) -> Result<(), Box<dyn std::error::Error>> {
-        match command {
-            Command::Connect { target_addr } => Ok(Self::connect(&client, target_addr).await?),
-            Command::Disconnect { target_addr } => Ok(Self::disconnect(&client, target_addr).await?),
-            Command::Subscribe { target_addr, device_id } => Ok(Self::subscribe(&client, target_addr, device_id).await?),
-            Command::Unsubscribe { target_addr, device_id } => Ok(Self::unsubscribe(&client, target_addr, device_id).await?),
-            Command::SubscribeTo {
-                target_addr,
-                source_addr,
-                device_id,
-            } => Ok(Self::subscribe_to(&client, target_addr, source_addr, device_id).await?),
-            Command::UnsubscribeFrom {
-                target_addr,
-                source_addr,
-                device_id,
-            } => Ok(Self::unsubscribe_from(&client, target_addr, source_addr, device_id).await?),
-            Command::SendStatus { target_addr, host_id } => Ok(Self::send_status(&client, target_addr, host_id).await?),
-            Command::GetHostStatuses { target_addr } => {
-                let statuses = Self::request_statuses(&client, target_addr).await?;
-                info!("{statuses:#?}");
-                Ok(())
-            }
-            Command::Configure {
-                target_addr,
-                device_id,
-                cfg_type,
-            } => Ok(Self::configure(&client, target_addr, device_id, cfg_type).await?),
-            Command::Ping { target_addr } => {
-                info!("Sending Ping...");
-                Self::send_ping(&client, target_addr).await?;
-                info!("Received Pong.");
-                Ok(())
-            }
-            Command::Delay { delay } => {
-                tokio::time::sleep(std::time::Duration::from_millis(delay)).await;
-                Ok(())
-            }
-        }
-    }
-
-    async fn connect(client: &Arc<Mutex<TcpClient>>, target_addr: SocketAddr) -> Result<(), Box<dyn std::error::Error>> {
-        Ok(client.lock().await.connect(target_addr).await?)
-    }
-
-    async fn disconnect(client: &Arc<Mutex<TcpClient>>, target_addr: SocketAddr) -> Result<(), Box<dyn std::error::Error>> {
-        Ok(client.lock().await.disconnect(target_addr).await?)
-    }
-
-    async fn subscribe(client: &Arc<Mutex<TcpClient>>, target_addr: SocketAddr, device_id: u64) -> Result<(), Box<dyn std::error::Error>> {
-        let msg = HostCtrl::Subscribe { device_id };
-        info!("Subscribing to {target_addr} for device id {device_id}");
-        Ok(client.lock().await.send_message(target_addr, RpcMessageKind::HostCtrl(msg)).await?)
-    }
-
-    async fn unsubscribe(client: &Arc<Mutex<TcpClient>>, target_addr: SocketAddr, device_id: u64) -> Result<(), Box<dyn std::error::Error>> {
-        let msg = HostCtrl::Unsubscribe { device_id };
-        info!("Unsubscribing from {target_addr} for device id {device_id}");
-        Ok(client.lock().await.send_message(target_addr, RpcMessageKind::HostCtrl(msg)).await?)
-    }
-
-    async fn subscribe_to(
-        client: &Arc<Mutex<TcpClient>>,
-        target_addr: SocketAddr,
-        source_addr: SocketAddr,
-        device_id: u64,
-    ) -> Result<(), Box<dyn std::error::Error>> {
-        let msg = RpcMessageKind::HostCtrl(HostCtrl::SubscribeTo {
-            target_addr: source_addr,
-            device_id,
-        });
-
-        info!("Telling {target_addr} to subscribe to {source_addr} on device id {device_id}");
-
-        Ok(client.lock().await.send_message(target_addr, msg).await?)
-    }
-
-    async fn unsubscribe_from(
-        client: &Arc<Mutex<TcpClient>>,
-        target_addr: SocketAddr,
-        source_addr: SocketAddr,
-        device_id: u64,
-    ) -> Result<(), Box<dyn std::error::Error>> {
-        let msg = RpcMessageKind::HostCtrl(HostCtrl::UnsubscribeFrom {
-            target_addr: source_addr,
-            device_id,
-        });
-
-        info!("Telling {target_addr} to unsubscribe from device id {device_id} from {source_addr}");
-
-        Ok(client.lock().await.send_message(target_addr, msg).await?)
-    }
-
-    async fn send_status(client: &Arc<Mutex<TcpClient>>, target_addr: SocketAddr, host_id: HostId) -> Result<(), Box<dyn std::error::Error>> {
-        let msg = RpcMessageKind::RegCtrl(RegCtrl::PollHostStatus { host_id });
-
-        Ok(client.lock().await.send_message(target_addr, msg).await?)
-    }
->>>>>>> 1c5bf4b4
 
         loop {
             tokio::select! {
@@ -413,7 +195,6 @@
                     debug!("Handled");
                 }
 
-<<<<<<< HEAD
                 // TCP Client messages if in receiving mode
                 _ = async {
                     if receiving {
@@ -447,70 +228,6 @@
         match msg {
             OrgChannelMsg::Connect(target_addr) => {
                 client.lock().await.connect(target_addr).await;
-=======
-    /// Send Ping to a host. Expects a Pong as response.
-    async fn send_ping(client: &Arc<Mutex<TcpClient>>, target_addr: SocketAddr) -> Result<(), Box<dyn std::error::Error>> {
-        let msg = RpcMessageKind::HostCtrl(HostCtrl::Ping);
-        let mut client = client.lock().await;
-        client.send_message(target_addr, msg).await?;
-        let response = client.read_message(target_addr).await?;
-        if let RpcMessageKind::HostCtrl(HostCtrl::Pong) = response.msg {
-            Ok(())
-        } else {
-            Err("Expected Pong response".into())
-        }
-    }
-
-    async fn configure(
-        client: &Arc<Mutex<TcpClient>>,
-        target_addr: SocketAddr,
-        device_id: DeviceId,
-        cfg_type: CfgType,
-    ) -> Result<(), Box<dyn std::error::Error>> {
-        let msg = RpcMessageKind::HostCtrl(HostCtrl::Configure { device_id, cfg_type });
-
-        info!("Telling {target_addr} to configure the device handler");
-
-        Ok(client.lock().await.send_message(target_addr, msg).await?)
-    }
-
-    async fn send_experiment(
-        client: &Arc<Mutex<TcpClient>>,
-        target_addr: SocketAddr,
-        experiment: Experiment,
-    ) -> Result<(), Box<dyn std::error::Error>> {
-        let msg = RpcMessageKind::HostCtrl(HostCtrl::Experiment { experiment });
-
-        Self::connect(client, target_addr).await?;
-
-        info!("Telling {target_addr} to run an experiment independently of orchestrator");
-
-        Ok(client.lock().await.send_message(target_addr, msg).await?)
-    }
-
-    // Temporary, refactor once TUI gets added
-    async fn cli_interface(&self) -> Result<(), Box<dyn std::error::Error>> {
-        let (send_commands_channel, recv_commands_channel) = watch::channel::<ChannelMsg>(ChannelMsg::from(HostChannel::Empty));
-
-        let send_client = self.client.clone();
-        let recv_client = self.client.clone();
-
-        let _command_task = tokio::spawn(async move {
-            // Create the input reader
-            let stdin: BufReader<io::Stdin> = BufReader::new(io::stdin());
-            let mut lines = stdin.lines();
-
-            info!("Starting TUI interface");
-            info!("Manual mode, type 'help' for commands");
-
-            while let Ok(Some(line)) = lines.next_line().await {
-                let line = line.trim();
-                if line.is_empty() {
-                    continue;
-                }
-                Self::parse_command(line, send_client.clone(), send_commands_channel.clone()).await;
-                io::stdout().flush().await.unwrap(); // Ensure prompt shows up again
->>>>>>> 1c5bf4b4
             }
             OrgChannelMsg::Disconnect(target_addr) => {
                 client.lock().await.disconnect(target_addr).await;
@@ -600,231 +317,236 @@
     }
 }
 
-#[cfg(test)]
-mod tests {
-    use std::fs::File;
-    use std::io::Write;
-
-    use lib::network::rpc_message::{HostCtrl, RpcMessage, RpcMessageKind};
-    use tempfile::tempdir;
-    use tokio::io::{AsyncReadExt, AsyncWriteExt};
-    use tokio::time::Duration;
-
-    use super::*;
-
-    fn create_dummy_experiment_file(dir_path: &std::path::Path, file_name: &str, content: &str) -> PathBuf {
-        let file_path = dir_path.join(file_name);
-        let mut file = File::create(&file_path).unwrap();
-        writeln!(file, "{content}").unwrap();
-        file_path
-    }
-
-    #[tokio::test]
-    async fn test_orchestrator_new() {
-        let temp_dir = tempdir().unwrap();
-        let dummy_config_path = create_dummy_experiment_file(
-            temp_dir.path(),
-            "exp.yaml",
-            "- metadata:\n    name: test\n    experiment_host: !Orchestrator\n  stages: []",
-        );
-        // OrchestratorConfig does not derive Clone, so we consume it here.
-        let config = OrchestratorConfig {
-            experiment_config: dummy_config_path,
-        };
-        let global_config = GlobalConfig {
-            log_level: log::LevelFilter::Debug,
-        };
-        let _orchestrator = Orchestrator::new(global_config, config);
-    }
-
-    #[tokio::test]
-    async fn test_experiment_from_yaml_valid() {
-        let temp_dir = tempdir().unwrap();
-        let yaml_content = r#"
-- metadata:
-    name: Test Experiment
-    experiment_host: !Orchestrator
-    output_path: /tmp/output.log
-  stages:
-    - name: Stage 1
-      command_blocks:
-        - commands:
-            - !Connect
-              target_addr: "127.0.0.1:8080"
-          delays:
-            init_delay: 100
-            command_delay: 50
-            is_recurring: !NotRecurring
-"#;
-        let file_path = create_dummy_experiment_file(temp_dir.path(), "valid_exp.yaml", yaml_content);
-        let experiments = Experiment::from_yaml(file_path).unwrap();
-        assert_eq!(experiments.len(), 1);
-        let experiment = &experiments[0];
-        assert_eq!(experiment.metadata.name, "Test Experiment");
-        assert_eq!(experiment.metadata.output_path, Some(PathBuf::from("/tmp/output.log")));
-        assert_eq!(experiment.stages.len(), 1);
-        assert_eq!(experiment.stages[0].name, "Stage 1");
-        assert_eq!(experiment.stages[0].command_blocks.len(), 1);
-    }
-
-    #[tokio::test]
-    async fn test_experiment_from_yaml_invalid_path() {
-        let result = Experiment::from_yaml(PathBuf::from("non_existent.yaml"));
-        assert!(result.is_err());
-    }
-
-    #[tokio::test]
-    async fn test_experiment_from_yaml_malformed_content() {
-        let temp_dir = tempdir().unwrap();
-        let file_path = create_dummy_experiment_file(temp_dir.path(), "malformed_exp.yaml", "metadata: { name: test, stages: }");
-        let result = Experiment::from_yaml(file_path);
-        assert!(result.is_err());
-    }
-
-    #[tokio::test]
-    async fn test_execute_command_block_simple_delay() {
-        let client = Arc::new(Mutex::new(TcpClient::new()));
-        let block = Block {
-            commands: vec![Command::Delay { delay: 10 }],
-            delays: Delays {
-                init_delay: Some(5),
-                command_delay: Some(1),
-                is_recurring: IsRecurring::NotRecurring,
-            },
-        };
-        let start_time = tokio::time::Instant::now();
-        Orchestrator::execute_command_block(client, block).await.unwrap();
-        let duration = start_time.elapsed();
-        assert!(duration >= Duration::from_millis(15) && duration < Duration::from_millis(100));
-    }
-
-    #[tokio::test]
-    async fn test_load_experiment_and_run_empty_stages() {
-        let client = Arc::new(Mutex::new(TcpClient::new()));
-        // Correctly initialize Metadata based on its actual fields
-        let experiment = Experiment {
-            metadata: lib::network::experiment_config::Metadata {
-                name: "empty_test".to_string(),
-                experiment_host: ExperimentHost::Orchestrator,
-                output_path: None,
-            },
-            stages: vec![],
-        };
-        let mut orchestrator = Orchestrator {
-            client: client.clone(),
-            experiment_config: PathBuf::new(),
-            output_path: None,
-        };
-        let result = orchestrator.load_experiment(client, experiment).await;
-        assert!(result.is_ok());
-    }
-
-    async fn run_simple_echo_server(addr: SocketAddr) -> tokio::task::JoinHandle<()> {
-        tokio::spawn(async move {
-            let listener = tokio::net::TcpListener::bind(addr).await.unwrap();
-            loop {
-                let (mut socket, _) = listener.accept().await.unwrap();
-                tokio::spawn(async move {
-                    let mut buf = [0; 1024];
-                    loop {
-                        match socket.read(&mut buf).await {
-                            Ok(0) => return,
-                            Ok(n) => {
-                                if socket.write_all(&buf[0..n]).await.is_err() {
-                                    return;
-                                }
-                            }
-                            Err(_) => return,
-                        }
-                    }
-                });
-            }
-        })
-    }
-
-    #[tokio::test]
-    async fn test_orchestrator_connect_command() {
-        let server_addr: SocketAddr = "127.0.0.1:34567".parse().unwrap();
-        let server_handle = run_simple_echo_server(server_addr).await;
-        tokio::time::sleep(Duration::from_millis(100)).await;
-
-        let client = Arc::new(Mutex::new(TcpClient::new()));
-        let command = Command::Connect { target_addr: server_addr };
-
-        let result = Orchestrator::match_command(client.clone(), command).await;
-        assert!(result.is_ok());
-
-        server_handle.abort();
-    }
-
-    #[tokio::test]
-    async fn test_orchestrator_ping_command() {
-        let server_addr: SocketAddr = "127.0.0.1:34568".parse().unwrap();
-        let server_handle = tokio::spawn(async move {
-            let listener = tokio::net::TcpListener::bind(server_addr).await.unwrap();
-            let (mut socket, _) = listener.accept().await.unwrap();
-            let mut buf = [0u8; 4096];
-            loop {
-                // Read the 4-byte length prefix
-                let mut length_buf = [0u8; 4];
-                match socket.read_exact(&mut length_buf).await {
-                    Ok(_) => {}
-                    Err(_) => return,
-                }
-                let msg_length = u32::from_be_bytes(length_buf) as usize;
-
-                if msg_length == 0 || msg_length > 4096 {
-                    return;
-                }
-
-                // Read the message payload
-                match socket.read_exact(&mut buf[..msg_length]).await {
-                    Ok(_) => {}
-                    Err(_) => return,
-                }
-
-                // Deserialize using bincode
-                if let Ok(rpc_msg) = bincode::deserialize::<RpcMessage>(&buf[..msg_length]) {
-                    if matches!(rpc_msg.msg, RpcMessageKind::HostCtrl(HostCtrl::Connect)) {
-                        // Respond to Connect first
-                        let connect_response = RpcMessage {
-                            msg: RpcMessageKind::HostCtrl(HostCtrl::Connect),
-                            src_addr: server_addr,
-                            target_addr: rpc_msg.src_addr,
-                        };
-                        let response_bytes = bincode::serialize(&connect_response).unwrap();
-                        let length_prefix = (response_bytes.len() as u32).to_be_bytes();
-                        socket.write_all(&length_prefix).await.unwrap();
-                        socket.write_all(&response_bytes).await.unwrap();
-                        socket.flush().await.unwrap();
-                    } else if matches!(rpc_msg.msg, RpcMessageKind::HostCtrl(HostCtrl::Ping)) {
-                        // Construct RpcMessage directly
-                        let pong_msg = RpcMessage {
-                            msg: RpcMessageKind::HostCtrl(HostCtrl::Pong),
-                            src_addr: server_addr,
-                            target_addr: rpc_msg.src_addr,
-                        };
-                        let response_bytes = bincode::serialize(&pong_msg).unwrap();
-                        let length_prefix = (response_bytes.len() as u32).to_be_bytes();
-                        socket.write_all(&length_prefix).await.unwrap();
-                        socket.write_all(&response_bytes).await.unwrap();
-                        socket.flush().await.unwrap();
-                    }
-                }
-            }
-        });
-        tokio::time::sleep(Duration::from_millis(100)).await;
-
-        let client = Arc::new(Mutex::new(TcpClient::new()));
-        client.lock().await.connect(server_addr).await.unwrap();
-
-        // Consume the Connect response from the server
-        let _connect_response = client.lock().await.read_message(server_addr).await.unwrap();
-
-        let command = Command::Ping { target_addr: server_addr };
-        let result = Orchestrator::match_command(client.clone(), command).await;
-        assert!(result.is_ok(), "Ping command failed: {:?}", result.err());
-
-        server_handle.abort();
-    }
-}+// #[cfg(test)]
+// mod tests {
+//     use std::fs::File;
+//     use std::io::Write;
+
+//     use lib::network::experiment_config::IsRecurring;
+//     use lib::network::rpc_message::{HostCtrl, RpcMessage, RpcMessageKind};
+//     use tempfile::tempdir;
+//     use tokio::io::{AsyncReadExt, AsyncWriteExt};
+//     use tokio::time::Duration;
+
+//     use crate::orchestrator::experiment::Experiment;
+
+//     use super::*;
+
+//     fn create_dummy_experiment_file(dir_path: &std::path::Path, file_name: &str, content: &str) -> PathBuf {
+//         let file_path = dir_path.join(file_name);
+//         let mut file = File::create(&file_path).unwrap();
+//         writeln!(file, "{content}").unwrap();
+//         file_path
+//     }
+
+//     #[tokio::test]
+//     async fn test_orchestrator_new() {
+//         let temp_dir = tempdir().unwrap();
+//         let dummy_config_path = create_dummy_experiment_file(
+//             temp_dir.path(),
+//             "exp.yaml",
+//             "- metadata:\n    name: test\n    experiment_host: !Orchestrator\n  stages: []",
+//         );
+//         // OrchestratorConfig does not derive Clone, so we consume it here.
+//         let config = OrchestratorConfig {
+//             experiments_folder: temp_dir.path().to_path_buf(),
+//             tui: false,
+//         };
+
+//         let global_config = GlobalConfig {
+//             log_level: log::LevelFilter::Debug,
+//         };
+//         let _orchestrator = Orchestrator::new(global_config, config);
+//     }
+
+//     #[tokio::test]
+//     async fn test_experiment_from_yaml_valid() {
+//         let temp_dir = tempdir().unwrap();
+//         let yaml_content = r#"
+// - metadata:
+//     name: Test Experiment
+//     experiment_host: !Orchestrator
+//     output_path: /tmp/output.log
+//   stages:
+//     - name: Stage 1
+//       command_blocks:
+//         - commands:
+//             - !Connect
+//               target_addr: "127.0.0.1:8080"
+//           delays:
+//             init_delay: 100
+//             command_delay: 50
+//             is_recurring: !NotRecurring
+// "#;
+//         let file_path = create_dummy_experiment_file(temp_dir.path(), "valid_exp.yaml", yaml_content);
+//         let experiments = Experiment::from_yaml(file_path).unwrap();
+//         assert_eq!(experiments.len(), 1);
+//         let experiment = &experiments[0];
+//         assert_eq!(experiment.metadata.name, "Test Experiment");
+//         assert_eq!(experiment.metadata.output_path, Some(PathBuf::from("/tmp/output.log")));
+//         assert_eq!(experiment.stages.len(), 1);
+//         assert_eq!(experiment.stages[0].name, "Stage 1");
+//         assert_eq!(experiment.stages[0].command_blocks.len(), 1);
+//     }
+
+//     #[tokio::test]
+//     async fn test_experiment_from_yaml_invalid_path() {
+//         let result = Experiment::from_yaml(PathBuf::from("non_existent.yaml"));
+//         assert!(result.is_err());
+//     }
+
+//     #[tokio::test]
+//     async fn test_experiment_from_yaml_malformed_content() {
+//         let temp_dir = tempdir().unwrap();
+//         let file_path = create_dummy_experiment_file(temp_dir.path(), "malformed_exp.yaml", "metadata: { name: test, stages: }");
+//         let result = Experiment::from_yaml(file_path);
+//         assert!(result.is_err());
+//     }
+
+//     #[tokio::test]
+//     async fn test_execute_command_block_simple_delay() {
+//         let client = Arc::new(Mutex::new(TcpClient::new()));
+//         let block = Block {
+//             commands: vec![Command::Delay { delay: 10 }],
+//             delays: Delays {
+//                 init_delay: Some(5),
+//                 command_delay: Some(1),
+//                 is_recurring: IsRecurring::NotRecurring,
+//             },
+//         };
+//         let start_time = tokio::time::Instant::now();
+//         Orchestrator::execute_command_block(client, block).await.unwrap();
+//         let duration = start_time.elapsed();
+//         assert!(duration >= Duration::from_millis(15) && duration < Duration::from_millis(100));
+//     }
+
+//     #[tokio::test]
+//     async fn test_load_experiment_and_run_empty_stages() {
+//         let client = Arc::new(Mutex::new(TcpClient::new()));
+//         // Correctly initialize Metadata based on its actual fields
+//         let experiment = Experiment {
+//             metadata: lib::network::experiment_config::Metadata {
+//                 name: "empty_test".to_string(),
+//                 experiment_host: ExperimentHost::Orchestrator,
+//                 output_path: None,
+//             },
+//             stages: vec![],
+//         };
+//         let mut orchestrator = Orchestrator {
+//             client: client.clone(),
+//             experiment_config: PathBuf::new(),
+//             output_path: None,
+//         };
+//         let result = orchestrator.load_experiment(client, experiment).await;
+//         assert!(result.is_ok());
+//     }
+
+//     async fn run_simple_echo_server(addr: SocketAddr) -> tokio::task::JoinHandle<()> {
+//         tokio::spawn(async move {
+//             let listener = tokio::net::TcpListener::bind(addr).await.unwrap();
+//             loop {
+//                 let (mut socket, _) = listener.accept().await.unwrap();
+//                 tokio::spawn(async move {
+//                     let mut buf = [0; 1024];
+//                     loop {
+//                         match socket.read(&mut buf).await {
+//                             Ok(0) => return,
+//                             Ok(n) => {
+//                                 if socket.write_all(&buf[0..n]).await.is_err() {
+//                                     return;
+//                                 }
+//                             }
+//                             Err(_) => return,
+//                         }
+//                     }
+//                 });
+//             }
+//         })
+//     }
+
+//     #[tokio::test]
+//     async fn test_orchestrator_connect_command() {
+//         let server_addr: SocketAddr = "127.0.0.1:34567".parse().unwrap();
+//         let server_handle = run_simple_echo_server(server_addr).await;
+//         tokio::time::sleep(Duration::from_millis(100)).await;
+
+//         let client = Arc::new(Mutex::new(TcpClient::new()));
+//         let command = Command::Connect { target_addr: server_addr };
+
+//         let result = Orchestrator::match_command(client.clone(), command).await;
+//         assert!(result.is_ok());
+
+//         server_handle.abort();
+//     }
+
+//     #[tokio::test]
+//     async fn test_orchestrator_ping_command() {
+//         let server_addr: SocketAddr = "127.0.0.1:34568".parse().unwrap();
+//         let server_handle = tokio::spawn(async move {
+//             let listener = tokio::net::TcpListener::bind(server_addr).await.unwrap();
+//             let (mut socket, _) = listener.accept().await.unwrap();
+//             let mut buf = [0u8; 4096];
+//             loop {
+//                 // Read the 4-byte length prefix
+//                 let mut length_buf = [0u8; 4];
+//                 match socket.read_exact(&mut length_buf).await {
+//                     Ok(_) => {}
+//                     Err(_) => return,
+//                 }
+//                 let msg_length = u32::from_be_bytes(length_buf) as usize;
+
+//                 if msg_length == 0 || msg_length > 4096 {
+//                     return;
+//                 }
+
+//                 // Read the message payload
+//                 match socket.read_exact(&mut buf[..msg_length]).await {
+//                     Ok(_) => {}
+//                     Err(_) => return,
+//                 }
+
+//                 // Deserialize using bincode
+//                 if let Ok(rpc_msg) = bincode::deserialize::<RpcMessage>(&buf[..msg_length]) {
+//                     if matches!(rpc_msg.msg, RpcMessageKind::HostCtrl(HostCtrl::Connect)) {
+//                         // Respond to Connect first
+//                         let connect_response = RpcMessage {
+//                             msg: RpcMessageKind::HostCtrl(HostCtrl::Connect),
+//                             src_addr: server_addr,
+//                             target_addr: rpc_msg.src_addr,
+//                         };
+//                         let response_bytes = bincode::serialize(&connect_response).unwrap();
+//                         let length_prefix = (response_bytes.len() as u32).to_be_bytes();
+//                         socket.write_all(&length_prefix).await.unwrap();
+//                         socket.write_all(&response_bytes).await.unwrap();
+//                         socket.flush().await.unwrap();
+//                     } else if matches!(rpc_msg.msg, RpcMessageKind::HostCtrl(HostCtrl::Ping)) {
+//                         // Construct RpcMessage directly
+//                         let pong_msg = RpcMessage {
+//                             msg: RpcMessageKind::HostCtrl(HostCtrl::Pong),
+//                             src_addr: server_addr,
+//                             target_addr: rpc_msg.src_addr,
+//                         };
+//                         let response_bytes = bincode::serialize(&pong_msg).unwrap();
+//                         let length_prefix = (response_bytes.len() as u32).to_be_bytes();
+//                         socket.write_all(&length_prefix).await.unwrap();
+//                         socket.write_all(&response_bytes).await.unwrap();
+//                         socket.flush().await.unwrap();
+//                     }
+//                 }
+//             }
+//         });
+//         tokio::time::sleep(Duration::from_millis(100)).await;
+
+//         let client = Arc::new(Mutex::new(TcpClient::new()));
+//         client.lock().await.connect(server_addr).await.unwrap();
+
+//         // Consume the Connect response from the server
+//         let _connect_response = client.lock().await.read_message(server_addr).await.unwrap();
+
+//         let command = Command::Ping { target_addr: server_addr };
+//         let result = Orchestrator::match_command(client.clone(), command).await;
+//         assert!(result.is_ok(), "Ping command failed: {:?}", result.err());
+
+//         server_handle.abort();
+//     }
+// }