mod experiment;
mod state;
mod tui;

use std::net::SocketAddr;
use std::path::PathBuf;
<<<<<<< HEAD
use std::pin::Pin;
=======
use std::str::FromStr;
>>>>>>> 9a9d7d02
use std::sync::Arc;
use std::time::Duration;
use std::vec;

<<<<<<< HEAD
use lib::errors::NetworkError;
use lib::network::experiment_config::{Block, Delays, Experiment, ExperimentHost, IsRecurring, Metadata, Stage};
use lib::network::rpc_message::RpcMessageKind::Data;
use lib::network::rpc_message::{CfgType, DataMsg, DeviceId, HostCtrl, HostId, HostStatus, RegCtrl, RpcMessage, RpcMessageKind};
=======
use futures::future::pending;
#[cfg(test)]
use lib::network::experiment_config::Delays;
use lib::network::experiment_config::{Block, Command, Experiment, ExperimentHost, IsRecurring, Stage};
use lib::network::rpc_message::RpcMessageKind::Data;
use lib::network::rpc_message::{CfgType, DataMsg, DeviceId, HostCtrl, HostId, HostStatus, RegCtrl, RpcMessageKind};
>>>>>>> 9a9d7d02
use lib::network::tcp::client::TcpClient;
use lib::tui::TuiRunner;
use log::*;
use tokio::signal;
use tokio::sync::mpsc::{Receiver, Sender};
use tokio::sync::{Mutex, mpsc, watch};
use tokio::task::JoinHandle;
use tokio::time::sleep;

use crate::orchestrator::experiment::{ActiveExperiment, DelayType, ExperimentChannelMsg, ExperimentSession, ExperimentStatus};
use crate::orchestrator::state::{OrgTuiState, OrgUpdate};
use crate::services::{GlobalConfig, OrchestratorConfig, Run};

#[derive(Debug)]
pub enum OrgChannelMsg {
    // === Host ===
    Connect(SocketAddr),
    Disconnect(SocketAddr),
    Subscribe(SocketAddr, Option<SocketAddr>, DeviceId),
    Unsubscribe(SocketAddr, Option<SocketAddr>, DeviceId),
    SubscribeAll(SocketAddr, Option<SocketAddr>),
    UnsubscribeAll(SocketAddr, Option<SocketAddr>),
    // === Experiments ===
    SelectExperiment(usize),
    StartExperiment,
    StartRemoteExperiment(SocketAddr),
    StopExperiment,
    // === Registry ===
    StopRemoteExperiment(SocketAddr),
    ConnectRegistry(SocketAddr),
    GetHostStatuses(SocketAddr),
    SendStatus(SocketAddr, HostId),
    DisconnectRegistry,
    StartPolling,
    StopPolling,
    Poll,
    // === Misc ===
    Configure(SocketAddr, DeviceId, CfgType),
    Delay(u64),
    Shutdown,
    Ping(SocketAddr),
}

<<<<<<< HEAD
#[derive(Debug)]
pub enum RegistryChannelMsg {
    Connect(SocketAddr),
    Disconnect,
    Poll,
    StartPolling,
    StopPolling,
}
=======
use crate::services::{GlobalConfig, OrchestratorConfig, Run};
>>>>>>> 9a9d7d02

pub struct Orchestrator {
    log_level: LevelFilter,
    experiments_folder: PathBuf,
    tui: bool,
    polling_interval: u64,
}

impl Run<OrchestratorConfig> for Orchestrator {
    fn new(global_config: GlobalConfig, config: OrchestratorConfig) -> Self {
        Orchestrator {
            log_level: global_config.log_level,
            experiments_folder: config.experiments_folder,
            tui: config.tui,
            polling_interval: config.polling_interval,
        }
    }
    async fn run(&mut self) -> Result<(), Box<dyn std::error::Error>> {
        let (command_send, mut command_recv) = mpsc::channel::<OrgChannelMsg>(100);
        let (update_send, mut update_recv) = mpsc::channel::<OrgUpdate>(100);
        let (experiment_send, mut experiment_recv) = mpsc::channel::<ExperimentChannelMsg>(5);
        let (registry_send, mut registry_recv) = mpsc::channel::<RegistryChannelMsg>(5);

        let client = Arc::new(Mutex::new(TcpClient::new()));

        let (cancel_signal_send, cancel_signal_recv) = watch::channel(false);
        let session = ExperimentSession::new(client.clone(), update_send.clone(), cancel_signal_recv);
        // Tasks needs to be boxed and pinned in order to make the type checker happy
        let tasks: Vec<Pin<Box<dyn Future<Output = ()> + Send>>> = vec![
            Box::pin(Self::command_handler(
                command_recv,
                update_send.clone(),
                experiment_send,
                registry_send,
                client.clone(),
            )),
            Box::pin(Self::experiment_handler(
                session,
                self.experiments_folder.clone(),
                client.clone(),
                experiment_recv,
                update_send.clone(),
                cancel_signal_send,
            )),
            Box::pin(Self::registry_handler(
                client.clone(),
                registry_recv,
                update_send.clone(),
                self.polling_interval,
            )),
            Box::pin(Self::init(update_send.clone())),
        ];

        if self.tui {
            let tui = OrgTuiState::new();
            let tui_runner = TuiRunner::new(tui, command_send, update_recv, update_send, self.log_level);

            tui_runner.run(tasks).await;
        } else {
            let mut handles: Vec<JoinHandle<()>> = vec![];
            for task in tasks {
                handles.push(tokio::spawn(task));
            }
            // Create a future that resolves when Ctrl+C is received
            let ctrl_c = async {
                signal::ctrl_c().await.expect("Failed to listen for ctrl + c");
                println!(" Received Ctrl+c, shutting down...");
            };

            tokio::select! {
                _ = ctrl_c => {}
                _ = futures::future::join_all(handles) => {
                    println!("All tasks completed");
                }
            }
        }

        Ok(())
    }
}

impl Orchestrator {
    /// Initialization function that is able to set everything up using the proper channels (pun intended)
    async fn init(update_send: Sender<OrgUpdate>) {
        update_send.send(OrgUpdate::ConnectRegistry).await;
        sleep(Duration::from_millis(100)).await;
        update_send.send(OrgUpdate::TogglePolling).await;
        sleep(Duration::from_millis(100)).await;
        update_send.send(OrgUpdate::AddAllHosts).await;
    }

    /// Continuously running task responsible for managing registry related functionality
    async fn registry_handler(
        client: Arc<Mutex<TcpClient>>,
        mut registry_recv: Receiver<RegistryChannelMsg>,
        update_send: Sender<OrgUpdate>,
        polling_interval: u64,
    ) {
        let mut current_registry_addr: Option<SocketAddr> = None;
        let (poll_signal_send, mut poll_signal_recv) = watch::channel(false);

        while let Some(msg) = registry_recv.recv().await {
            match msg {
                RegistryChannelMsg::Connect(addr) => match client.lock().await.connect(addr).await {
                    Ok(_) => {
                        debug!("Connected to registry");
                        current_registry_addr = Some(addr);
                        update_send.send(OrgUpdate::RegistryIsConnected(true)).await;
                    }
                    Err(e) => {
                        debug!("Failed to connect {e}");
                        update_send.send(OrgUpdate::RegistryIsConnected(false)).await;
                    }
                },
                RegistryChannelMsg::Disconnect => {
                    if let Some(registry_addr) = current_registry_addr {
                        poll_signal_send.send(true);
                        if client.lock().await.disconnect(registry_addr).await.is_ok() {
                            update_send.send(OrgUpdate::RegistryIsConnected(false)).await;
                            debug!("Disconnected registry");
                        }
                    }
                }
                RegistryChannelMsg::Poll => {
                    if let Some(registry_addr) = current_registry_addr {
                        if let Ok(statuses) = Self::poll(client.clone(), registry_addr).await {
                            update_send.send(OrgUpdate::UpdateHostStatuses(statuses)).await;
                        }
                    }
                }
                RegistryChannelMsg::StartPolling => {
                    if let Some(registry_addr) = current_registry_addr {
                        poll_signal_send.send(false);
                        poll_signal_recv.changed().await; // Clear signals

                        let mut poll_signal_recv = poll_signal_recv.clone();
                        let mut update_send = update_send.clone();
                        let client = client.clone();
                        tokio::spawn(async move {
                            debug!("Started polling registry");
                            tokio::select! {
                              _ = async move {
                                loop {
                                  if let Ok(statuses) = Self::poll(client.clone(), registry_addr).await {
                                    update_send.send(OrgUpdate::UpdateHostStatuses(statuses)).await;
                                    debug!("Polled registry");
                                  }else{
                                    update_send.send(OrgUpdate::RegistryIsConnected(false)).await;
                                    break;
                                  }
                                  sleep(Duration::from_secs(polling_interval)).await;
                                }
                                debug!("Stopped polling registry");
                              } => {}
                              _ = poll_signal_recv.changed() => {
                                if *poll_signal_recv.borrow() {
                                  debug!("Stopped polling registry");
                                }
                                }
                            }
                        });
                    }
                }
                RegistryChannelMsg::StopPolling => {
                    poll_signal_send.send(true);
                }
            }
        }
    }

    /// Poll a device for status updates
    async fn poll(client: Arc<Mutex<TcpClient>>, registry_addr: SocketAddr) -> Result<Vec<HostStatus>, NetworkError> {
        // Lock client for send and response cycle
        let mut client = client.lock().await;

        let msg: RpcMessageKind = RpcMessageKind::RegCtrl(RegCtrl::PollHostStatuses);

        client.send_message(registry_addr, msg).await?;
        match client.read_message(registry_addr).await {
            Ok(RpcMessage { msg, src_addr, target_addr }) => {
                if let RpcMessageKind::RegCtrl(RegCtrl::HostStatuses { host_statuses }) = msg {
                    Ok(host_statuses)
                } else {
                    error!("Received wrong message");
                    Err(NetworkError::MessageError)
                }
            }
            Err(e) => {
                error!("Failed to receive host updates");
                Err(e)
            }
        }
    }

    /// Continuously running task responsible for managing experiment related functionality
    async fn experiment_handler(
        mut session: ExperimentSession,
        experiment_config_path: PathBuf,
        client: Arc<Mutex<TcpClient>>,
        mut experiment_recv: Receiver<ExperimentChannelMsg>,
        update_send: Sender<OrgUpdate>,
        cancel_signal_send: watch::Sender<bool>,
    ) {
        info!("Started experiment handler task");

        session.load_experiments(experiment_config_path.clone());
        info!("Loaded {} experiments from {experiment_config_path:?}", session.experiments.len());
        update_send
            .send(OrgUpdate::UpdateExperimentList(
                session.experiments.iter().map(|f| f.metadata.clone()).collect(),
            ))
            .await;

        while let Some(msg) = experiment_recv.recv().await {
            match msg {
                ExperimentChannelMsg::Start => {
                    if let Some(active) = &session.active_experiment {
                        match active.status {
                            ExperimentStatus::Running => {
                                debug!("Can't start experiment while another is running");
                            }
                            _ => {
                                cancel_signal_send.send(false);
                                let mut session = session.clone();
                                let client = client.clone();
                                let update_send = update_send.clone();
                                tokio::spawn(async move {
                                    session.run(client, update_send).await;
                                });
                            }
                        }
                    }
                }
                ExperimentChannelMsg::StartRemote(target_addr) => {
                    if let Some(active) = &session.active_experiment {
                        // TODO make better
                        let msg = RpcMessageKind::HostCtrl(HostCtrl::StartExperiment {
                            experiment: Experiment {
                                metadata: Metadata {
                                    name: active.experiment.metadata.name.clone(),
                                    experiment_host: ExperimentHost::SystemNode { target_addr },
                                    output_path: Some(active.experiment.metadata.output_path.clone()),
                                },
                                stages: active
                                    .experiment
                                    .stages
                                    .iter()
                                    .map(|s| Stage {
                                        name: s.name.clone(),
                                        command_blocks: s
                                            .blocks
                                            .iter()
                                            .map(|b| Block {
                                                commands: b.commands.clone(),
                                                delays: Delays {
                                                    init_delay: b.delays.init_delay,
                                                    command_delay: b.delays.command_delay,
                                                    is_recurring: match b.delays.delay_type {
                                                        DelayType::Recurring {
                                                            recurrence_delay,
                                                            iterations,
                                                        } => IsRecurring::Recurring {
                                                            recurrence_delay,
                                                            iterations,
                                                        },
                                                        DelayType::NotRecurring => IsRecurring::NotRecurring,
                                                    },
                                                },
                                            })
                                            .collect(),
                                    })
                                    .collect(),
                            },
                        });
                        client.lock().await.send_message(target_addr, msg).await;
                    }
                }

                ExperimentChannelMsg::Stop => {}
                ExperimentChannelMsg::StopRemote(target_addr) => {
                    let msg = RpcMessageKind::HostCtrl(HostCtrl::StopExperiment);
                    client.lock().await.send_message(target_addr, msg).await;
                }

                ExperimentChannelMsg::Select(i) => {
                    if let Some(exp) = session.experiments.get(i) {
                        session.active_experiment = Some(ActiveExperiment {
                            experiment: exp.clone(),
                            status: ExperimentStatus::Ready,
                            current_stage: 0,
                        })
                    }
                }
            }
<<<<<<< HEAD
=======
            Command::DummyData {} => {
                todo!()
            }
        }
    }

    async fn connect(client: &Arc<Mutex<TcpClient>>, target_addr: SocketAddr) -> Result<(), Box<dyn std::error::Error>> {
        Ok(client.lock().await.connect(target_addr).await?)
    }

    async fn disconnect(client: &Arc<Mutex<TcpClient>>, target_addr: SocketAddr) -> Result<(), Box<dyn std::error::Error>> {
        Ok(client.lock().await.disconnect(target_addr).await?)
    }

    async fn subscribe(client: &Arc<Mutex<TcpClient>>, target_addr: SocketAddr, device_id: u64) -> Result<(), Box<dyn std::error::Error>> {
        let msg = HostCtrl::Subscribe { device_id };
        info!("Subscribing to {target_addr} for device id {device_id}");
        Ok(client.lock().await.send_message(target_addr, RpcMessageKind::HostCtrl(msg)).await?)
    }

    async fn unsubscribe(client: &Arc<Mutex<TcpClient>>, target_addr: SocketAddr, device_id: u64) -> Result<(), Box<dyn std::error::Error>> {
        let msg = HostCtrl::Unsubscribe { device_id };
        info!("Unsubscribing from {target_addr} for device id {device_id}");
        Ok(client.lock().await.send_message(target_addr, RpcMessageKind::HostCtrl(msg)).await?)
    }

    async fn subscribe_to(
        client: &Arc<Mutex<TcpClient>>,
        target_addr: SocketAddr,
        source_addr: SocketAddr,
        device_id: u64,
    ) -> Result<(), Box<dyn std::error::Error>> {
        let msg = RpcMessageKind::HostCtrl(HostCtrl::SubscribeTo {
            target_addr: source_addr,
            device_id,
        });

        info!("Telling {target_addr} to subscribe to {source_addr} on device id {device_id}");

        Ok(client.lock().await.send_message(target_addr, msg).await?)
    }

    async fn unsubscribe_from(
        client: &Arc<Mutex<TcpClient>>,
        target_addr: SocketAddr,
        source_addr: SocketAddr,
        device_id: u64,
    ) -> Result<(), Box<dyn std::error::Error>> {
        let msg = RpcMessageKind::HostCtrl(HostCtrl::UnsubscribeFrom {
            target_addr: source_addr,
            device_id,
        });

        info!("Telling {target_addr} to unsubscribe from device id {device_id} from {source_addr}");

        Ok(client.lock().await.send_message(target_addr, msg).await?)
    }

    async fn send_status(client: &Arc<Mutex<TcpClient>>, target_addr: SocketAddr, host_id: HostId) -> Result<(), Box<dyn std::error::Error>> {
        let msg = RpcMessageKind::RegCtrl(RegCtrl::PollHostStatus { host_id });
>>>>>>> 9a9d7d02

            update_send
                .send(OrgUpdate::ActiveExperiment(session.active_experiment.clone().unwrap()))
                .await;
        }
    }

    /// Asynchronous task responsible for handling messages from the TUI and orchestrating communication
    /// with the TCP client, experiment manager, and registry.
    ///
    /// This task listens for incoming control messages via a channel and also optionally listens
    /// to messages from the TCP client, particularly CSI and raw frame data, if receiving is enabled.
    async fn command_handler(
        mut recv_commands_channel: Receiver<OrgChannelMsg>,
        update_send: Sender<OrgUpdate>,
        experiment_send: Sender<ExperimentChannelMsg>,
        registry_send: Sender<RegistryChannelMsg>,
        client: Arc<Mutex<TcpClient>>,
    ) {
        info!("Started stream handler task");
        let mut receiving = false;
        let mut targets: Vec<SocketAddr> = vec![];
        loop {
            tokio::select! {
                // Commands from channel
                msg_opt = recv_commands_channel.recv() => {
                    debug!("Received channel message {msg_opt:?}");
                    if let Some(msg) = msg_opt {
                        Self::handle_msg(client.clone(), msg, update_send.clone(), Some(experiment_send.clone()),Some(registry_send.clone())).await;
                    }
                }

                // TCP Client messages if in receiving mode
                _ = async {
                    if receiving {
                        for target_addr in &targets {
                            if let Ok(msg) = client.lock().await.wait_for_read_message(*target_addr).await {
                                match msg.msg {
                                    Data { data_msg: DataMsg::CsiFrame { csi }, .. } => {
                                        info!("{}: {}", msg.src_addr, csi.timestamp)
                                    }
                                    Data { data_msg: DataMsg::RawFrame { ts, .. }, .. } => {
                                        info!("{}: {ts}", msg.src_addr)
                                    }
                                    _ => (),
                                }
                            }
                        }
                    } else {
                      sleep(Duration::from_millis(10)).await; // Prevents this tasks from starving the other one
                    }
                } => {}
            }
        }
    }

<<<<<<< HEAD
    /// Processes a single `OrgChannelMsg` control message and dispatches the appropriate command
    /// to the TCP client, experiment manager, or registry.
    ///
    /// Used both inside the `command_handler` loop and externally when triggering individual commands.
    pub async fn handle_msg(
        client: Arc<Mutex<TcpClient>>,
        msg: OrgChannelMsg,
        update_send: Sender<OrgUpdate>,
        experiment_send: Option<Sender<ExperimentChannelMsg>>, // Option allows reuse of this function in experiment.rs
        registry_send: Option<Sender<RegistryChannelMsg>>,     // Option allows reuse of this function in experiment.rs
    ) {
        match msg {
            OrgChannelMsg::Connect(target_addr) => {
                client.lock().await.connect(target_addr).await;
            }
            OrgChannelMsg::Disconnect(target_addr) => {
                client.lock().await.disconnect(target_addr).await;
            }
            OrgChannelMsg::Subscribe(target_addr, msg_origin_addr, device_id) => {
                if let Some(msg_origin_addr) = msg_origin_addr {
                    info!("Subscribing to {target_addr} for device id {device_id}");
                    let msg = HostCtrl::SubscribeTo { target_addr, device_id };
                    client.lock().await.send_message(msg_origin_addr, RpcMessageKind::HostCtrl(msg)).await;
                } else {
                    info!("Subscribing to {target_addr} for device id {device_id}");
                    let msg = HostCtrl::Subscribe { device_id };
                    client.lock().await.send_message(target_addr, RpcMessageKind::HostCtrl(msg)).await;
                }
            }
            OrgChannelMsg::Unsubscribe(target_addr, msg_origin_addr, device_id) => {
                if let Some(msg_origin_addr) = msg_origin_addr {
                    info!("Unsubscribing from {target_addr} for device id {device_id}");
                    let msg = HostCtrl::UnsubscribeFrom { target_addr, device_id };
                    client.lock().await.send_message(msg_origin_addr, RpcMessageKind::HostCtrl(msg)).await;
                } else {
                    info!("Unsubscribing from {target_addr} for device id {device_id}");
                    let msg = HostCtrl::Unsubscribe { device_id };
                    client.lock().await.send_message(target_addr, RpcMessageKind::HostCtrl(msg)).await;
                }
            }
            OrgChannelMsg::SubscribeAll(target_addr, msg_origin_addr) => {
                if let Some(msg_origin_addr) = msg_origin_addr {
                    info!("Subscribing {msg_origin_addr} to all devices of {target_addr}");

                    let msg = HostCtrl::UnsubscribeFromAll { target_addr };
                    client.lock().await.send_message(msg_origin_addr, RpcMessageKind::HostCtrl(msg)).await;
                } else {
                    info!("Subscribing to all devices of {target_addr}");
                    let msg = HostCtrl::UnsubscribeAll;
                    client.lock().await.send_message(target_addr, RpcMessageKind::HostCtrl(msg)).await;
                }
            }
            OrgChannelMsg::UnsubscribeAll(target_addr, msg_origin_addr) => {
                if let Some(msg_origin_addr) = msg_origin_addr {
                    info!("Unsubscribing {msg_origin_addr} from all devices of {target_addr}");
                    let msg = HostCtrl::UnsubscribeFromAll { target_addr };
                    client.lock().await.send_message(msg_origin_addr, RpcMessageKind::HostCtrl(msg)).await;
                } else {
                    info!("Unsubscribing from all devices of {target_addr}");
                    let msg = HostCtrl::UnsubscribeAll;
                    client.lock().await.send_message(target_addr, RpcMessageKind::HostCtrl(msg)).await;
                }
            }
            OrgChannelMsg::SendStatus(target_addr, host_id) => {
                let msg = RpcMessageKind::RegCtrl(RegCtrl::PollHostStatus { host_id });
                client.lock().await.send_message(target_addr, msg).await;
            }
            OrgChannelMsg::Configure(target_addr, device_id, cfg_type) => {
                let msg = RpcMessageKind::HostCtrl(HostCtrl::Configure { device_id, cfg_type });

                info!("Telling {target_addr} to configure the device handler");

                client.lock().await.send_message(target_addr, msg).await;
            }
            OrgChannelMsg::Delay(ms_delay) => sleep(Duration::from_millis(ms_delay)).await,
            OrgChannelMsg::Shutdown => todo!(),
            OrgChannelMsg::SelectExperiment(idx) => {
                if let Some(experiment_send) = experiment_send {
                    experiment_send.send(ExperimentChannelMsg::Select(idx)).await;
                }
            }
            OrgChannelMsg::StartExperiment => {
                if let Some(experiment_send) = experiment_send {
                    experiment_send.send(ExperimentChannelMsg::Start).await;
=======
    async fn parse_command(
        line: &str,
        send_client: Arc<Mutex<TcpClient>>,
        send_commands_channel: Sender<ChannelMsg>,
    ) -> Result<(), Box<dyn std::error::Error>> {
        let command = Command::from_str(line)?;
        let client = send_client;
        Self::match_command(client, command).await?;
        Ok(())
    }

    async fn recv_task(mut recv_commands_channel: Receiver<ChannelMsg>, recv_client: Arc<Mutex<TcpClient>>) {
        let mut receiving = false;
        let mut targets: Vec<SocketAddr> = vec![];
        loop {
            if recv_commands_channel.has_changed().unwrap_or(false) {
                let msg_opt = recv_commands_channel.borrow_and_update().clone();
                match msg_opt {
                    ChannelMsg::HostChannel(HostChannel::ListenSubscribe { addr }) => {
                        if !targets.contains(&addr) {
                            targets.push(addr);
                        }
                        receiving = true;
                    }
                    ChannelMsg::HostChannel(HostChannel::ListenUnsubscribe { addr }) => {
                        if let Some(pos) = targets.iter().position(|x| *x == addr) {
                            targets.remove(pos);
                        }
                        if targets.is_empty() {
                            receiving = false;
                        }
                    }
                    _ => (),
>>>>>>> 9a9d7d02
                }
            }
            OrgChannelMsg::StartRemoteExperiment(addr) => {
                if let Some(experiment_send) = experiment_send {
                    experiment_send.send(ExperimentChannelMsg::StartRemote(addr)).await;
                }
            }
<<<<<<< HEAD
            OrgChannelMsg::StopExperiment => {
                if let Some(experiment_send) = experiment_send {
                    experiment_send.send(ExperimentChannelMsg::Stop).await;
                }
            }
            OrgChannelMsg::StopRemoteExperiment(addr) => {
                if let Some(experiment_send) = experiment_send {
                    experiment_send.send(ExperimentChannelMsg::StopRemote(addr)).await;
                }
            }
            OrgChannelMsg::GetHostStatuses(target_addr) => {
                if let Some(experiment_send) = experiment_send {
                    experiment_send.send(ExperimentChannelMsg::Stop).await;
                }
            }
            OrgChannelMsg::Ping(target_addr) => {
                let msg = RpcMessageKind::HostCtrl(HostCtrl::Ping);
                let mut client = client.lock().await;
                client.send_message(target_addr, msg).await;
                if let Ok(response) = client.read_message(target_addr).await {
                    if let RpcMessageKind::HostCtrl(HostCtrl::Pong) = response.msg {
                        debug!("idk");
                    } else {
                        error!("Expected HostStatuses response")
=======
        }
    }
}

#[cfg(test)]
mod tests {
    use std::fs::File;
    use std::io::Write;

    use lib::network::rpc_message::{HostCtrl, RpcMessage, RpcMessageKind};
    use tempfile::tempdir;
    use tokio::io::{AsyncReadExt, AsyncWriteExt};
    use tokio::time::Duration;

    use super::*;

    fn create_dummy_experiment_file(dir_path: &std::path::Path, file_name: &str, content: &str) -> PathBuf {
        let file_path = dir_path.join(file_name);
        let mut file = File::create(&file_path).unwrap();
        writeln!(file, "{content}").unwrap();
        file_path
    }

    #[tokio::test]
    async fn test_orchestrator_new() {
        let temp_dir = tempdir().unwrap();
        let dummy_config_path = create_dummy_experiment_file(
            temp_dir.path(),
            "exp.yaml",
            "- metadata:\n    name: test\n    experiment_host: !Orchestrator\n  stages: []",
        );
        // OrchestratorConfig does not derive Clone, so we consume it here.
        let config = OrchestratorConfig {
            experiment_config: dummy_config_path,
        };
        let global_config = GlobalConfig {
            log_level: log::LevelFilter::Debug,
            num_workers: 4,
        };
        let _orchestrator = Orchestrator::new(global_config, config);
    }

    #[tokio::test]
    async fn test_experiment_from_yaml_valid() {
        let temp_dir = tempdir().unwrap();
        let yaml_content = r#"
- metadata:
    name: Test Experiment
    experiment_host: !Orchestrator
    output_path: /tmp/output.log
  stages:
    - name: Stage 1
      command_blocks:
        - commands:
            - !Connect
              target_addr: "127.0.0.1:8080"
          delays:
            init_delay: 100
            command_delay: 50
            is_recurring: !NotRecurring
"#;
        let file_path = create_dummy_experiment_file(temp_dir.path(), "valid_exp.yaml", yaml_content);
        let experiments = Experiment::from_yaml(file_path).unwrap();
        assert_eq!(experiments.len(), 1);
        let experiment = &experiments[0];
        assert_eq!(experiment.metadata.name, "Test Experiment");
        assert_eq!(experiment.metadata.output_path, Some(PathBuf::from("/tmp/output.log")));
        assert_eq!(experiment.stages.len(), 1);
        assert_eq!(experiment.stages[0].name, "Stage 1");
        assert_eq!(experiment.stages[0].command_blocks.len(), 1);
    }

    #[tokio::test]
    async fn test_experiment_from_yaml_invalid_path() {
        let result = Experiment::from_yaml(PathBuf::from("non_existent.yaml"));
        assert!(result.is_err());
    }

    #[tokio::test]
    async fn test_experiment_from_yaml_malformed_content() {
        let temp_dir = tempdir().unwrap();
        let file_path = create_dummy_experiment_file(temp_dir.path(), "malformed_exp.yaml", "metadata: { name: test, stages: }");
        let result = Experiment::from_yaml(file_path);
        assert!(result.is_err());
    }

    #[tokio::test]
    async fn test_execute_command_block_simple_delay() {
        let client = Arc::new(Mutex::new(TcpClient::new()));
        let block = Block {
            commands: vec![Command::Delay { delay: 10 }],
            delays: Delays {
                init_delay: Some(5),
                command_delay: Some(1),
                is_recurring: IsRecurring::NotRecurring,
            },
        };
        let start_time = tokio::time::Instant::now();
        Orchestrator::execute_command_block(client, block).await.unwrap();
        let duration = start_time.elapsed();
        assert!(duration >= Duration::from_millis(15) && duration < Duration::from_millis(100));
    }

    #[tokio::test]
    async fn test_load_experiment_and_run_empty_stages() {
        let client = Arc::new(Mutex::new(TcpClient::new()));
        // Correctly initialize Metadata based on its actual fields
        let experiment = Experiment {
            metadata: lib::network::experiment_config::Metadata {
                name: "empty_test".to_string(),
                experiment_host: ExperimentHost::Orchestrator,
                output_path: None,
            },
            stages: vec![],
        };
        let mut orchestrator = Orchestrator {
            client: client.clone(),
            experiment_config: PathBuf::new(),
            output_path: None,
        };
        let result = orchestrator.load_experiment(client, experiment).await;
        assert!(result.is_ok());
    }

    async fn run_simple_echo_server(addr: SocketAddr) -> tokio::task::JoinHandle<()> {
        tokio::spawn(async move {
            let listener = tokio::net::TcpListener::bind(addr).await.unwrap();
            loop {
                let (mut socket, _) = listener.accept().await.unwrap();
                tokio::spawn(async move {
                    let mut buf = [0; 1024];
                    loop {
                        match socket.read(&mut buf).await {
                            Ok(0) => return,
                            Ok(n) => {
                                if socket.write_all(&buf[0..n]).await.is_err() {
                                    return;
                                }
                            }
                            Err(_) => return,
                        }
>>>>>>> 9a9d7d02
                    }
                } else {
                    error!("Channel error")
                }
            }

            // Kinda inefficient, but tech debt
            OrgChannelMsg::ConnectRegistry(socket_addr) => {
                if let Some(registry_send) = registry_send {
                    registry_send.send(RegistryChannelMsg::Connect(socket_addr)).await;
                }
            }
            OrgChannelMsg::DisconnectRegistry => {
                if let Some(registry_send) = registry_send {
                    registry_send.send(RegistryChannelMsg::Disconnect).await;
                }
            }
            OrgChannelMsg::StartPolling => {
                if let Some(registry_send) = registry_send {
                    registry_send.send(RegistryChannelMsg::StartPolling).await;
                }
            }
            OrgChannelMsg::StopPolling => {
                if let Some(registry_send) = registry_send {
                    registry_send.send(RegistryChannelMsg::StopPolling).await;
                }
            }
            OrgChannelMsg::Poll => {
                if let Some(registry_send) = registry_send {
                    registry_send.send(RegistryChannelMsg::Poll).await;
                }
            }
        }
    }
}

// #[cfg(test)]
// mod tests {
//     use std::fs::File;
//     use std::io::Write;

//     use lib::network::experiment_config::IsRecurring;
//     use lib::network::rpc_message::{HostCtrl, RpcMessage, RpcMessageKind};
//     use tempfile::tempdir;
//     use tokio::io::{AsyncReadExt, AsyncWriteExt};
//     use tokio::time::Duration;

//     use crate::orchestrator::experiment::Experiment;

//     use super::*;

//     fn create_dummy_experiment_file(dir_path: &std::path::Path, file_name: &str, content: &str) -> PathBuf {
//         let file_path = dir_path.join(file_name);
//         let mut file = File::create(&file_path).unwrap();
//         writeln!(file, "{content}").unwrap();
//         file_path
//     }

//     #[tokio::test]
//     async fn test_orchestrator_new() {
//         let temp_dir = tempdir().unwrap();
//         let dummy_config_path = create_dummy_experiment_file(
//             temp_dir.path(),
//             "exp.yaml",
//             "- metadata:\n    name: test\n    experiment_host: !Orchestrator\n  stages: []",
//         );
//         // OrchestratorConfig does not derive Clone, so we consume it here.
//         let config = OrchestratorConfig {
//             experiments_folder: temp_dir.path().to_path_buf(),
//             tui: false,
//         };

//         let global_config = GlobalConfig {
//             log_level: log::LevelFilter::Debug,
//         };
//         let _orchestrator = Orchestrator::new(global_config, config);
//     }

//     #[tokio::test]
//     async fn test_experiment_from_yaml_valid() {
//         let temp_dir = tempdir().unwrap();
//         let yaml_content = r#"
// - metadata:
//     name: Test Experiment
//     experiment_host: !Orchestrator
//     output_path: /tmp/output.log
//   stages:
//     - name: Stage 1
//       command_blocks:
//         - commands:
//             - !Connect
//               target_addr: "127.0.0.1:8080"
//           delays:
//             init_delay: 100
//             command_delay: 50
//             is_recurring: !NotRecurring
// "#;
//         let file_path = create_dummy_experiment_file(temp_dir.path(), "valid_exp.yaml", yaml_content);
//         let experiments = Experiment::from_yaml(file_path).unwrap();
//         assert_eq!(experiments.len(), 1);
//         let experiment = &experiments[0];
//         assert_eq!(experiment.metadata.name, "Test Experiment");
//         assert_eq!(experiment.metadata.output_path, Some(PathBuf::from("/tmp/output.log")));
//         assert_eq!(experiment.stages.len(), 1);
//         assert_eq!(experiment.stages[0].name, "Stage 1");
//         assert_eq!(experiment.stages[0].command_blocks.len(), 1);
//     }

//     #[tokio::test]
//     async fn test_experiment_from_yaml_invalid_path() {
//         let result = Experiment::from_yaml(PathBuf::from("non_existent.yaml"));
//         assert!(result.is_err());
//     }

//     #[tokio::test]
//     async fn test_experiment_from_yaml_malformed_content() {
//         let temp_dir = tempdir().unwrap();
//         let file_path = create_dummy_experiment_file(temp_dir.path(), "malformed_exp.yaml", "metadata: { name: test, stages: }");
//         let result = Experiment::from_yaml(file_path);
//         assert!(result.is_err());
//     }

//     #[tokio::test]
//     async fn test_execute_command_block_simple_delay() {
//         let client = Arc::new(Mutex::new(TcpClient::new()));
//         let block = Block {
//             commands: vec![Command::Delay { delay: 10 }],
//             delays: Delays {
//                 init_delay: Some(5),
//                 command_delay: Some(1),
//                 is_recurring: IsRecurring::NotRecurring,
//             },
//         };
//         let start_time = tokio::time::Instant::now();
//         Orchestrator::execute_command_block(client, block).await.unwrap();
//         let duration = start_time.elapsed();
//         assert!(duration >= Duration::from_millis(15) && duration < Duration::from_millis(100));
//     }

//     #[tokio::test]
//     async fn test_load_experiment_and_run_empty_stages() {
//         let client = Arc::new(Mutex::new(TcpClient::new()));
//         // Correctly initialize Metadata based on its actual fields
//         let experiment = Experiment {
//             metadata: lib::network::experiment_config::Metadata {
//                 name: "empty_test".to_string(),
//                 experiment_host: ExperimentHost::Orchestrator,
//                 output_path: None,
//             },
//             stages: vec![],
//         };
//         let mut orchestrator = Orchestrator {
//             client: client.clone(),
//             experiment_config: PathBuf::new(),
//             output_path: None,
//         };
//         let result = orchestrator.load_experiment(client, experiment).await;
//         assert!(result.is_ok());
//     }

//     async fn run_simple_echo_server(addr: SocketAddr) -> tokio::task::JoinHandle<()> {
//         tokio::spawn(async move {
//             let listener = tokio::net::TcpListener::bind(addr).await.unwrap();
//             loop {
//                 let (mut socket, _) = listener.accept().await.unwrap();
//                 tokio::spawn(async move {
//                     let mut buf = [0; 1024];
//                     loop {
//                         match socket.read(&mut buf).await {
//                             Ok(0) => return,
//                             Ok(n) => {
//                                 if socket.write_all(&buf[0..n]).await.is_err() {
//                                     return;
//                                 }
//                             }
//                             Err(_) => return,
//                         }
//                     }
//                 });
//             }
//         })
//     }

//     #[tokio::test]
//     async fn test_orchestrator_connect_command() {
//         let server_addr: SocketAddr = "127.0.0.1:34567".parse().unwrap();
//         let server_handle = run_simple_echo_server(server_addr).await;
//         tokio::time::sleep(Duration::from_millis(100)).await;

//         let client = Arc::new(Mutex::new(TcpClient::new()));
//         let command = Command::Connect { target_addr: server_addr };

//         let result = Orchestrator::match_command(client.clone(), command).await;
//         assert!(result.is_ok());

//         server_handle.abort();
//     }

//     #[tokio::test]
//     async fn test_orchestrator_ping_command() {
//         let server_addr: SocketAddr = "127.0.0.1:34568".parse().unwrap();
//         let server_handle = tokio::spawn(async move {
//             let listener = tokio::net::TcpListener::bind(server_addr).await.unwrap();
//             let (mut socket, _) = listener.accept().await.unwrap();
//             let mut buf = [0u8; 4096];
//             loop {
//                 // Read the 4-byte length prefix
//                 let mut length_buf = [0u8; 4];
//                 match socket.read_exact(&mut length_buf).await {
//                     Ok(_) => {}
//                     Err(_) => return,
//                 }
//                 let msg_length = u32::from_be_bytes(length_buf) as usize;

//                 if msg_length == 0 || msg_length > 4096 {
//                     return;
//                 }

//                 // Read the message payload
//                 match socket.read_exact(&mut buf[..msg_length]).await {
//                     Ok(_) => {}
//                     Err(_) => return,
//                 }

//                 // Deserialize using bincode
//                 if let Ok(rpc_msg) = bincode::deserialize::<RpcMessage>(&buf[..msg_length]) {
//                     if matches!(rpc_msg.msg, RpcMessageKind::HostCtrl(HostCtrl::Connect)) {
//                         // Respond to Connect first
//                         let connect_response = RpcMessage {
//                             msg: RpcMessageKind::HostCtrl(HostCtrl::Connect),
//                             src_addr: server_addr,
//                             target_addr: rpc_msg.src_addr,
//                         };
//                         let response_bytes = bincode::serialize(&connect_response).unwrap();
//                         let length_prefix = (response_bytes.len() as u32).to_be_bytes();
//                         socket.write_all(&length_prefix).await.unwrap();
//                         socket.write_all(&response_bytes).await.unwrap();
//                         socket.flush().await.unwrap();
//                     } else if matches!(rpc_msg.msg, RpcMessageKind::HostCtrl(HostCtrl::Ping)) {
//                         // Construct RpcMessage directly
//                         let pong_msg = RpcMessage {
//                             msg: RpcMessageKind::HostCtrl(HostCtrl::Pong),
//                             src_addr: server_addr,
//                             target_addr: rpc_msg.src_addr,
//                         };
//                         let response_bytes = bincode::serialize(&pong_msg).unwrap();
//                         let length_prefix = (response_bytes.len() as u32).to_be_bytes();
//                         socket.write_all(&length_prefix).await.unwrap();
//                         socket.write_all(&response_bytes).await.unwrap();
//                         socket.flush().await.unwrap();
//                     }
//                 }
//             }
//         });
//         tokio::time::sleep(Duration::from_millis(100)).await;

//         let client = Arc::new(Mutex::new(TcpClient::new()));
//         client.lock().await.connect(server_addr).await.unwrap();

//         // Consume the Connect response from the server
//         let _connect_response = client.lock().await.read_message(server_addr).await.unwrap();

//         let command = Command::Ping { target_addr: server_addr };
//         let result = Orchestrator::match_command(client.clone(), command).await;
//         assert!(result.is_ok(), "Ping command failed: {:?}", result.err());

//         server_handle.abort();
//     }
// }<|MERGE_RESOLUTION|>--- conflicted
+++ resolved
@@ -4,28 +4,14 @@
 
 use std::net::SocketAddr;
 use std::path::PathBuf;
-<<<<<<< HEAD
 use std::pin::Pin;
-=======
-use std::str::FromStr;
->>>>>>> 9a9d7d02
 use std::sync::Arc;
 use std::time::Duration;
 use std::vec;
-
-<<<<<<< HEAD
 use lib::errors::NetworkError;
 use lib::network::experiment_config::{Block, Delays, Experiment, ExperimentHost, IsRecurring, Metadata, Stage};
 use lib::network::rpc_message::RpcMessageKind::Data;
 use lib::network::rpc_message::{CfgType, DataMsg, DeviceId, HostCtrl, HostId, HostStatus, RegCtrl, RpcMessage, RpcMessageKind};
-=======
-use futures::future::pending;
-#[cfg(test)]
-use lib::network::experiment_config::Delays;
-use lib::network::experiment_config::{Block, Command, Experiment, ExperimentHost, IsRecurring, Stage};
-use lib::network::rpc_message::RpcMessageKind::Data;
-use lib::network::rpc_message::{CfgType, DataMsg, DeviceId, HostCtrl, HostId, HostStatus, RegCtrl, RpcMessageKind};
->>>>>>> 9a9d7d02
 use lib::network::tcp::client::TcpClient;
 use lib::tui::TuiRunner;
 use log::*;
@@ -69,7 +55,6 @@
     Ping(SocketAddr),
 }
 
-<<<<<<< HEAD
 #[derive(Debug)]
 pub enum RegistryChannelMsg {
     Connect(SocketAddr),
@@ -78,9 +63,6 @@
     StartPolling,
     StopPolling,
 }
-=======
-use crate::services::{GlobalConfig, OrchestratorConfig, Run};
->>>>>>> 9a9d7d02
 
 pub struct Orchestrator {
     log_level: LevelFilter,
@@ -375,69 +357,6 @@
                     }
                 }
             }
-<<<<<<< HEAD
-=======
-            Command::DummyData {} => {
-                todo!()
-            }
-        }
-    }
-
-    async fn connect(client: &Arc<Mutex<TcpClient>>, target_addr: SocketAddr) -> Result<(), Box<dyn std::error::Error>> {
-        Ok(client.lock().await.connect(target_addr).await?)
-    }
-
-    async fn disconnect(client: &Arc<Mutex<TcpClient>>, target_addr: SocketAddr) -> Result<(), Box<dyn std::error::Error>> {
-        Ok(client.lock().await.disconnect(target_addr).await?)
-    }
-
-    async fn subscribe(client: &Arc<Mutex<TcpClient>>, target_addr: SocketAddr, device_id: u64) -> Result<(), Box<dyn std::error::Error>> {
-        let msg = HostCtrl::Subscribe { device_id };
-        info!("Subscribing to {target_addr} for device id {device_id}");
-        Ok(client.lock().await.send_message(target_addr, RpcMessageKind::HostCtrl(msg)).await?)
-    }
-
-    async fn unsubscribe(client: &Arc<Mutex<TcpClient>>, target_addr: SocketAddr, device_id: u64) -> Result<(), Box<dyn std::error::Error>> {
-        let msg = HostCtrl::Unsubscribe { device_id };
-        info!("Unsubscribing from {target_addr} for device id {device_id}");
-        Ok(client.lock().await.send_message(target_addr, RpcMessageKind::HostCtrl(msg)).await?)
-    }
-
-    async fn subscribe_to(
-        client: &Arc<Mutex<TcpClient>>,
-        target_addr: SocketAddr,
-        source_addr: SocketAddr,
-        device_id: u64,
-    ) -> Result<(), Box<dyn std::error::Error>> {
-        let msg = RpcMessageKind::HostCtrl(HostCtrl::SubscribeTo {
-            target_addr: source_addr,
-            device_id,
-        });
-
-        info!("Telling {target_addr} to subscribe to {source_addr} on device id {device_id}");
-
-        Ok(client.lock().await.send_message(target_addr, msg).await?)
-    }
-
-    async fn unsubscribe_from(
-        client: &Arc<Mutex<TcpClient>>,
-        target_addr: SocketAddr,
-        source_addr: SocketAddr,
-        device_id: u64,
-    ) -> Result<(), Box<dyn std::error::Error>> {
-        let msg = RpcMessageKind::HostCtrl(HostCtrl::UnsubscribeFrom {
-            target_addr: source_addr,
-            device_id,
-        });
-
-        info!("Telling {target_addr} to unsubscribe from device id {device_id} from {source_addr}");
-
-        Ok(client.lock().await.send_message(target_addr, msg).await?)
-    }
-
-    async fn send_status(client: &Arc<Mutex<TcpClient>>, target_addr: SocketAddr, host_id: HostId) -> Result<(), Box<dyn std::error::Error>> {
-        let msg = RpcMessageKind::RegCtrl(RegCtrl::PollHostStatus { host_id });
->>>>>>> 9a9d7d02
 
             update_send
                 .send(OrgUpdate::ActiveExperiment(session.active_experiment.clone().unwrap()))
@@ -494,7 +413,6 @@
         }
     }
 
-<<<<<<< HEAD
     /// Processes a single `OrgChannelMsg` control message and dispatches the appropriate command
     /// to the TCP client, experiment manager, or registry.
     ///
@@ -579,41 +497,6 @@
             OrgChannelMsg::StartExperiment => {
                 if let Some(experiment_send) = experiment_send {
                     experiment_send.send(ExperimentChannelMsg::Start).await;
-=======
-    async fn parse_command(
-        line: &str,
-        send_client: Arc<Mutex<TcpClient>>,
-        send_commands_channel: Sender<ChannelMsg>,
-    ) -> Result<(), Box<dyn std::error::Error>> {
-        let command = Command::from_str(line)?;
-        let client = send_client;
-        Self::match_command(client, command).await?;
-        Ok(())
-    }
-
-    async fn recv_task(mut recv_commands_channel: Receiver<ChannelMsg>, recv_client: Arc<Mutex<TcpClient>>) {
-        let mut receiving = false;
-        let mut targets: Vec<SocketAddr> = vec![];
-        loop {
-            if recv_commands_channel.has_changed().unwrap_or(false) {
-                let msg_opt = recv_commands_channel.borrow_and_update().clone();
-                match msg_opt {
-                    ChannelMsg::HostChannel(HostChannel::ListenSubscribe { addr }) => {
-                        if !targets.contains(&addr) {
-                            targets.push(addr);
-                        }
-                        receiving = true;
-                    }
-                    ChannelMsg::HostChannel(HostChannel::ListenUnsubscribe { addr }) => {
-                        if let Some(pos) = targets.iter().position(|x| *x == addr) {
-                            targets.remove(pos);
-                        }
-                        if targets.is_empty() {
-                            receiving = false;
-                        }
-                    }
-                    _ => (),
->>>>>>> 9a9d7d02
                 }
             }
             OrgChannelMsg::StartRemoteExperiment(addr) => {
@@ -621,7 +504,6 @@
                     experiment_send.send(ExperimentChannelMsg::StartRemote(addr)).await;
                 }
             }
-<<<<<<< HEAD
             OrgChannelMsg::StopExperiment => {
                 if let Some(experiment_send) = experiment_send {
                     experiment_send.send(ExperimentChannelMsg::Stop).await;
@@ -646,149 +528,6 @@
                         debug!("idk");
                     } else {
                         error!("Expected HostStatuses response")
-=======
-        }
-    }
-}
-
-#[cfg(test)]
-mod tests {
-    use std::fs::File;
-    use std::io::Write;
-
-    use lib::network::rpc_message::{HostCtrl, RpcMessage, RpcMessageKind};
-    use tempfile::tempdir;
-    use tokio::io::{AsyncReadExt, AsyncWriteExt};
-    use tokio::time::Duration;
-
-    use super::*;
-
-    fn create_dummy_experiment_file(dir_path: &std::path::Path, file_name: &str, content: &str) -> PathBuf {
-        let file_path = dir_path.join(file_name);
-        let mut file = File::create(&file_path).unwrap();
-        writeln!(file, "{content}").unwrap();
-        file_path
-    }
-
-    #[tokio::test]
-    async fn test_orchestrator_new() {
-        let temp_dir = tempdir().unwrap();
-        let dummy_config_path = create_dummy_experiment_file(
-            temp_dir.path(),
-            "exp.yaml",
-            "- metadata:\n    name: test\n    experiment_host: !Orchestrator\n  stages: []",
-        );
-        // OrchestratorConfig does not derive Clone, so we consume it here.
-        let config = OrchestratorConfig {
-            experiment_config: dummy_config_path,
-        };
-        let global_config = GlobalConfig {
-            log_level: log::LevelFilter::Debug,
-            num_workers: 4,
-        };
-        let _orchestrator = Orchestrator::new(global_config, config);
-    }
-
-    #[tokio::test]
-    async fn test_experiment_from_yaml_valid() {
-        let temp_dir = tempdir().unwrap();
-        let yaml_content = r#"
-- metadata:
-    name: Test Experiment
-    experiment_host: !Orchestrator
-    output_path: /tmp/output.log
-  stages:
-    - name: Stage 1
-      command_blocks:
-        - commands:
-            - !Connect
-              target_addr: "127.0.0.1:8080"
-          delays:
-            init_delay: 100
-            command_delay: 50
-            is_recurring: !NotRecurring
-"#;
-        let file_path = create_dummy_experiment_file(temp_dir.path(), "valid_exp.yaml", yaml_content);
-        let experiments = Experiment::from_yaml(file_path).unwrap();
-        assert_eq!(experiments.len(), 1);
-        let experiment = &experiments[0];
-        assert_eq!(experiment.metadata.name, "Test Experiment");
-        assert_eq!(experiment.metadata.output_path, Some(PathBuf::from("/tmp/output.log")));
-        assert_eq!(experiment.stages.len(), 1);
-        assert_eq!(experiment.stages[0].name, "Stage 1");
-        assert_eq!(experiment.stages[0].command_blocks.len(), 1);
-    }
-
-    #[tokio::test]
-    async fn test_experiment_from_yaml_invalid_path() {
-        let result = Experiment::from_yaml(PathBuf::from("non_existent.yaml"));
-        assert!(result.is_err());
-    }
-
-    #[tokio::test]
-    async fn test_experiment_from_yaml_malformed_content() {
-        let temp_dir = tempdir().unwrap();
-        let file_path = create_dummy_experiment_file(temp_dir.path(), "malformed_exp.yaml", "metadata: { name: test, stages: }");
-        let result = Experiment::from_yaml(file_path);
-        assert!(result.is_err());
-    }
-
-    #[tokio::test]
-    async fn test_execute_command_block_simple_delay() {
-        let client = Arc::new(Mutex::new(TcpClient::new()));
-        let block = Block {
-            commands: vec![Command::Delay { delay: 10 }],
-            delays: Delays {
-                init_delay: Some(5),
-                command_delay: Some(1),
-                is_recurring: IsRecurring::NotRecurring,
-            },
-        };
-        let start_time = tokio::time::Instant::now();
-        Orchestrator::execute_command_block(client, block).await.unwrap();
-        let duration = start_time.elapsed();
-        assert!(duration >= Duration::from_millis(15) && duration < Duration::from_millis(100));
-    }
-
-    #[tokio::test]
-    async fn test_load_experiment_and_run_empty_stages() {
-        let client = Arc::new(Mutex::new(TcpClient::new()));
-        // Correctly initialize Metadata based on its actual fields
-        let experiment = Experiment {
-            metadata: lib::network::experiment_config::Metadata {
-                name: "empty_test".to_string(),
-                experiment_host: ExperimentHost::Orchestrator,
-                output_path: None,
-            },
-            stages: vec![],
-        };
-        let mut orchestrator = Orchestrator {
-            client: client.clone(),
-            experiment_config: PathBuf::new(),
-            output_path: None,
-        };
-        let result = orchestrator.load_experiment(client, experiment).await;
-        assert!(result.is_ok());
-    }
-
-    async fn run_simple_echo_server(addr: SocketAddr) -> tokio::task::JoinHandle<()> {
-        tokio::spawn(async move {
-            let listener = tokio::net::TcpListener::bind(addr).await.unwrap();
-            loop {
-                let (mut socket, _) = listener.accept().await.unwrap();
-                tokio::spawn(async move {
-                    let mut buf = [0; 1024];
-                    loop {
-                        match socket.read(&mut buf).await {
-                            Ok(0) => return,
-                            Ok(n) => {
-                                if socket.write_all(&buf[0..n]).await.is_err() {
-                                    return;
-                                }
-                            }
-                            Err(_) => return,
-                        }
->>>>>>> 9a9d7d02
                     }
                 } else {
                     error!("Channel error")
