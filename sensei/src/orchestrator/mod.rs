use std::net::SocketAddr;
use std::path::PathBuf;
use std::sync::Arc;
use std::vec;

use futures::future::pending;
use lib::handler::device_handler::CfgType::Delete;
use lib::handler::device_handler::{CfgType, DeviceHandlerConfig};
use lib::network::rpc_message::CtrlMsg::*;
use lib::network::rpc_message::DataMsg::RawFrame;
use lib::network::rpc_message::RpcMessageKind::{Ctrl, Data};
use lib::network::rpc_message::SourceType::ESP32;
use lib::network::rpc_message::{CtrlMsg, DataMsg, DeviceId};
use lib::network::tcp::ChannelMsg;
use lib::network::tcp::client::TcpClient;
use log::*;
use tokio::io::{self, AsyncBufReadExt, AsyncWriteExt, BufReader};
use tokio::sync::watch::{Receiver, Sender};
use tokio::sync::{Mutex, watch};

use crate::services::{DEFAULT_ADDRESS, GlobalConfig, OrchestratorConfig, Run};

pub struct Orchestrator {
    client: Arc<Mutex<TcpClient>>,
    targets: Vec<SocketAddr>,
}

impl Run<OrchestratorConfig> for Orchestrator {
    fn new(global_config: GlobalConfig, config: OrchestratorConfig) -> Self {
        Orchestrator {
            client: Arc::new(Mutex::new(TcpClient::new())),
            targets: config.targets,
        }
    }

<<<<<<< HEAD
    async fn run(&self, config: OrchestratorConfig) -> Result<(), Box<dyn std::error::Error>> {
        for target_addr in config.targets.into_iter() {
            Self::connect(&self.client, target_addr).await
=======
    async fn run(&mut self) -> Result<(), Box<dyn std::error::Error>> {
        for target_addr in self.targets.clone() {
            Self::connect(&self.client, target_addr).await?
>>>>>>> e63e38c6
        }
        self.cli_interface().await.expect("TODO: panic message");
        Ok(())
    }
}

impl Orchestrator {
    async fn connect(client: &Arc<Mutex<TcpClient>>, target_addr: SocketAddr) {
        client.lock().await.connect(target_addr).await.expect("TODO: panic message");
    }

    async fn disconnect(client: &Arc<Mutex<TcpClient>>, target_addr: SocketAddr) {
        client.lock().await.disconnect(target_addr).await.expect("TODO: panic message");
    }

    async fn subscribe(client: &Arc<Mutex<TcpClient>>, target_addr: SocketAddr, device_id: u64) {
        let msg = Ctrl(CtrlMsg::Subscribe { device_id });
        info!("Subscribing to {target_addr} for device id {device_id}");
        client.lock().await.send_message(target_addr, msg).await.expect("TODO: panic message");
    }

    async fn unsubscribe(client: &Arc<Mutex<TcpClient>>, target_addr: SocketAddr, device_id: u64) {
        let msg = Ctrl(CtrlMsg::Unsubscribe { device_id });
        info!("Unsubscribing from {target_addr} for device id {device_id}");
        client.lock().await.send_message(target_addr, msg).await.expect("TODO: panic message");
    }

    // Temporary, refactor once TUI gets added
    async fn cli_interface(&self) -> Result<(), Box<dyn std::error::Error>> {
        let (send_commands_channel, recv_commands_channel) = watch::channel::<ChannelMsg>(ChannelMsg::Empty);

        let send_client = self.client.clone();
        let recv_client = self.client.clone();

        let _command_task = tokio::spawn(async move {
            // Create the input reader
            let stdin: BufReader<io::Stdin> = BufReader::new(io::stdin());
            let mut lines = stdin.lines();

            info!("Starting TUI interface");
            info!("Manual mode, type 'help' for commands");

            while let Ok(Some(line)) = lines.next_line().await {
                let line = line.trim();
                if line.is_empty() {
                    continue;
                }
                Self::parse_command(line, send_client.clone(), send_commands_channel.clone()).await;
                io::stdout().flush().await.expect("TODO: panic message"); // Ensure prompt shows up again
            }
            println!("Send loop ended (stdin closed).");
        });

        let _recv_task = tokio::spawn(async move {
            Self::recv_task(recv_commands_channel, recv_client.clone()).await;
        });

        pending::<()>().await;

        Ok(())
    }

    async fn parse_command(line: &str, send_client: Arc<Mutex<TcpClient>>, send_commands_channel: Sender<ChannelMsg>) {
        let mut input = line.split_whitespace();
        match input.next() {
            Some("connect") => {
                // Connect the orchestrator and another target node
                let target_addr: SocketAddr = input
                    .next()
                    .unwrap() // #TODO remove unwrap
                    .parse()
                    .unwrap_or(DEFAULT_ADDRESS);
                Self::connect(&send_client, target_addr).await;
            }
            Some("disconnect") => {
                // Disconnect the orchestrator from another target node
                let target_addr: SocketAddr = input.next().unwrap_or("").parse().unwrap_or(DEFAULT_ADDRESS);
                Self::disconnect(&send_client, target_addr).await;
            }
            Some("sub") => {
                // Subscribe the orchestrator to the data output of a node
                let target_addr: SocketAddr = input.next().unwrap_or("").parse().unwrap_or(DEFAULT_ADDRESS);
                let device_id: DeviceId = input.next().unwrap_or("0").parse().unwrap();

                Self::subscribe(&send_client, target_addr, device_id).await;
                send_commands_channel
                    .send(ChannelMsg::ListenSubscribe { addr: target_addr })
                    .expect("TODO: panic message");
            }
            Some("unsub") => {
                // Unsubscribe the orchestrator from the data output of another node
                let target_addr: SocketAddr = input
                    .next()
                    .unwrap_or("") // #TODO remove unwrap
                    .parse()
                    .unwrap_or(DEFAULT_ADDRESS);
                let device_id: DeviceId = input.next().unwrap_or("0").parse().unwrap();
                Self::unsubscribe(&send_client, target_addr, device_id).await;
                send_commands_channel
                    .send(ChannelMsg::ListenUnsubscribe { addr: target_addr })
                    .expect("TODO: panic message");
            }
            Some("subto") => {
                // Tells a node to subscribe to another node
                let target_addr: SocketAddr = input.next().unwrap_or("").parse().unwrap_or(DEFAULT_ADDRESS);
                let source_addr: SocketAddr = input.next().unwrap_or("").parse().unwrap_or(DEFAULT_ADDRESS);
                let device_id: DeviceId = input.next().unwrap_or("0").parse().unwrap();

                let msg = Ctrl(SubscribeTo {
                    target: source_addr,
                    device_id,
                });

                info!("Telling {target_addr} to subscribe to {source_addr} on device id {device_id}");

                send_client
                    .lock()
                    .await
                    .send_message(target_addr, msg)
                    .await
                    .expect("TODO: panic message");
            }
            Some("unsubfrom") => {
                // Tells a node to unsubscribe from another node
                let target_addr: SocketAddr = input.next().unwrap_or("").parse().unwrap_or(DEFAULT_ADDRESS);
                let source_addr: SocketAddr = input.next().unwrap_or("").parse().unwrap_or(DEFAULT_ADDRESS);
                let device_id: DeviceId = input.next().unwrap_or("0").parse().unwrap();

                let msg = Ctrl(UnsubscribeFrom {
                    target: source_addr,
                    device_id,
                });

                info!("Telling {target_addr} to unsubscribe from device id {device_id} from {source_addr}");

                send_client
                    .lock()
                    .await
                    .send_message(target_addr, msg)
                    .await
                    .expect("TODO: panic message");
            }
            Some("dummydata") => {
                // To test the subscription mechanic
                let target_addr: SocketAddr = input.next().unwrap_or("").parse().unwrap_or(DEFAULT_ADDRESS);

                let msg = Data {
                    data_msg: RawFrame {
                        ts: 1234f64,
                        bytes: vec![],
                        source_type: ESP32,
                    },
                    device_id: 0,
                };

                info!("Sending dummy data to {target_addr}");
                send_client
                    .lock()
                    .await
                    .send_message(target_addr, msg)
                    .await
                    .expect("TODO: panic message");
            }
            Some("sendstatus") => {
                let target_addr = input.next().unwrap_or("").parse().unwrap_or(DEFAULT_ADDRESS);
                send_commands_channel
                    .send(ChannelMsg::SendHostStatus { reg_addr: target_addr })
                    .expect("TODO: panic message");
            }
            Some("configure") => {
                let target_addr = input.next().unwrap_or("").parse().unwrap_or(DEFAULT_ADDRESS);
                let device_id: DeviceId = input.next().unwrap_or("0").parse().unwrap();
                match input.next() {
                    Some("create") => {
                        let config_path: PathBuf = input.next().unwrap_or("sensei/src/orchestrator/example_config.yaml").into();
                        let cfg = match DeviceHandlerConfig::from_yaml(config_path).await {
                            Ok(configs) => match configs.first().cloned() {
                                Some(config) => config,
                                _ => return info!("invalid config"),
                            },
                            _ => return info!("invalid config"),
                        };

                        let cfg_type = CfgType::Create { cfg };
                        let msg = Ctrl(Configure { device_id, cfg_type });

                        info!("Telling {target_addr} to create a device handler");

                        send_client
                            .lock()
                            .await
                            .send_message(target_addr, msg)
                            .await
                            .expect("TODO: panic message");
                    }
                    Some("edit") => {
                        let config_path: PathBuf = input.next().unwrap_or("sensei/src/orchestrator/example_config.yaml").into();
                        let cfg = match DeviceHandlerConfig::from_yaml(config_path).await {
                            Ok(configs) => match configs.first().cloned() {
                                Some(config) => config,
                                _ => return info!("invalid config"),
                            },
                            _ => return info!("invalid config"),
                        };

                        let cfg_type = CfgType::Edit { cfg };
                        let msg = Ctrl(Configure { device_id, cfg_type });

                        info!("Telling {target_addr} to edit a device handler");

                        send_client
                            .lock()
                            .await
                            .send_message(target_addr, msg)
                            .await
                            .expect("TODO: panic message");
                    }
                    Some("delete") => {
                        let cfg_type = Delete;
                        let msg = Ctrl(Configure { device_id, cfg_type });

                        info!("Telling {target_addr} to delete a device handler");

                        send_client
                            .lock()
                            .await
                            .send_message(target_addr, msg)
                            .await
                            .expect("TODO: panic message");
                    }
                    _ => {
                        info!("Invalid configuration type");
                    }
                }
            }
            _ => {
                info!("Failed to parse command")
            }
        }
    }

    async fn recv_task(mut recv_commands_channel: Receiver<ChannelMsg>, recv_client: Arc<Mutex<TcpClient>>) {
        let mut receiving = false;
        let mut targets: Vec<SocketAddr> = vec![];
        loop {
            if recv_commands_channel.has_changed().unwrap_or(false) {
                let msg_opt = recv_commands_channel.borrow_and_update().clone();
                match msg_opt {
                    ChannelMsg::ListenSubscribe { addr } => {
                        if !targets.contains(&addr) {
                            targets.push(addr);
                        }
                        receiving = true;
                    }
                    ChannelMsg::ListenUnsubscribe { addr } => {
                        if let Some(pos) = targets.iter().position(|x| *x == addr) {
                            targets.remove(pos);
                        }
                        if targets.is_empty() {
                            receiving = false;
                        }
                    }
                    _ => (),
                }
            }
            if receiving {
                for target_addr in targets.iter() {
                    let msg = recv_client.lock().await.read_message(*target_addr).await.unwrap();
                    match msg.msg {
                        Data {
                            data_msg: DataMsg::CsiFrame { csi },
                            device_id: _,
                        } => {
                            info!("{}: {}", msg.src_addr, csi.timestamp)
                        }
                        Data {
                            data_msg:
                                DataMsg::RawFrame {
                                    ts,
                                    bytes: _,
                                    source_type: _,
                                },
                            device_id: _,
                        } => info!("{}: {ts}", msg.src_addr),
                        _ => (),
                    }
                }
            }
        }
    }
}<|MERGE_RESOLUTION|>--- conflicted
+++ resolved
@@ -33,15 +33,9 @@
         }
     }
 
-<<<<<<< HEAD
-    async fn run(&self, config: OrchestratorConfig) -> Result<(), Box<dyn std::error::Error>> {
-        for target_addr in config.targets.into_iter() {
-            Self::connect(&self.client, target_addr).await
-=======
     async fn run(&mut self) -> Result<(), Box<dyn std::error::Error>> {
         for target_addr in self.targets.clone() {
-            Self::connect(&self.client, target_addr).await?
->>>>>>> e63e38c6
+            Self::connect(&self.client, target_addr).await;
         }
         self.cli_interface().await.expect("TODO: panic message");
         Ok(())
@@ -217,7 +211,7 @@
                 match input.next() {
                     Some("create") => {
                         let config_path: PathBuf = input.next().unwrap_or("sensei/src/orchestrator/example_config.yaml").into();
-                        let cfg = match DeviceHandlerConfig::from_yaml(config_path).await {
+                        let cfg = match DeviceHandlerConfig::from_yaml(config_path) {
                             Ok(configs) => match configs.first().cloned() {
                                 Some(config) => config,
                                 _ => return info!("invalid config"),
@@ -239,7 +233,7 @@
                     }
                     Some("edit") => {
                         let config_path: PathBuf = input.next().unwrap_or("sensei/src/orchestrator/example_config.yaml").into();
-                        let cfg = match DeviceHandlerConfig::from_yaml(config_path).await {
+                        let cfg = match DeviceHandlerConfig::from_yaml(config_path) {
                             Ok(configs) => match configs.first().cloned() {
                                 Some(config) => config,
                                 _ => return info!("invalid config"),
