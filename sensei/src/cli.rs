//! # Command-Line Interface (CLI) Argument Parsing
//!
//! This module defines the command-line argument structures and parsing logic
//! for the Sensei application. It uses the `argh` crate for parsing arguments
//! and provides structures for global arguments, subcommands, and their respective
//! configurations.
//!
//! The module includes:
//! - `Args`: The main struct for top-level arguments, including log level and subcommands.
//! - `SubCommandsArgs`: An enum representing the available subcommands (SystemNode, Orchestrator, Visualiser, EspTool).
//! - Structs for each subcommand's arguments (e.g., `SystemNodeSubcommandArgs`).
//! - Traits `ConfigFromCli` and `OverlaySubcommandArgs` for handling configuration loading and merging
//!   with command-line overrides.
//!
//! Default configuration paths are also defined here.
//!
//! # Example
//!
//! To run the application with a specific subcommand and options:
//!
//! ```sh
//! cargo run node --addr 192.168.1.10 --port 7070
//! ```
//!
//! This command sets the system node address and port, overriding the defaults.
#[cfg(feature = "sys_node")]
use std::path::PathBuf;

use anyhow::Error;
use argh::FromArgs;
#[cfg(feature = "sys_node")]
use lib::handler::device_handler::DeviceHandlerConfig;
#[cfg(feature = "sys_node")]
use log::debug;
use simplelog::LevelFilter;

#[cfg(feature = "esp_tool")]
use crate::services::EspToolConfig;
use crate::services::GlobalConfig;
#[cfg(feature = "orchestrator")]
use crate::services::OrchestratorConfig;
#[cfg(feature = "sys_node")]
use crate::services::SystemNodeConfig;
#[cfg(feature = "visualiser")]
use crate::services::VisualiserConfig;

/// A trait for overlaying subcommand arguments onto an existing configuration.
///
/// This trait allows reads the config from the YAML file specified in the subcommand arguments,
/// and then overlays the subcommand arguments onto that configuration.
///
/// # Type Parameters
/// - `T`: The type of the configuration object to overlay.
///
/// # Example
/// Implement this trait for your subcommand argument struct to merge its values
/// into a configuration loaded from disk.
///
/// # Returns
/// A new configuration object with subcommand arguments applied.
pub trait OverlaySubcommandArgs<T> {
    /// Overlays fields from subcommand arguments onto a configuration loaded from a YAML file.
    ///
    /// If a field is specified in the subcommand arguments, it will override the corresponding
    /// value from the YAML configuration. Otherwise, the YAML configuration value is retained.
    fn overlay_subcommand_args(&self, full_config: T) -> Result<T, Box<dyn std::error::Error>>;
}

<<<<<<< HEAD
pub static DEFAULT_HOST_CONFIG: &str = "resources/example_configs/host/dummy_node.yaml";
pub static DEFAULT_ORCHESTRATOR_CONFIG_FOLDER: &str = "resources/example_configs/orchestrator";
=======
/// Default path to the host configuration YAML file.
pub static DEFAULT_HOST_CONFIG: &str = "resources/testing_configs/minimal.yaml";
/// Default path to the orchestrator configuration YAML file.
pub static DEFAULT_ORCHESTRATOR_CONFIG: &str = "resources/example_configs/orchestrator/experiment_config.yaml";
>>>>>>> 1c5bf4b4

/// A simple app to perform collection from configured sources
#[derive(FromArgs)]
pub struct Args {
    /// log level to use for terminal logging
    /// Possible values: OFF, ERROR, WARN, INFO, DEBUG, TRACE
    #[argh(option, default = "LevelFilter::Info")]
    pub level: LevelFilter,

    #[argh(subcommand)]
    pub subcommand: Option<SubCommandsArgs>,
}

impl Args {
    /// Parses the global configuration from the command-line arguments.
    ///
    /// Currently, this primarily involves extracting the log level.
    pub fn parse_global_config(&self) -> Result<GlobalConfig, Error> {
        Ok(GlobalConfig { log_level: self.level })
    }
}

/// A trait for parsing command-line arguments into a specific configuration type.
///
/// Implementors of this trait define how to convert raw command-line arguments
/// (typically a dedicated struct derived with `argh::FromArgs`) into a structured
/// configuration object (e.g., `SystemNodeConfig`, `OrchestratorConfig`).
pub trait ConfigFromCli<Config> {
    /// Parses the command-line arguments into a configuration object.
    fn parse(&self) -> Result<Config, Error>;
}

#[derive(FromArgs)]
#[argh(subcommand)]
pub enum SubCommandsArgs {
    #[cfg(feature = "sys_node")]
    SystemNode(SystemNodeSubcommandArgs),
    #[cfg(feature = "orchestrator")]
    Orchestrator(OrchestratorSubcommandArgs),
    #[cfg(feature = "visualiser")]
    Visualiser(VisualiserSubcommandArgs),
    #[cfg(feature = "esp_tool")]
    EspTool(EspToolSubcommandArgs),
}

const DEFAULT_PORT_CLI: u16 = 6969;
const DEFAULT_IP_CLI: &str = "127.0.0.1";

/// System node commands
#[cfg(feature = "sys_node")]
#[derive(FromArgs)]
#[argh(subcommand, name = "node")]
pub struct SystemNodeSubcommandArgs {
    /// server address (default: 127.0.0.1)
    #[argh(option, default = "DEFAULT_IP_CLI.to_owned()")]
    pub addr: String,

    /// server port (default: 6969)
    #[argh(option, default = "DEFAULT_PORT_CLI")]
    pub port: u16,

    /// location of config file
    #[argh(option, default = "PathBuf::from(DEFAULT_HOST_CONFIG)")]
    pub config_path: PathBuf,
}

#[cfg(feature = "sys_node")]
impl ConfigFromCli<SystemNodeConfig> for SystemNodeSubcommandArgs {
    /// Parses system node subcommand arguments into a `SystemNodeConfig`.
    ///
    /// This involves constructing an address from `addr` and `port` fields,
    /// and loading device configurations from the specified `config_path`.
    /// Default values are used for fields not directly provided by arguments.
    fn parse(&self) -> Result<SystemNodeConfig, Error> {
        Ok(SystemNodeConfig {
            addr: format!("{}:{}", self.addr, self.port).parse()?,
            device_configs: DeviceHandlerConfig::from_yaml(self.config_path.clone())?,
            host_id: 0,                    // Default host_id, might be overwritten by YAML or other logic
            registries: None,              // Default, might be overwritten by YAML
            registry_polling_rate_s: None, // Default, might be overwritten by YAML
            sinks: Vec::new(),             // Initialize with an empty Vec, to be populated from YAML
        })
    }
}

#[cfg(feature = "sys_node")]
/// Overlays subcommand arguments onto a SystemNodeConfig, overriding fields if provided.
impl OverlaySubcommandArgs<SystemNodeConfig> for SystemNodeSubcommandArgs {
    fn overlay_subcommand_args(&self, mut full_config: SystemNodeConfig) -> Result<SystemNodeConfig, Box<dyn std::error::Error>> {
        // Because of the default value we expact that there's always a file to read
        debug!("Loading system node configuration from YAML file: {}", self.config_path.display());
        // overwrite fields when provided by the subcommand
        if self.addr != DEFAULT_IP_CLI {
            full_config.addr.set_ip(self.addr.parse().unwrap_or(full_config.addr.ip()));
        }
        if self.port != DEFAULT_PORT_CLI {
            full_config.addr.set_port(self.port);
        }
        Ok(full_config)
    }
}

#[cfg(feature = "orchestrator")]
/// Orchestrator node commands
#[derive(FromArgs)]
#[argh(subcommand, name = "orchestrator")]
pub struct OrchestratorSubcommandArgs {
    /// whether to enable tui input
    #[argh(option, default = "true")]
    pub tui: bool,

    /// file path of the experiment config
    #[argh(option, default = "DEFAULT_ORCHESTRATOR_CONFIG_FOLDER.parse().unwrap()")]
    pub experiments_folder: PathBuf,
}

#[cfg(feature = "orchestrator")]
impl ConfigFromCli<OrchestratorConfig> for OrchestratorSubcommandArgs {
    /// Parses orchestrator subcommand arguments into an `OrchestratorConfig`.
    ///
    /// This primarily involves setting the path to the experiment configuration file.
    fn parse(&self) -> Result<OrchestratorConfig, Error> {
        // TODO input validation
        Ok(OrchestratorConfig {
            experiments_folder: self.experiments_folder.clone(),
            tui: self.tui,
        })
    }
}

/// Visualiser commands
#[cfg(feature = "visualiser")]
#[derive(FromArgs)]
#[argh(subcommand, name = "visualiser")]
pub struct VisualiserSubcommandArgs {
    /// server port (default: 6969)
    #[argh(option, default = "String::from(\"127.0.0.1:6969\")")]
    pub target: String,

    /// height of the eventual window
    #[argh(option, default = "600")]
    pub height: usize,

    /// width of the eventual window
    #[argh(option, default = "800")]
    pub width: usize,

    /// using tui (ratatui, default) or gui (plotters, minifb)
    #[argh(option, default = "String::from(\"tui\")")]
    pub ui_type: String,
}

#[cfg(feature = "visualiser")]
impl ConfigFromCli<VisualiserConfig> for VisualiserSubcommandArgs {
    /// Parses visualiser subcommand arguments into a `VisualiserConfig`.
    ///
    /// This involves setting the target address and UI type for the visualiser.
    fn parse(&self) -> Result<VisualiserConfig, Error> {
        // TODO input validation
        Ok(VisualiserConfig {
            target: self.target.parse()?,
            ui_type: self.ui_type.clone(),
        })
    }
}

/// Arguments for the ESP Test Tool subcommand
#[cfg(feature = "esp_tool")]
#[derive(FromArgs, Debug, Clone)]
#[argh(subcommand, name = "esp-tool")]
pub struct EspToolSubcommandArgs {
    /// serial port
    #[argh(option, default = "String::from(\"/dev/ttyUSB0\")")]
    pub serial_port: String,
}

#[cfg(feature = "esp_tool")]
impl ConfigFromCli<EspToolConfig> for EspToolSubcommandArgs {
    /// Parses ESP tool subcommand arguments into an `EspToolConfig`.
    ///
    /// This involves setting the serial port for communication with the ESP device.
    fn parse(&self) -> Result<EspToolConfig, Error> {
        Ok(EspToolConfig {
            serial_port: self.serial_port.clone(), // TODO remove clone
        })
    }
}

// Tests

#[cfg(test)]
mod tests {
    use std::net::{IpAddr, SocketAddr};

    use super::*;

    fn create_testing_config() -> SystemNodeConfig {
        SystemNodeConfig {
            addr: SocketAddr::new(IpAddr::V4(DEFAULT_IP_CLI.parse().unwrap()), DEFAULT_PORT_CLI),
            host_id: 1,
            registries: Option::None,
            device_configs: vec![],
            registry_polling_rate_s: Option::None,
            sinks: Vec::new(), // Add sinks field
        }
    }

    #[test]
    fn test_overlay_subcommand_args_overwrites_addr_and_port() {
        let args = SystemNodeSubcommandArgs {
            addr: "10.0.0.1".to_string(),
            port: 4321,
            config_path: PathBuf::from("does_not_matter.yaml"), // This will not be used
        };

        let base_cfg = create_testing_config();
        let config = args.overlay_subcommand_args(base_cfg).unwrap();
        assert_eq!(config.addr, "10.0.0.1:4321".parse().unwrap());
    }

    #[test]
    fn test_overlay_subcommand_args_uses_yaml_when_no_override() {
        let args = SystemNodeSubcommandArgs {
            addr: DEFAULT_IP_CLI.to_string(),
            port: DEFAULT_PORT_CLI,
            config_path: PathBuf::from("does_not_matter.yaml"), // This will not be used
        };

        // If addr is empty and port is 0, overlay will parse ":0" which is invalid,
        // so we expect it to fallback to the YAML value.
        let base_cfg = create_testing_config();
        let config = args.overlay_subcommand_args(base_cfg.clone()).unwrap();
        assert_eq!(config.addr, base_cfg.addr);
    }

    #[test]
    fn test_overlay_subcommand_args_invalid_addr_falls_back_to_yaml() {
        let args = SystemNodeSubcommandArgs {
            addr: "invalid_addr".to_string(),
            port: 1234,
            config_path: PathBuf::from("does_not_matter.yaml"), // This will not be used
        };

        // "invalid_addr:1234" is not a valid SocketAddr, so should fallback to YAML
        let mut base_cfg = create_testing_config();
        let config = args.overlay_subcommand_args(base_cfg.clone()).unwrap();
        base_cfg.addr.set_port(1234); // Port is always valid
        assert_eq!(config.addr, base_cfg.addr);
    }
}<|MERGE_RESOLUTION|>--- conflicted
+++ resolved
@@ -66,15 +66,10 @@
     fn overlay_subcommand_args(&self, full_config: T) -> Result<T, Box<dyn std::error::Error>>;
 }
 
-<<<<<<< HEAD
-pub static DEFAULT_HOST_CONFIG: &str = "resources/example_configs/host/dummy_node.yaml";
-pub static DEFAULT_ORCHESTRATOR_CONFIG_FOLDER: &str = "resources/example_configs/orchestrator";
-=======
 /// Default path to the host configuration YAML file.
 pub static DEFAULT_HOST_CONFIG: &str = "resources/testing_configs/minimal.yaml";
 /// Default path to the orchestrator configuration YAML file.
 pub static DEFAULT_ORCHESTRATOR_CONFIG: &str = "resources/example_configs/orchestrator/experiment_config.yaml";
->>>>>>> 1c5bf4b4
 
 /// A simple app to perform collection from configured sources
 #[derive(FromArgs)]
@@ -187,7 +182,7 @@
     pub tui: bool,
 
     /// file path of the experiment config
-    #[argh(option, default = "DEFAULT_ORCHESTRATOR_CONFIG_FOLDER.parse().unwrap()")]
+    #[argh(option, default = "DEFAULT_ORCHESTRATOR_CONFIG.parse().unwrap()")]
     pub experiments_folder: PathBuf,
 }
 
