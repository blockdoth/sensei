//! # Command-Line Interface (CLI) Argument Parsing
//!
//! This module defines the command-line argument structures and parsing logic
//! for the Sensei application. It uses the `argh` crate for parsing arguments
//! and provides structures for global arguments, subcommands, and their respective
//! configurations.
//!
//! The module includes:
//! - `Args`: The main struct for top-level arguments, including log level and subcommands.
//! - `SubCommandsArgs`: An enum representing the available subcommands (SystemNode, Orchestrator, Visualiser, EspTool).
//! - Structs for each subcommand's arguments (e.g., `SystemNodeSubcommandArgs`).
//! - Traits `ConfigFromCli` and `OverlaySubcommandArgs` for handling configuration loading and merging
//!   with command-line overrides.
//!
//! Default configuration paths are also defined here.
//!
//! # Example
//!
//! To run the application with a specific subcommand and options:
//!
//! ```sh
//! cargo run node --addr 192.168.1.10 --port 7070
//! ```
//!
//! This command sets the system node address and port, overriding the defaults.
#[cfg(feature = "registry")]
#[cfg(feature = "sys_node")]
use std::path::PathBuf;

use argh::FromArgs;
#[cfg(feature = "sys_node")]
use lib::handler::device_handler::DeviceHandlerConfig;
#[cfg(feature = "sys_node")]
use log::debug;
use simplelog::LevelFilter;

#[cfg(feature = "esp_tool")]
use crate::services::EspToolConfig;
use crate::services::GlobalConfig;
#[cfg(feature = "orchestrator")]
use crate::services::OrchestratorConfig;
#[cfg(feature = "registry")]
use crate::services::RegistryConfig;
#[cfg(feature = "sys_node")]
use crate::services::SystemNodeConfig;
#[cfg(feature = "visualiser")]
use crate::services::VisualiserConfig;

/// A trait for overlaying subcommand arguments onto an existing configuration.
///
/// This trait allows reads the config from the YAML file specified in the subcommand arguments,
/// and then overlays the subcommand arguments onto that configuration.
///
/// # Type Parameters
/// - `T`: The type of the configuration object to overlay.
///
/// # Example
/// Implement this trait for your subcommand argument struct to merge its values
/// into a configuration loaded from disk.
///
/// # Returns
/// A new configuration object with subcommand arguments applied.
pub trait OverlaySubcommandArgs<T> {
    /// Overlays fields from subcommand arguments onto a configuration loaded from a YAML file.
    ///
    /// If a field is specified in the subcommand arguments, it will override the corresponding
    /// value from the YAML configuration. Otherwise, the YAML configuration value is retained.
    fn overlay_subcommand_args(&self, full_config: T) -> Result<T, Box<dyn std::error::Error>>;
}

/// Default path to the host configuration YAML file.
pub static DEFAULT_HOST_CONFIG: &str = "resources/testing_configs/minimal.yaml";
/// Default path to the orchestrator configuration YAML file.
<<<<<<< HEAD
pub static DEFAULT_ORCHESTRATOR_CONFIG: &str = "resources/example_configs/orchestrator/experiment_config.yaml";
/// Default path for registry config.
pub static DEFAULT_REGISTRY_CONFIG: &str = "resources/example_configs/registry/registry_config.yaml";
=======
pub static DEFAULT_ORCHESTRATOR_CONFIG: &str = "resources/example_configs/orchestrator";
>>>>>>> a8310a83

/// A simple app to perform collection from configured sources
#[derive(FromArgs)]
pub struct Args {
    /// log level to use for terminal logging
    /// Possible values: OFF, ERROR, WARN, INFO, DEBUG, TRACE
    #[argh(option, default = "LevelFilter::Info")]
    pub level: LevelFilter,

    /// the number of workers sensei will be started with.
    #[argh(option, default = "4")]
    pub num_workers: usize,

    #[argh(subcommand)]
    pub subcommand: Option<SubCommandsArgs>,
}

impl Args {
    /// Parses the global configuration from the command-line arguments.
    ///
    /// Currently, this primarily involves extracting the log level.
    pub fn parse_global_config(&self) -> Result<GlobalConfig, Box<dyn std::error::Error>> {
        Ok(GlobalConfig {
            log_level: self.level,
            num_workers: self.num_workers,
        })
    }
}

/// A trait for parsing command-line arguments into a specific configuration type.
///
/// Implementors of this trait define how to convert raw command-line arguments
/// (typically a dedicated struct derived with `argh::FromArgs`) into a structured
/// configuration object (e.g., `SystemNodeConfig`, `OrchestratorConfig`).
pub trait ConfigFromCli<Config> {
    /// Parses the command-line arguments into a configuration object.
    fn parse(&self) -> Result<Config, Box<dyn std::error::Error>>;
}

#[derive(FromArgs)]
#[argh(subcommand)]
pub enum SubCommandsArgs {
    #[cfg(feature = "sys_node")]
    SystemNode(SystemNodeSubcommandArgs),
    #[cfg(feature = "orchestrator")]
    Orchestrator(OrchestratorSubcommandArgs),
    #[cfg(feature = "visualiser")]
    Visualiser(VisualiserSubcommandArgs),
    #[cfg(feature = "esp_tool")]
    EspTool(EspToolSubcommandArgs),
    #[cfg(feature = "registry")]
    Registry(RegistrySubcommandArgs),
}

const DEFAULT_PORT_CLI: u16 = 6969;
const DEFAULT_IP_CLI: &str = "127.0.0.1";

/// System node commands
#[cfg(feature = "sys_node")]
#[derive(FromArgs)]
#[argh(subcommand, name = "node")]
pub struct SystemNodeSubcommandArgs {
    /// server address (default: 127.0.0.1)
    #[argh(option, default = "DEFAULT_IP_CLI.to_owned()")]
    pub addr: String,

    /// server port (default: 6969)
    #[argh(option, default = "DEFAULT_PORT_CLI")]
    pub port: u16,

    /// location of config file
    #[argh(option, default = "PathBuf::from(DEFAULT_HOST_CONFIG)")]
    pub config_path: PathBuf,
}

#[cfg(feature = "sys_node")]
impl ConfigFromCli<SystemNodeConfig> for SystemNodeSubcommandArgs {
    /// Parses system node subcommand arguments into a `SystemNodeConfig`.
    ///
    /// This involves constructing an address from `addr` and `port` fields,
    /// and loading device configurations from the specified `config_path`.
    /// Default values are used for fields not directly provided by arguments.
    fn parse(&self) -> Result<SystemNodeConfig, Box<dyn std::error::Error>> {
        Ok(SystemNodeConfig {
            addr: format!("{}:{}", self.addr, self.port).parse()?,
            device_configs: DeviceHandlerConfig::from_yaml(self.config_path.clone())?,
            host_id: 0,                    // Default host_id, might be overwritten by YAML or other logic
            registries: None,              // Default, might be overwritten by YAML
            registry_polling_rate_s: None, // Default, might be overwritten by YAML
            sinks: Vec::new(),             // Initialize with an empty Vec, to be populated from YAML
        })
    }
}

#[cfg(feature = "sys_node")]
/// Overlays subcommand arguments onto a SystemNodeConfig, overriding fields if provided.
impl OverlaySubcommandArgs<SystemNodeConfig> for SystemNodeSubcommandArgs {
    fn overlay_subcommand_args(&self, mut full_config: SystemNodeConfig) -> Result<SystemNodeConfig, Box<dyn std::error::Error>> {
        // Because of the default value we expact that there's always a file to read
        debug!("Loading system node configuration from YAML file: {}", self.config_path.display());
        // overwrite fields when provided by the subcommand
        if self.addr != DEFAULT_IP_CLI {
            full_config.addr.set_ip(self.addr.parse().unwrap_or(full_config.addr.ip()));
        }
        if self.port != DEFAULT_PORT_CLI {
            full_config.addr.set_port(self.port);
        }
        Ok(full_config)
    }
}

#[cfg(feature = "orchestrator")]
/// Orchestrator node commands
#[derive(FromArgs)]
#[argh(subcommand, name = "orchestrator")]
pub struct OrchestratorSubcommandArgs {
    /// whether to enable tui input
    #[argh(option, default = "true")]
    pub tui: bool,

    /// file path of the experiment config
<<<<<<< HEAD
    #[argh(option, default = "PathBuf::from(DEFAULT_ORCHESTRATOR_CONFIG)")]
    pub experiment_config: PathBuf,
=======
    #[argh(option, default = "DEFAULT_ORCHESTRATOR_CONFIG.parse().unwrap()")]
    pub experiments_folder: PathBuf,

    /// polling interval of the registry
    #[argh(option, default = "5")]
    pub polling_interval: u64,
>>>>>>> a8310a83
}

#[cfg(feature = "orchestrator")]
impl ConfigFromCli<OrchestratorConfig> for OrchestratorSubcommandArgs {
    /// Parses orchestrator subcommand arguments into an `OrchestratorConfig`.
    ///
    /// This primarily involves setting the path to the experiment configuration file.
    fn parse(&self) -> Result<OrchestratorConfig, Box<dyn std::error::Error>> {
        // TODO input validation
        Ok(OrchestratorConfig {
            experiments_folder: self.experiments_folder.clone(),
            tui: self.tui,
            polling_interval: self.polling_interval,
        })
    }
}

/// Visualiser commands
#[cfg(feature = "visualiser")]
#[derive(FromArgs)]
#[argh(subcommand, name = "visualiser")]
pub struct VisualiserSubcommandArgs {
    /// server port (default: 6969)
    #[argh(option, default = "String::from(\"127.0.0.1:6969\")")]
    pub target: String,

    /// height of the eventual window
    #[argh(option, default = "600")]
    pub height: usize,

    /// width of the eventual window
    #[argh(option, default = "800")]
    pub width: usize,

    /// using tui (ratatui, default) or gui (plotters, minifb)
    #[argh(option, default = "String::from(\"tui\")")]
    pub ui_type: String,
}

#[cfg(feature = "visualiser")]
impl ConfigFromCli<VisualiserConfig> for VisualiserSubcommandArgs {
    /// Parses visualiser subcommand arguments into a `VisualiserConfig`.
    ///
    /// This involves setting the target address and UI type for the visualiser.
    fn parse(&self) -> Result<VisualiserConfig, Box<dyn std::error::Error>> {
        // TODO input validation
        Ok(VisualiserConfig {
            target: self.target.parse()?,
            ui_type: self.ui_type.clone(),
        })
    }
}

/// Arguments for the ESP Test Tool subcommand
#[cfg(feature = "esp_tool")]
#[derive(FromArgs, Debug, Clone)]
#[argh(subcommand, name = "esp-tool")]
pub struct EspToolSubcommandArgs {
    /// serial port
    #[argh(option, default = "String::from(\"/dev/ttyUSB0\")")]
    pub serial_port: String,
}

#[cfg(feature = "esp_tool")]
impl ConfigFromCli<EspToolConfig> for EspToolSubcommandArgs {
    /// Parses ESP tool subcommand arguments into an `EspToolConfig`.
    ///
    /// This involves setting the serial port for communication with the ESP device.
    fn parse(&self) -> Result<EspToolConfig, Box<dyn std::error::Error>> {
        Ok(EspToolConfig {
            serial_port: self.serial_port.clone(), // TODO remove clone
        })
    }
}

/// Registry node commands
#[cfg(feature = "registry")]
#[derive(FromArgs)]
#[argh(subcommand, name = "registry")]
pub struct RegistrySubcommandArgs {
    /// registry address (default: 127.0.0.1:9000)
    #[argh(option, default = "String::from(\"127.0.0.1:9000\")")]
    pub addr: String,

    /// server port (default: 6969)
    #[argh(option, default = "0")]
    pub port: u16,

    /// path to registry config file
    #[argh(option, default = "PathBuf::from(DEFAULT_REGISTRY_CONFIG)")]
    pub config_path: PathBuf,
}

#[cfg(feature = "registry")]
impl ConfigFromCli<RegistryConfig> for RegistrySubcommandArgs {
    fn parse(&self) -> Result<RegistryConfig, Box<dyn std::error::Error>> {
        use crate::services::FromYaml;
        RegistryConfig::from_yaml(self.config_path.clone())
    }
}

#[cfg(feature = "sys_node")]
/// Overlays subcommand arguments onto a SystemNodeConfig, overriding fields if provided.
impl OverlaySubcommandArgs<RegistryConfig> for RegistrySubcommandArgs {
    fn overlay_subcommand_args(&self, full_config: RegistryConfig) -> Result<RegistryConfig, Box<dyn std::error::Error>> {
        // Because of the default value we expact that there's always a file to read
        debug!("Loading system node configuration from YAML file: {}", self.config_path.display());
        let mut config = full_config.clone();
        // overwrite fields when provided by the subcommand
        config.addr = format!("{}:{}", self.addr, self.port).parse().unwrap_or(config.addr);

        Ok(config)
    }
}

// Tests

#[cfg(test)]
mod tests {
    use std::net::{IpAddr, SocketAddr};

    use super::*;

    fn create_testing_config() -> SystemNodeConfig {
        SystemNodeConfig {
            addr: SocketAddr::new(IpAddr::V4(DEFAULT_IP_CLI.parse().unwrap()), DEFAULT_PORT_CLI),
            host_id: 1,
            registries: Option::None,
            device_configs: vec![],
            registry_polling_rate_s: Option::None,
            sinks: Vec::new(), // Add sinks field
        }
    }

    #[test]
    fn test_overlay_subcommand_args_overwrites_addr_and_port() {
        let args = SystemNodeSubcommandArgs {
            addr: "10.0.0.1".to_string(),
            port: 4321,
            config_path: PathBuf::from("does_not_matter.yaml"), // This will not be used
        };

        let base_cfg = create_testing_config();
        let config = args.overlay_subcommand_args(base_cfg).unwrap();
        assert_eq!(config.addr, "10.0.0.1:4321".parse().unwrap());
    }

    #[test]
    fn test_overlay_subcommand_args_uses_yaml_when_no_override() {
        let args = SystemNodeSubcommandArgs {
            addr: DEFAULT_IP_CLI.to_string(),
            port: DEFAULT_PORT_CLI,
            config_path: PathBuf::from("does_not_matter.yaml"), // This will not be used
        };

        // If addr is empty and port is 0, overlay will parse ":0" which is invalid,
        // so we expect it to fallback to the YAML value.
        let base_cfg = create_testing_config();
        let config = args.overlay_subcommand_args(base_cfg.clone()).unwrap();
        assert_eq!(config.addr, base_cfg.addr);
    }

    #[test]
    fn test_overlay_subcommand_args_invalid_addr_falls_back_to_yaml() {
        let args = SystemNodeSubcommandArgs {
            addr: "invalid_addr".to_string(),
            port: 1234,
            config_path: PathBuf::from("does_not_matter.yaml"), // This will not be used
        };

        // "invalid_addr:1234" is not a valid SocketAddr, so should fallback to YAML
        let mut base_cfg = create_testing_config();
        let config = args.overlay_subcommand_args(base_cfg.clone()).unwrap();
        base_cfg.addr.set_port(1234); // Port is always valid
        assert_eq!(config.addr, base_cfg.addr);
    }
}<|MERGE_RESOLUTION|>--- conflicted
+++ resolved
@@ -71,13 +71,9 @@
 /// Default path to the host configuration YAML file.
 pub static DEFAULT_HOST_CONFIG: &str = "resources/testing_configs/minimal.yaml";
 /// Default path to the orchestrator configuration YAML file.
-<<<<<<< HEAD
-pub static DEFAULT_ORCHESTRATOR_CONFIG: &str = "resources/example_configs/orchestrator/experiment_config.yaml";
+pub static DEFAULT_ORCHESTRATOR_CONFIG: &str = "resources/example_configs/orchestrator";
 /// Default path for registry config.
 pub static DEFAULT_REGISTRY_CONFIG: &str = "resources/example_configs/registry/registry_config.yaml";
-=======
-pub static DEFAULT_ORCHESTRATOR_CONFIG: &str = "resources/example_configs/orchestrator";
->>>>>>> a8310a83
 
 /// A simple app to perform collection from configured sources
 #[derive(FromArgs)]
@@ -199,17 +195,12 @@
     pub tui: bool,
 
     /// file path of the experiment config
-<<<<<<< HEAD
-    #[argh(option, default = "PathBuf::from(DEFAULT_ORCHESTRATOR_CONFIG)")]
-    pub experiment_config: PathBuf,
-=======
     #[argh(option, default = "DEFAULT_ORCHESTRATOR_CONFIG.parse().unwrap()")]
     pub experiments_folder: PathBuf,
 
     /// polling interval of the registry
     #[argh(option, default = "5")]
     pub polling_interval: u64,
->>>>>>> a8310a83
 }
 
 #[cfg(feature = "orchestrator")]
