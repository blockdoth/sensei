--- conflicted
+++ resolved
@@ -3,19 +3,13 @@
 
 use anyhow::Error;
 use argh::FromArgs;
-<<<<<<< HEAD
 use lib::handler::device_handler::DeviceHandlerConfig;
 use log::debug;
-use simplelog::{ColorChoice, CombinedLogger, LevelFilter, TermLogger, TerminalMode, WriteLogger};
-
+use simplelog::{ColorChoice, CombinedLogger, LevelFilter, LevelFilter, TermLogger, TerminalMode, WriteLogger};
+
+use crate::config::{OrchestratorConfig, RegistryConfig, SystemNodeConfig, VisualiserConfig};
 use crate::esp_tool;
 use crate::services::{EspToolConfig, GlobalConfig, OrchestratorConfig, RegistryConfig, SystemNodeConfig, VisualiserConfig};
-=======
-use log::debug;
-use simplelog::LevelFilter;
-
-use crate::config::{OrchestratorConfig, RegistryConfig, SystemNodeConfig, VisualiserConfig};
->>>>>>> 308c65a4
 
 /// A trait for overlaying subcommand arguments onto an existing configuration.
 ///
@@ -80,7 +74,6 @@
     pub port: u16,
 
     /// location of config file (default sensei/src/system_node/example_config.yaml)
-<<<<<<< HEAD
     #[argh(option, default = "PathBuf::from(\"sensei/src/system_node/example_config.yaml\")")]
     pub config_path: PathBuf,
 }
@@ -100,7 +93,7 @@
 impl OverlaySubcommandArgs<SystemNodeConfig> for SystemNodeSubcommandArgs {
     fn overlay_subcommand_args(&self, full_config: SystemNodeConfig) -> Result<SystemNodeConfig, Box<dyn std::error::Error>> {
         // Because of the default value we expact that there's always a file to read
-        debug!("Loading system node configuration from YAML file: {:?}", self.config_path);
+        debug!("Loading system node configuration from YAML file: {}", self.config_path.display());
         let mut config = full_config.clone();
         // overwrite fields when provided by the subcommand
         config.addr = format!("{}:{}", self.addr, self.port).parse().unwrap_or(config.addr);
@@ -109,25 +102,6 @@
     }
 }
 
-=======
-    #[argh(option, default = "default_device_configs()")]
-    pub config: PathBuf,
-}
-
-/// Overlays subcommand arguments onto a SystemNodeConfig, overriding fields if provided.
-impl OverlaySubcommandArgs<SystemNodeConfig> for SystemNodeSubcommandArgs {
-    fn overlay_subcommand_args(&self, full_config: SystemNodeConfig) -> Result<SystemNodeConfig, Box<dyn std::error::Error>> {
-        // Because of the default value we expact that there's always a file to read
-        debug!("Loading system node configuration from YAML file: {}", self.config.display());
-        let mut config = full_config.clone();
-        // overwrite fields when provided by the subcommand
-        config.addr = format!("{}:{}", self.addr, self.port).parse().unwrap_or(config.addr);
-
-        Ok(config)
-    }
-}
-
->>>>>>> 308c65a4
 fn default_device_configs() -> PathBuf {
     "sensei/src/system_node/example_config.yaml".parse().unwrap()
 }
@@ -137,13 +111,8 @@
 #[argh(subcommand, name = "registry")]
 pub struct RegistrySubcommandArgs {}
 
-<<<<<<< HEAD
 impl ConfigFromCli<RegistryConfig> for RegistrySubcommandArgs {
     fn parse(&self) -> Result<RegistryConfig, Error> {
-=======
-impl RegistrySubcommandArgs {
-    pub fn parse(&self) -> Result<RegistryConfig, AddrParseError> {
->>>>>>> 308c65a4
         Ok(RegistryConfig {
             addr: "127.0.0.1:8080".parse()?,
             poll_interval: 5,
@@ -207,7 +176,6 @@
 #[derive(FromArgs, Debug, Clone)]
 #[argh(subcommand, name = "esp-tool")]
 pub struct EspToolSubcommandArgs {
-<<<<<<< HEAD
     /// serial port
     #[argh(option, default = "String::from(\"/dev/ttyUSB0\")")]
     pub serial_port: String,
@@ -219,11 +187,6 @@
             serial_port: self.serial_port.clone(), // TODO remove clone
         })
     }
-=======
-    /// serial port at which the ESP32 is connected (e.g., /dev/ttyUSB0 or COM3)
-    #[argh(option)]
-    pub port: String,
->>>>>>> 308c65a4
 }
 
 // Tests
@@ -231,26 +194,77 @@
 #[cfg(test)]
 mod tests {
     use super::*;
-<<<<<<< HEAD
     use crate::services::SystemNodeRegistryConfig;
-=======
-    use crate::config::SystemNodeRegistryConfig;
->>>>>>> 308c65a4
 
     fn create_testing_config() -> SystemNodeConfig {
         SystemNodeConfig {
             addr: "127.0.0.1:8080".parse().unwrap(),
             host_id: 1,
-<<<<<<< HEAD
             registry: Some(SystemNodeRegistryConfig {
                 addr: "127.0.0.2:8888".parse().unwrap(),
             }),
-=======
+            device_configs: vec![],
+        }
+    }
+
+    #[test]
+    fn test_overlay_subcommand_args_overwrites_addr_and_port() {
+        let args = SystemNodeSubcommandArgs {
+            addr: "10.0.0.1".to_string(),
+            port: 4321,
+            config_path: PathBuf::from("does_not_matter.yaml"), // This will not be used
+        };
+
+        let base_cfg = create_testing_config();
+        let config = args.overlay_subcommand_args(base_cfg).unwrap();
+        assert_eq!(config.addr, "10.0.0.1:4321".parse().unwrap());
+    }
+
+    #[test]
+    fn test_overlay_subcommand_args_uses_yaml_when_no_override() {
+        let args = SystemNodeSubcommandArgs {
+            addr: "".to_string(),
+            port: 0,
+            config_path: PathBuf::from("does_not_matter.yaml"), // This will not be used
+        };
+
+        // If addr is empty and port is 0, overlay will parse ":0" which is invalid,
+        // so we expect it to fallback to the YAML value.
+        let base_cfg = create_testing_config();
+        let config = args.overlay_subcommand_args(base_cfg.clone()).unwrap();
+        assert_eq!(config.addr, base_cfg.addr);
+    }
+
+    #[test]
+    fn test_overlay_subcommand_args_invalid_addr_falls_back_to_yaml() {
+        let args = SystemNodeSubcommandArgs {
+            addr: "invalid_addr".to_string(),
+            port: 1234,
+            config_path: PathBuf::from("does_not_matter.yaml"), // This will not be used
+        };
+
+        // "invalid_addr:1234" is not a valid SocketAddr, so should fallback to YAML
+        let base_cfg = create_testing_config();
+        let config = args.overlay_subcommand_args(base_cfg.clone()).unwrap();
+        assert_eq!(config.addr, base_cfg.addr);
+    }
+}
+
+// Tests
+
+#[cfg(test)]
+mod tests {
+    use super::*;
+    use crate::config::SystemNodeRegistryConfig;
+
+    fn create_testing_config() -> SystemNodeConfig {
+        SystemNodeConfig {
+            addr: "127.0.0.1:8080".parse().unwrap(),
+            host_id: 1,
             registry: SystemNodeRegistryConfig {
                 use_registry: true,
                 addr: "127.0.0.2:8888".parse().unwrap(),
             },
->>>>>>> 308c65a4
             device_configs: vec![],
         }
     }
@@ -260,11 +274,7 @@
         let args = SystemNodeSubcommandArgs {
             addr: "10.0.0.1".to_string(),
             port: 4321,
-<<<<<<< HEAD
-            config_path: PathBuf::from("does_not_matter.yaml"), // This will not be used
-=======
-            config: PathBuf::from("does_not_matter.yaml"), // This will not be used
->>>>>>> 308c65a4
+            config_path: PathBuf::from("does_not_matter.yaml"), // This will not be used
         };
 
         let base_cfg = create_testing_config();
@@ -277,11 +287,7 @@
         let args = SystemNodeSubcommandArgs {
             addr: "".to_string(),
             port: 0,
-<<<<<<< HEAD
-            config_path: PathBuf::from("does_not_matter.yaml"), // This will not be used
-=======
-            config: PathBuf::from("does_not_matter.yaml"), // This will not be used
->>>>>>> 308c65a4
+            config_path: PathBuf::from("does_not_matter.yaml"), // This will not be used
         };
 
         // If addr is empty and port is 0, overlay will parse ":0" which is invalid,
@@ -296,11 +302,7 @@
         let args = SystemNodeSubcommandArgs {
             addr: "invalid_addr".to_string(),
             port: 1234,
-<<<<<<< HEAD
-            config_path: PathBuf::from("does_not_matter.yaml"), // This will not be used
-=======
-            config: PathBuf::from("does_not_matter.yaml"), // This will not be used
->>>>>>> 308c65a4
+            config_path: PathBuf::from("does_not_matter.yaml"), // This will not be used
         };
 
         // "invalid_addr:1234" is not a valid SocketAddr, so should fallback to YAML
