--- conflicted
+++ resolved
@@ -50,6 +50,7 @@
 pub static DEFAULT_HOST_CONFIG: &str = "examples/default/node.yaml";
 /// Default path to the orchestrator configuration YAML file.
 pub static DEFAULT_ORCHESTRATOR_CONFIG: &str = "examples/default/orchestrator.yaml";
+pub static DEFAULT_REGISTRY_CONFIG: &str = "examples/default/registry.yaml";
 pub static DEFAULT_EXPERIMENT_CONFIGS: &str = "examples/experiments/";
 pub static DEFAULT_ORG_POLL_INTERVAL: u64 = 5;
 
@@ -75,16 +76,6 @@
     fn overlay_subcommand_args(&self, config_file: T) -> Result<T, Box<dyn std::error::Error>>;
 }
 
-<<<<<<< HEAD
-=======
-/// Default path to the host configuration YAML file.
-pub static DEFAULT_HOST_CONFIG: &str = "resources/testing_configs/minimal.yaml";
-/// Default path to the orchestrator configuration YAML file.
-pub static DEFAULT_ORCHESTRATOR_CONFIG: &str = "resources/example_configs/orchestrator";
-/// Default path for registry config.
-pub static DEFAULT_REGISTRY_CONFIG: &str = "resources/example_configs/registry/registry_config.yaml";
-
->>>>>>> 76565b17
 /// A simple app to perform collection from configured sources
 #[derive(FromArgs)]
 pub struct Args {
@@ -148,7 +139,7 @@
 pub struct SystemNodeSubcommandArgs {
     /// server address (default: 127.0.0.1)
     #[argh(option, default = "DEFAULT_IP_CLI.to_owned()")]
-    pub addr: String,
+    pub address: String,
 
     /// server port (default: 6969)
     #[argh(option, default = "DEFAULT_PORT_CLI")]
@@ -168,12 +159,12 @@
     /// Default values are used for fields not directly provided by arguments.
     fn parse(&self) -> Result<SystemNodeConfig, Box<dyn std::error::Error>> {
         Ok(SystemNodeConfig {
-            addr: format!("{}:{}", self.addr, self.port).parse()?,
+            address: format!("{}:{}", self.address, self.port).parse()?,
             device_configs: DeviceHandlerConfig::from_yaml(self.config_path.clone())?,
-            host_id: 0,                    // Default host_id, might be overwritten by YAML or other logic
-            registries: None,              // Default, might be overwritten by YAML
+            host_id: 0,                      // Default host_id, might be overwritten by YAML or other logic
+            registry: None,                  // Default, might be overwritten by YAML
             registry_polling_interval: None, // Default, might be overwritten by YAML
-            sinks: Vec::new(),             // Initialize with an empty Vec, to be populated from YAML
+            sinks: Vec::new(),               // Initialize with an empty Vec, to be populated from YAML
         })
     }
 }
@@ -184,12 +175,12 @@
     fn overlay_subcommand_args(&self, mut device_config: SystemNodeConfig) -> Result<SystemNodeConfig, Box<dyn std::error::Error>> {
         // Because of the default value we expact that there's always a file to read
         debug!("Loading system node configuration from YAML file: {}", self.config_path.display());
-        // overwrite fields when set by the CLI while keeping CLI defaults 
-        if self.addr != DEFAULT_IP_CLI {
-            device_config.addr.set_ip(self.addr.parse().unwrap_or(device_config.addr.ip()));
+        // overwrite fields when set by the CLI while keeping CLI defaults
+        if self.address != DEFAULT_IP_CLI {
+            device_config.address.set_ip(self.address.parse().unwrap_or(device_config.address.ip()));
         }
         if self.port != DEFAULT_PORT_CLI {
-            device_config.addr.set_port(self.port);
+            device_config.address.set_port(self.port);
         }
         Ok(device_config)
     }
@@ -239,13 +230,13 @@
     fn overlay_subcommand_args(&self, mut device_config: OrchestratorConfig) -> Result<OrchestratorConfig, Box<dyn std::error::Error>> {
         // Because of the default value we expact that there's always a file to read
         debug!("Loading orchestrator node configuration from YAML file: {:?}", self.config_path);
-        // overwrite fields when set by the CLI while keeping CLI defaults 
+        // overwrite fields when set by the CLI while keeping CLI defaults
         if self.polling_interval != DEFAULT_ORG_POLL_INTERVAL {
-          device_config.polling_interval = self.polling_interval;
+            device_config.polling_interval = self.polling_interval;
         }
 
         if self.experiments_dir != DEFAULT_EXPERIMENT_CONFIGS.parse::<PathBuf>().unwrap() {
-          device_config.experiments_dir = self.experiments_dir.clone();
+            device_config.experiments_dir = self.experiments_dir.clone();
         }
 
         Ok(device_config)
@@ -317,11 +308,15 @@
 pub struct RegistrySubcommandArgs {
     /// registry address (default: 127.0.0.1:9000)
     #[argh(option, default = "String::from(\"127.0.0.1:9000\")")]
-    pub addr: String,
+    pub address: String,
 
     /// server port (default: 6969)
-    #[argh(option, default = "0")]
+    #[argh(option, default = "6969")]
     pub port: u16,
+
+    /// polling_interval (default: 5 sec)
+    #[argh(option, default = "5")]
+    pub polling_interval: u64,
 
     /// path to registry config file
     #[argh(option, default = "PathBuf::from(DEFAULT_REGISTRY_CONFIG)")]
@@ -339,14 +334,21 @@
 #[cfg(feature = "sys_node")]
 /// Overlays subcommand arguments onto a SystemNodeConfig, overriding fields if provided.
 impl OverlaySubcommandArgs<RegistryConfig> for RegistrySubcommandArgs {
-    fn overlay_subcommand_args(&self, full_config: RegistryConfig) -> Result<RegistryConfig, Box<dyn std::error::Error>> {
+    fn overlay_subcommand_args(&self, mut full_config: RegistryConfig) -> Result<RegistryConfig, Box<dyn std::error::Error>> {
         // Because of the default value we expact that there's always a file to read
         debug!("Loading system node configuration from YAML file: {}", self.config_path.display());
-        let mut config = full_config.clone();
-        // overwrite fields when provided by the subcommand
-        config.addr = format!("{}:{}", self.addr, self.port).parse().unwrap_or(config.addr);
-
-        Ok(config)
+        if self.polling_interval != DEFAULT_ORG_POLL_INTERVAL {
+            full_config.polling_interval = self.polling_interval;
+        }
+
+        if self.address != DEFAULT_IP_CLI {
+            full_config.address.set_ip(self.address.parse().unwrap_or(full_config.address.ip()));
+        }
+        if self.port != DEFAULT_PORT_CLI {
+            full_config.address.set_port(self.port);
+        }
+
+        Ok(full_config)
     }
 }
 
@@ -360,9 +362,9 @@
 
     fn create_testing_config() -> SystemNodeConfig {
         SystemNodeConfig {
-            addr: SocketAddr::new(IpAddr::V4(DEFAULT_IP_CLI.parse().unwrap()), DEFAULT_PORT_CLI),
+            address: SocketAddr::new(IpAddr::V4(DEFAULT_IP_CLI.parse().unwrap()), DEFAULT_PORT_CLI),
             host_id: 1,
-            registries: Option::None,
+            registry: Option::None,
             device_configs: vec![],
             registry_polling_interval: Option::None,
             sinks: Vec::new(), // Add sinks field
@@ -372,20 +374,20 @@
     #[test]
     fn test_overlay_subcommand_args_overwrites_addr_and_port() {
         let args = SystemNodeSubcommandArgs {
-            addr: "10.0.0.1".to_string(),
+            address: "10.0.0.1".to_string(),
             port: 4321,
             config_path: PathBuf::from("does_not_matter.yaml"), // This will not be used
         };
 
         let base_cfg = create_testing_config();
         let config = args.overlay_subcommand_args(base_cfg).unwrap();
-        assert_eq!(config.addr, "10.0.0.1:4321".parse().unwrap());
+        assert_eq!(config.address, "10.0.0.1:4321".parse().unwrap());
     }
 
     #[test]
     fn test_overlay_subcommand_args_uses_yaml_when_no_override() {
         let args = SystemNodeSubcommandArgs {
-            addr: DEFAULT_IP_CLI.to_string(),
+            address: DEFAULT_IP_CLI.to_string(),
             port: DEFAULT_PORT_CLI,
             config_path: PathBuf::from("does_not_matter.yaml"), // This will not be used
         };
@@ -394,13 +396,13 @@
         // so we expect it to fallback to the YAML value.
         let base_cfg = create_testing_config();
         let config = args.overlay_subcommand_args(base_cfg.clone()).unwrap();
-        assert_eq!(config.addr, base_cfg.addr);
+        assert_eq!(config.address, base_cfg.address);
     }
 
     #[test]
     fn test_overlay_subcommand_args_invalid_addr_falls_back_to_yaml() {
         let args = SystemNodeSubcommandArgs {
-            addr: "invalid_addr".to_string(),
+            address: "invalid_addr".to_string(),
             port: 1234,
             config_path: PathBuf::from("does_not_matter.yaml"), // This will not be used
         };
@@ -408,7 +410,7 @@
         // "invalid_addr:1234" is not a valid SocketAddr, so should fallback to YAML
         let mut base_cfg = create_testing_config();
         let config = args.overlay_subcommand_args(base_cfg.clone()).unwrap();
-        base_cfg.addr.set_port(1234); // Port is always valid
-        assert_eq!(config.addr, base_cfg.addr);
+        base_cfg.address.set_port(1234); // Port is always valid
+        assert_eq!(config.address, base_cfg.address);
     }
 }