--- conflicted
+++ resolved
@@ -4,7 +4,7 @@
 
 use simplelog::{ColorChoice, CombinedLogger, LevelFilter, TermLogger, TerminalMode, WriteLogger};
 
-use crate::config::{OrchestratorConfig, RegistryConfig, SystemNodeConfig};
+use crate::config::{OrchestratorConfig, RegistryConfig, SystemNodeConfig, VisualiserConfig};
 
 /// A simple app to perform collection from configured sources
 #[derive(FromArgs)]
@@ -65,33 +65,6 @@
 /// Orchestrator node commands
 #[derive(FromArgs)]
 #[argh(subcommand, name = "orchestrator")]
-<<<<<<< HEAD
-pub struct OrchestratorSubcommandArgs {}
-
-/// Visualiser commands
-#[derive(FromArgs)]
-#[argh(subcommand, name = "visualiser")]
-pub struct VisualiserSubcommandArgs {
-    /// height of the eventual window
-    #[argh(option, default = "default_height()")]
-    pub height: usize,
-
-    /// width of the eventual window
-    #[argh(option, default = "default_width()")]
-    pub width: usize,
-
-    /// using tui (ratatui, default) or gui (plotters, minifb)
-    #[argh(option, default = "String::from(\"tui\")")]
-    pub ui_type: String,
-}
-
-fn default_height() -> usize {
-    600
-}
-
-fn default_width() -> usize {
-    800
-=======
 pub struct OrchestratorSubcommandArgs {
     /// server port (default: 6969)
     #[argh(option, default = "vec![String::from(\"127.0.0.1:6969\")]")]
@@ -113,5 +86,42 @@
                 .collect(),
         })
     }
->>>>>>> e2976caa
+}
+
+/// Visualiser commands
+#[derive(FromArgs)]
+#[argh(subcommand, name = "visualiser")]
+pub struct VisualiserSubcommandArgs {
+    /// server port (default: 6969)
+    #[argh(option, default = "String::from(\"127.0.0.1:6969\")")]
+    pub target: String,
+    
+    /// height of the eventual window
+    #[argh(option, default = "default_height()")]
+    pub height: usize,
+
+    /// width of the eventual window
+    #[argh(option, default = "default_width()")]
+    pub width: usize,
+
+    /// using tui (ratatui, default) or gui (plotters, minifb)
+    #[argh(option, default = "String::from(\"tui\")")]
+    pub ui_type: String,
+}
+
+fn default_height() -> usize {
+    600
+}
+
+fn default_width() -> usize {
+    800
+}
+
+impl VisualiserSubcommandArgs {
+    pub fn parse(&self) -> Result<VisualiserConfig, AddrParseError> {
+        // TODO input validation
+        Ok(VisualiserConfig {
+            target: self.target.parse()?
+        })
+    }
 }