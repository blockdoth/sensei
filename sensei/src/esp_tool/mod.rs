//! Robust CLI tool for ESP32 CSI monitoring.

mod spam_settings;
mod state;
mod tui;

<<<<<<< HEAD
use std::collections::VecDeque;
use std::env;
use std::error::Error;
use std::io::{self, stdout};
use std::sync::Arc;
use std::sync::atomic::{AtomicBool, AtomicUsize, Ordering, Ordering as AtomicOrdering};
use std::sync::mpsc::RecvTimeoutError;
=======
use std::collections::VecDeque; // For log buffer
use std::env; // Keep for RUST_LOG, though port comes from args
use std::error::Error;
use std::io;
use std::sync::{Arc, Mutex as StdMutex}; // Standard Mutex for AppState
// May not be needed if all sleeps are tokio::time::sleep
>>>>>>> 308c65a4
use std::time::Duration;

use chrono::{DateTime, Local};
use crossbeam_channel::{Receiver as CrossbeamReceiver, Sender as CrossbeamSender};
use crossterm::event::{Event as CEvent, EventStream, KeyCode, KeyEvent, KeyModifiers};
use crossterm::execute;
use crossterm::terminal::{EnterAlternateScreen, LeaveAlternateScreen, disable_raw_mode, enable_raw_mode};
use futures::StreamExt;
use lib::adapters::CsiDataAdapter;
use lib::adapters::esp32::ESP32Adapter;
use lib::csi_types::CsiData;
use lib::errors::{ControllerError, DataSourceError};
use lib::network::rpc_message::{DataMsg, SourceType};
use lib::sources::DataSourceT;
use lib::sources::controllers::Controller;
use lib::sources::controllers::esp32_controller::{
    Bandwidth as EspBandwidth, CsiType as EspCsiType, Esp32Command, Esp32ControllerParams, Esp32DeviceConfig, EspMode,
    OperationMode as EspOperationMode, SecondaryChannel as EspSecondaryChannel,
};
use lib::sources::esp32::{Esp32Source, Esp32SourceConfig};
<<<<<<< HEAD
use lib::tui::TuiRunner;
use lib::tui::logs::{FromLog, LogEntry, TuiLogger, init_logger};
use log::{Level, LevelFilter, Metadata, Record, SetLoggerError, debug, error, info, warn};
use ratatui::backend::CrosstermBackend;
use ratatui::layout::{Constraint, Direction, Layout};
use ratatui::style::{Color, Modifier, Style, Stylize};
use ratatui::text::{Line, Span, Text};
use ratatui::widgets::{Block, Borders, Cell, List, ListItem, Paragraph, Row, Table, Wrap};
use ratatui::{Frame, Terminal};
use serialport::SerialPort;
use spam_settings::SpamSettings;
use state::{EspUpdate, TuiState};
use tokio::sync::mpsc::{Receiver, Sender};
use tokio::sync::{Mutex, mpsc};
=======
use log::{Level, LevelFilter, Metadata, Record, SetLoggerError, error, info, warn};
// Ratatui imports
use ratatui::{
    Frame, Terminal,
    backend::CrosstermBackend,
    layout::{Constraint, Direction, Layout},
    style::{Color, Modifier, Style},
    text::{Line, Span, Text},
    widgets::{Block, Borders, Cell, List, ListItem, Paragraph, Row, Table},
};
use tokio::sync::Mutex as TokioMutex; // Tokio Mutex for Esp32Source
// use tokio::sync::Notify; // Not used in the provided snippet, can be removed if not needed elsewhere
>>>>>>> 308c65a4
use tokio::task::JoinHandle;
use tokio::time::{sleep, timeout};
use tui::ui;

use crate::cli::EspToolSubcommandArgs;
use crate::services::{EspToolConfig, GlobalConfig, Run};

const LOG_BUFFER_CAPACITY: usize = 200;
const CSI_DATA_BUFFER_CAPACITY: usize = 50000;
const UI_REFRESH_INTERVAL_MS: u64 = 20;
const ACTOR_CHANNEL_CAPACITY: usize = 10;
const ESP_READ_BUFFER_SIZE: usize = 4096;

/// Commands that can be sent to the ESP32 actor task.
///
/// Used to update the ESP32 configuration or terminate the task.
#[derive(Debug)]
pub enum EspChannelCommand {
    /// Updates the ESP32 configuration with new parameters.
    UpdatedConfig(Esp32ControllerParams),
    /// Signals the ESP task to terminate.
    Exit,
}

impl FromLog for EspUpdate {
    /// Converts a `LogEntry` into a `EspUpdate::Log`.
    fn from_log(log: LogEntry) -> Self {
        EspUpdate::Log(log)
    }
}

/// Command-line tool for monitoring CSI data from ESP32 devices.
///
/// This tool sets up a TUI to visualize CSI data, manages the ESP32 connection,
/// and handles configuration commands for the ESP device.
pub struct EspTool {}

impl Run<EspToolConfig> for EspTool {
    fn new() -> Self {
        EspTool {}
    }
    /// Starts the ESP32 monitoring tool with the provided configuration.
    ///
    /// Spawns the ESP32 actor task and starts the TUI.
    ///
    /// # Arguments
    /// * `global_config` - Global logging and system config.
    /// * `esp_config` - Configuration specific to ESP32 source (e.g., serial port).
    ///
    /// # Errors
    /// Returns a boxed `Error` if initialization or runtime encounters a failure.
    async fn run(&mut self, global_config: GlobalConfig, esp_config: EspToolConfig) -> Result<(), Box<dyn std::error::Error>> {
        let (command_send, mut command_recv) = mpsc::channel::<EspChannelCommand>(1000);
        let (update_send, mut update_recv) = mpsc::channel::<EspUpdate>(1000);

        let update_send_clone = update_send.clone();

        let mut esp_src_config = Esp32SourceConfig {
            port_name: esp_config.serial_port,
            ..Default::default()
        };

        let esp_device_config = Esp32DeviceConfig::default();

        let esp_task = Self::esp_source_task(esp_src_config, esp_device_config, update_send_clone, command_recv);
        let tasks = vec![esp_task];

        let tui_runner = TuiRunner::new(TuiState::new(), command_send, update_recv, update_send, global_config.log_level);
        tui_runner.run(tasks).await;
        Ok(())
    }
}

impl EspTool {
    /// ESP32 actor task responsible for data acquisition and command handling.
    ///
    /// This task:
    /// - Starts and configures the ESP32 data source.
    /// - Listens for CSI frames from the device.
    /// - Forwards CSI data or status updates to the TUI.
    /// - Applies runtime configuration updates when received via channel.
    ///
    /// # Arguments
    /// * `esp_src_config` - Configuration for initializing the ESP32 source.
    /// * `device_config` - Initial device configuration for the ESP32.
    /// * `update_send_channel` - Channel to send updates to the TUI.
    /// * `command_recv_channel` - Channel to receive commands like configuration changes or exit.
    pub async fn esp_source_task(
        esp_src_config: Esp32SourceConfig,
        device_config: Esp32DeviceConfig,
        update_send_channel: Sender<EspUpdate>,
        mut command_recv_channel: Receiver<EspChannelCommand>,
    ) {
        let port_name = esp_src_config.port_name.clone();
        let mut esp: Esp32Source = match Esp32Source::new(esp_src_config) {
            Ok(src) => src,
            Err(e) => {
                error!("Failed to initialize ESP32Source: {e}, Exiting");
                return;
            }
        };
        if let Err(e) = esp.start().await {
            update_send_channel.send(EspUpdate::Status("DISCONNECTED (Start Fail)".to_string())).await;
            warn!("Shutting down ESP task");
            return;
        }

        let default_controller = Esp32ControllerParams {
            device_config,
            mac_filters: vec![],
            mode: EspMode::Listening,
            synchronize_time: true,
            transmit_custom_frame: None,
        };

        if let Err(e) = default_controller.apply(&mut esp).await {
            warn!("ESP Actor: Failed to apply initial ESP32 configuration: {e}");
            update_send_channel.send(EspUpdate::Status("Failed to initialize".to_string())).await;
            warn!("Shuting down ESP task");
            return;
        } else {
            info!("ESP Actor: Initial ESP32 configuration applied successfully.");
            update_send_channel.send(EspUpdate::ControllerUpdateSuccess).await;
        }

        // Do not look at this
        info!("ESP actor task started for port {port_name}.");

<<<<<<< HEAD
        update_send_channel
            .send(EspUpdate::Status("CONNECTED (Source Started)".to_string()))
            .await;
=======
    let app_state_log_clone = Arc::clone(&app_state);
    let log_listener_handle: JoinHandle<()> = tokio::spawn(async move {
        // Changed variable name to avoid conflict
        loop {
            tokio::task::yield_now().await;
            match tokio::task::block_in_place(|| log_rx.recv_timeout(Duration::from_secs(1))) {
                Ok(log_msg) => match app_state_log_clone.try_lock() {
                    Ok(mut state_guard) => {
                        state_guard.add_log_message(log_msg);
                    }
                    Err(std::sync::TryLockError::Poisoned(_)) => {
                        break;
                    }
                    Err(std::sync::TryLockError::WouldBlock) => {}
                },
                Err(crossbeam_channel::RecvTimeoutError::Timeout) => {
                    continue;
                }
                Err(crossbeam_channel::RecvTimeoutError::Disconnected) => {
                    break;
                }
            }
        }
    });
>>>>>>> 308c65a4

        let mut read_buffer = vec![0u8; ESP_READ_BUFFER_SIZE];
        let mut esp_adapter = ESP32Adapter::new(false);

        loop {
            tokio::select! {
                biased; // Prioritizes based on order

                Some(command) = command_recv_channel.recv() => {
                    debug!("ESP Actor: Received command: {command:?}");
                    match command {
                        EspChannelCommand::UpdatedConfig(new_controller) => {
                          match new_controller.apply(&mut esp).await {
                            Ok(_) => {
                                debug!("ESP Actor: Command applied successfully.");
                                if update_send_channel.send(EspUpdate::ControllerUpdateSuccess).await.is_err() {
                                    break;
                                }
                            }
                            Err(e) => {
                                error!("ESP Actor: Failed to apply command: {e}");
                                break;
                            }
                          }

                        }
                        EspChannelCommand::Exit => {
                          debug!("Starting graceful exit");
                          match default_controller.apply(&mut esp).await {
                            Ok(_) => {
                                debug!("ESP Actor: Reverted ESP back to default config ");
                                if update_send_channel.send(EspUpdate::ControllerUpdateSuccess).await.is_err() {
                                    break;
                                }
                            }
                            Err(e) => {
                                error!("ESP Actor: Failed to reset ESP: {e}");
                                break;
                            }
                          }
                          break
                        },
                    }

                }

                read_result = esp.read() => {
                    match read_result {
                        Ok(None) => {
                            if !esp.is_running.load(AtomicOrdering::Relaxed) {
                                info!("ESP Actor: Source reported not running and read Ok(0). Signaling disconnect.");
                                let _ = update_send_channel.send(EspUpdate::EspDisconnected).await;
                                break;
                            }
                            tokio::time::sleep(Duration::from_millis(100)).await;
                        }
                        Ok(Some(data_msg)) => {
                            match esp_adapter.produce(data_msg).await {
                                Ok(Some(DataMsg::CsiFrame { csi })) => {
                                    match update_send_channel.try_send(EspUpdate::CsiData(csi)) {
                                        Ok(_) => {}
                                        Err(mpsc::error::TrySendError::Full(_)) => {
                                            static LOG_DROP_COUNTER: AtomicUsize = AtomicUsize::new(0);
                                            let current_drop_count = LOG_DROP_COUNTER.fetch_add(1, AtomicOrdering::Relaxed);
                                            if current_drop_count % 10000 == 0 {
                                                warn!("ESP Actor: UI update channel full, dropping CSI data ({} drops so far). UI might be lagging.", current_drop_count + 1);
                                            }
                                        }
                                        Err(mpsc::error::TrySendError::Closed(_)) => {
                                            info!("ESP Actor: UI update channel closed. Terminating actor.");
                                            break;
                                        }
                                    }
                                }
                                Ok(Some(DataMsg::RawFrame { .. })) => {}
                                Ok(None) => {}
                                Err(e) => {
                                    warn!("ESP Actor: ESP32Adapter failed to parse CSI: {e:?}");
                                }
                            }
                        }
                        Err(e @ DataSourceError::NotConnected(_)) | Err(e @ DataSourceError::Io(_)) if !esp.is_running.load(AtomicOrdering::Relaxed) => {
                            info!("ESP Actor: Source disconnected (Error: {e}), signaling UI.");
                            update_send_channel.send(EspUpdate::EspDisconnected).await;
                        }
                        Err(e) => {
                            warn!("ESP Actor: Error reading from ESP32 source: {e:?}");
                            break;
                        }
                    }
                }
            }
        }
        info!("ESP actor task: initiating source stop...");
        if let Err(e) = esp.stop().await {
            error!("ESP actor task: Error stopping ESP32 source: {e}");
        } else {
            info!("ESP actor task: ESP32 source stopped successfully.");
        }

        update_send_channel
            .send(EspUpdate::Status("DISCONNECTED (Actor Stopped)".to_string()))
            .await;
        info!("ESP actor task for port {:?} stopped.", esp.port);
    }
}<|MERGE_RESOLUTION|>--- conflicted
+++ resolved
@@ -4,23 +4,18 @@
 mod state;
 mod tui;
 
-<<<<<<< HEAD
 use std::collections::VecDeque;
-use std::env;
+use std::collections::VecDeque; // For log buffer
+use std::env; // Keep for RUST_LOG, though port comes from args
 use std::error::Error;
 use std::io::{self, stdout};
 use std::sync::Arc;
 use std::sync::atomic::{AtomicBool, AtomicUsize, Ordering, Ordering as AtomicOrdering};
 use std::sync::mpsc::RecvTimeoutError;
-=======
-use std::collections::VecDeque; // For log buffer
-use std::env; // Keep for RUST_LOG, though port comes from args
-use std::error::Error;
-use std::io;
 use std::sync::{Arc, Mutex as StdMutex}; // Standard Mutex for AppState
 // May not be needed if all sleeps are tokio::time::sleep
->>>>>>> 308c65a4
 use std::time::Duration;
+use std::{env, io};
 
 use chrono::{DateTime, Local};
 use crossbeam_channel::{Receiver as CrossbeamReceiver, Sender as CrossbeamSender};
@@ -40,23 +35,18 @@
     OperationMode as EspOperationMode, SecondaryChannel as EspSecondaryChannel,
 };
 use lib::sources::esp32::{Esp32Source, Esp32SourceConfig};
-<<<<<<< HEAD
 use lib::tui::TuiRunner;
 use lib::tui::logs::{FromLog, LogEntry, TuiLogger, init_logger};
-use log::{Level, LevelFilter, Metadata, Record, SetLoggerError, debug, error, info, warn};
+use log::{
+    Level, Level, LevelFilter, LevelFilter, Metadata, Metadata, Record, Record, SetLoggerError, SetLoggerError, debug, error, error, info, info,
+    warn, warn,
+};
 use ratatui::backend::CrosstermBackend;
 use ratatui::layout::{Constraint, Direction, Layout};
 use ratatui::style::{Color, Modifier, Style, Stylize};
 use ratatui::text::{Line, Span, Text};
 use ratatui::widgets::{Block, Borders, Cell, List, ListItem, Paragraph, Row, Table, Wrap};
 use ratatui::{Frame, Terminal};
-use serialport::SerialPort;
-use spam_settings::SpamSettings;
-use state::{EspUpdate, TuiState};
-use tokio::sync::mpsc::{Receiver, Sender};
-use tokio::sync::{Mutex, mpsc};
-=======
-use log::{Level, LevelFilter, Metadata, Record, SetLoggerError, error, info, warn};
 // Ratatui imports
 use ratatui::{
     Frame, Terminal,
@@ -66,9 +56,13 @@
     text::{Line, Span, Text},
     widgets::{Block, Borders, Cell, List, ListItem, Paragraph, Row, Table},
 };
+use serialport::SerialPort;
+use spam_settings::SpamSettings;
+use state::{EspUpdate, TuiState};
 use tokio::sync::Mutex as TokioMutex; // Tokio Mutex for Esp32Source
+use tokio::sync::mpsc::{Receiver, Sender};
+use tokio::sync::{Mutex, mpsc};
 // use tokio::sync::Notify; // Not used in the provided snippet, can be removed if not needed elsewhere
->>>>>>> 308c65a4
 use tokio::task::JoinHandle;
 use tokio::time::{sleep, timeout};
 use tui::ui;
@@ -170,6 +164,29 @@
                 return;
             }
         };
+        let app_state_log_clone = Arc::clone(&app_state);
+        // let log_listener_handle: JoinHandle<()> = tokio::spawn(async move {
+        // Changed variable name to avoid conflict
+        // loop {
+        //     tokio::task::yield_now().await;
+        //     match tokio::task::block_in_place(|| log_rx.recv_timeout(Duration::from_secs(1))) {
+        //         Ok(log_msg) => match app_state_log_clone.try_lock() {
+        //             Ok(mut state_guard) => {
+        //                 state_guard.add_log_message(log_msg);
+        //             }
+        //             Err(std::sync::TryLockError::Poisoned(_)) => {
+        //                 break;
+        //             }
+        //             Err(std::sync::TryLockError::WouldBlock) => {}
+        //         },
+        //         Err(crossbeam_channel::RecvTimeoutError::Timeout) => {
+        //             continue;
+        //         }
+        //         Err(crossbeam_channel::RecvTimeoutError::Disconnected) => {
+        //             break;
+        //         }
+        //     }
+        // };)
         if let Err(e) = esp.start().await {
             update_send_channel.send(EspUpdate::Status("DISCONNECTED (Start Fail)".to_string())).await;
             warn!("Shutting down ESP task");
@@ -197,36 +214,9 @@
         // Do not look at this
         info!("ESP actor task started for port {port_name}.");
 
-<<<<<<< HEAD
         update_send_channel
             .send(EspUpdate::Status("CONNECTED (Source Started)".to_string()))
             .await;
-=======
-    let app_state_log_clone = Arc::clone(&app_state);
-    let log_listener_handle: JoinHandle<()> = tokio::spawn(async move {
-        // Changed variable name to avoid conflict
-        loop {
-            tokio::task::yield_now().await;
-            match tokio::task::block_in_place(|| log_rx.recv_timeout(Duration::from_secs(1))) {
-                Ok(log_msg) => match app_state_log_clone.try_lock() {
-                    Ok(mut state_guard) => {
-                        state_guard.add_log_message(log_msg);
-                    }
-                    Err(std::sync::TryLockError::Poisoned(_)) => {
-                        break;
-                    }
-                    Err(std::sync::TryLockError::WouldBlock) => {}
-                },
-                Err(crossbeam_channel::RecvTimeoutError::Timeout) => {
-                    continue;
-                }
-                Err(crossbeam_channel::RecvTimeoutError::Disconnected) => {
-                    break;
-                }
-            }
-        }
-    });
->>>>>>> 308c65a4
 
         let mut read_buffer = vec![0u8; ESP_READ_BUFFER_SIZE];
         let mut esp_adapter = ESP32Adapter::new(false);
