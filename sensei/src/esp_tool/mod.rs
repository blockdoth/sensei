--- conflicted
+++ resolved
@@ -1,7 +1,5 @@
-// src/esp_tool.rs
-//! Robust CLI tool for ESP32 CSI monitoring (now as a library module)
-
-<<<<<<< HEAD
+//! Robust CLI tool for ESP32 CSI monitoring.
+
 mod state;
 mod tui;
 
@@ -241,7 +239,7 @@
                 .await;
         }
 
-        info!("ESP actor task started for port {}.", esp.port_name());
+        info!("ESP actor task started for port {:?}.", esp.port);
 
         if let Err(e) = esp.start().await {
             error!("ESP Actor: Failed to start Esp32Source: {e}");
@@ -289,9 +287,10 @@
                     }
 
                     read_result = esp.read(&mut read_buffer) => {
+                      
                         match read_result {
                             Ok(0) => {
-                                if !esp.is_source_running() {
+                                if !esp.is_running.load(AtomicOrdering::Relaxed) {
                                     info!("ESP Actor: Source reported not running and read Ok(0). Signaling disconnect.");
                                     let _ = update_send_channel.send(AppUpdate::EspDisconnected).await;
                                     break;
@@ -330,7 +329,7 @@
                                     }
                                 }
                             }
-                            Err(e @ DataSourceError::NotConnected(_)) | Err(e @ DataSourceError::Io(_)) if !esp.is_source_running() => {
+                            Err(e @ DataSourceError::NotConnected(_)) | Err(e @ DataSourceError::Io(_)) if !esp.is_running.load(AtomicOrdering::Relaxed) => {
                                 info!("ESP Actor: Source disconnected (Error: {e}), signaling UI.");
                                 update_send_channel.send(AppUpdate::EspDisconnected).await;
                             }
@@ -357,7 +356,7 @@
                     "DISCONNECTED (Actor Stopped)".to_string(),
                 ))
                 .await;
-            info!("ESP actor task for port {} stopped.", esp.port_name());
+            info!("ESP actor task for port {:?} stopped.", esp.port);
         })
     }
 
@@ -400,1285 +399,13 @@
                           info!("Log processor: Log entry channel disconnected.");
                           break;
                       }
-=======
-#![allow(clippy::await_holding_lock)] // Kept as it was in the original file
-
-use core::time;
-use std::collections::VecDeque; // For log buffer
-use std::env; // Keep for RUST_LOG, though port comes from args
-use std::error::Error;
-use std::io;
-use std::sync::{Arc, Mutex as StdMutex}; // Standard Mutex for AppState
-use std::thread::sleep; // May not be needed if all sleeps are tokio::time::sleep
-use std::time::Duration;
-
-use chrono::{DateTime, Local};
-use crossterm::event::EventStream; // For async event reading
-use futures::StreamExt; // For EventStream.next()
-
-// Logging facade and our custom logger components
-use crossbeam_channel::{Receiver as CrossbeamReceiver, Sender as CrossbeamSender};
-use log::{Level, LevelFilter, Metadata, Record, SetLoggerError, error, info, warn};
-
-use crossterm::{
-    event::{Event as CEvent, KeyCode},
-    execute,
-    terminal::{EnterAlternateScreen, LeaveAlternateScreen, disable_raw_mode, enable_raw_mode},
-};
-// Ratatui imports
-use ratatui::{
-    Frame, Terminal,
-    backend::CrosstermBackend,
-    layout::{Constraint, Direction, Layout},
-    style::{Color, Modifier, Style, Stylize},
-    text::{Line, Span, Text},
-    widgets::{Block, Borders, Cell, List, ListItem, Paragraph, Row, Table},
-};
-
-// Assuming CliTestToolSubcommandArgs is defined in the parent module (cli.rs)
-use super::EspToolSubcommandArgs;
-// If cli.rs is in src/main.rs or src/lib.rs and esp_tool.rs is src/esp_tool.rs,
-// and EspToolSubcommandArgs is in a cli module (e.g. src/cli/mod.rs)
-// you might need: use crate::cli::EspToolSubcommandArgs;
-
-use lib::sources::DataSourceT; // Keep as is, assuming 'lib' is a crate or accessible module
-
-// Project-specific imports - Changed csi_collection_lib to crate
-// Project-specific imports - Changed crate:: to lib::
-use lib::adapters::CsiDataAdapter;
-use lib::adapters::esp32::ESP32Adapter;
-use lib::csi_types::{Complex, CsiData};
-use lib::errors::{ControllerError, DataSourceError};
-use lib::network::rpc_message::{DataMsg, SourceType};
-use lib::sources::controllers::esp32_controller::{
-    Bandwidth as EspBandwidth,
-    CsiType as EspCsiType,
-    Esp32Command,
-    Esp32DeviceConfigPayload,
-    // CustomFrameParams, // Needed for spamming
-    // MacFilterPair, // If MAC filtering is added back
-    OperationMode as EspOperationMode,
-    SecondaryChannel as EspSecondaryChannel,
-};
-use lib::sources::esp32::{Esp32Source, Esp32SourceConfig};
-
-use tokio::sync::Mutex as TokioMutex; // Tokio Mutex for Esp32Source
-// use tokio::sync::Notify; // Not used in the provided snippet, can be removed if not needed elsewhere
-use tokio::task::JoinHandle;
-
-#[derive(Clone, Copy, PartialEq, Debug)]
-pub enum SpamConfigField {
-    SrcMacOctet(usize), // 0-5
-    DstMacOctet(usize), // 0-5
-    Reps,
-    PauseMs,
-}
-
-impl SpamConfigField {
-    fn next(self) -> Self {
-        match self {
-            SpamConfigField::SrcMacOctet(5) => SpamConfigField::DstMacOctet(0),
-            SpamConfigField::SrcMacOctet(i) => SpamConfigField::SrcMacOctet(i + 1),
-            SpamConfigField::DstMacOctet(5) => SpamConfigField::Reps,
-            SpamConfigField::DstMacOctet(i) => SpamConfigField::DstMacOctet(i + 1),
-            SpamConfigField::Reps => SpamConfigField::PauseMs,
-            SpamConfigField::PauseMs => SpamConfigField::SrcMacOctet(0), // Wrap around
-        }
-    }
-
-    fn prev(self) -> Self {
-        match self {
-            SpamConfigField::SrcMacOctet(0) => SpamConfigField::PauseMs,
-            SpamConfigField::SrcMacOctet(i) => SpamConfigField::SrcMacOctet(i - 1),
-            SpamConfigField::DstMacOctet(0) => SpamConfigField::SrcMacOctet(5),
-            SpamConfigField::DstMacOctet(i) => SpamConfigField::DstMacOctet(i - 1),
-            SpamConfigField::Reps => SpamConfigField::DstMacOctet(5),
-            SpamConfigField::PauseMs => SpamConfigField::Reps,
-        }
-    }
-}
-
-pub struct LogEntry {
-    pub timestamp: DateTime<Local>,
-    pub level: log::Level,
-    pub message: String,
-}
-
-// --- Custom TUI Logger ---
-struct TuiLogger {
-    log_sender: CrossbeamSender<LogEntry>,
-    level: Level,
-}
-
-impl log::Log for TuiLogger {
-    fn enabled(&self, metadata: &Metadata) -> bool {
-        metadata.level() <= self.level
-    }
-
-    fn log(&self, record: &Record) {
-        if self.enabled(record.metadata()) {
-            let log_entry = LogEntry {
-                timestamp: Local::now(),
-                level: record.level(),
-                message: format!("{}", record.args()),
-            };
-
-            if self.log_sender.try_send(log_entry).is_err() {
-                eprintln!(
-                    "[TUI_LOGGER_FALLBACK] {}: {} [{}] - {}",
-                    Local::now().format("%Y-%m-%d %H:%M:%S%.3f"),
-                    std::thread::current().name().unwrap_or("unknown_thread"),
-                    record.level(),
-                    record.args()
-                );
-            }
-        }
-    }
-    fn flush(&self) {}
-}
-
-fn init_tui_logger(
-    log_level_filter: LevelFilter,
-    sender: CrossbeamSender<LogEntry>,
-) -> Result<(), SetLoggerError> {
-    let logger = TuiLogger {
-        log_sender: sender,
-        level: log_level_filter.to_level().unwrap_or(log::Level::Error),
-    };
-    log::set_boxed_logger(Box::new(logger))?;
-    log::set_max_level(log_level_filter);
-    Ok(())
-}
-// --- End Custom TUI Logger ---
-
-fn setup_terminal() -> Result<Terminal<CrosstermBackend<io::Stdout>>, Box<dyn Error>> {
-    enable_raw_mode()?;
-    let mut stdout = io::stdout();
-    execute!(stdout, EnterAlternateScreen)?;
-    let backend = CrosstermBackend::new(stdout);
-    let terminal = Terminal::new(backend)?;
-    Ok(terminal)
-}
-
-fn restore_terminal(
-    terminal: &mut Terminal<CrosstermBackend<io::Stdout>>,
-) -> Result<(), Box<dyn Error>> {
-    disable_raw_mode()?;
-    execute!(terminal.backend_mut(), LeaveAlternateScreen)?;
-    terminal.show_cursor()?;
-    Ok(())
-}
-
-#[derive(Clone, Copy, PartialEq, Debug)]
-enum UiMode {
-    Csi,
-    Spam,
-}
-
-#[derive(Clone, Debug)]
-struct CliEspConfig {
-    channel: u8,
-    mode: EspOperationMode,
-    bandwidth: EspBandwidth,
-    secondary_channel: EspSecondaryChannel,
-    csi_type: EspCsiType,
-    manual_scale: u8,
-}
-
-impl Default for CliEspConfig {
-    fn default() -> Self {
-        Self {
-            channel: 1,
-            mode: EspOperationMode::Receive,
-            bandwidth: EspBandwidth::Twenty,
-            secondary_channel: EspSecondaryChannel::None,
-            csi_type: EspCsiType::HighThroughputLTF,
-            manual_scale: 0,
-        }
-    }
-}
-
-struct AppState {
-    ui_mode: UiMode,
-    current_cli_config: CliEspConfig,
-    csi_data: Vec<CsiData>,
-    connection_status: String,
-    last_error: Option<String>,
-    log_messages: VecDeque<LogEntry>,
-    max_log_messages: usize,
-    spam_config_src_mac: [u8; 6],
-    spam_config_dst_mac: [u8; 6],
-    spam_config_n_reps: i32,
-    spam_config_pause_ms: i32,
-    is_editing_spam_config: bool,
-    current_editing_field: SpamConfigField,
-}
-
-impl AppState {
-    fn new(initial_cli_config: CliEspConfig) -> Self {
-        Self {
-            ui_mode: UiMode::Csi,
-            current_cli_config: initial_cli_config,
-            csi_data: Vec::with_capacity(1000),
-            connection_status: "CONNECTING...".into(),
-            last_error: None,
-            log_messages: VecDeque::with_capacity(200),
-            max_log_messages: 200,
-            spam_config_src_mac: [0x12, 0x34, 0x56, 0x78, 0x9A, 0xBC],
-            spam_config_dst_mac: [0xFF, 0xFF, 0xFF, 0xFF, 0xFF, 0xFF],
-            spam_config_n_reps: 100,
-            spam_config_pause_ms: 20,
-            is_editing_spam_config: false,
-            current_editing_field: SpamConfigField::SrcMacOctet(0),
-        }
-    }
-
-    fn add_log_message(&mut self, entry: LogEntry) {
-        if self.log_messages.len() >= self.max_log_messages {
-            self.log_messages.pop_front();
-        }
-        self.log_messages.push_back(entry);
-    }
-}
-
-// Renamed main and changed signature to be callable as a subcommand
-pub async fn run_esp_test_subcommand(args: EspToolSubcommandArgs) -> Result<(), Box<dyn Error>> {
-    let (log_tx, log_rx): (CrossbeamSender<LogEntry>, CrossbeamReceiver<LogEntry>) =
-        crossbeam_channel::bounded(200);
-
-    let log_level = env::var("RUST_LOG")
-        .ok()
-        .and_then(|s| s.parse::<LevelFilter>().ok())
-        .unwrap_or(LevelFilter::Info);
-
-    // Initialize TUI logger. This might conflict if a global logger is already set.
-    // Consider making this conditional or integrating with a global logger strategy.
-    if let Err(e) = init_tui_logger(log_level, log_tx.clone()) {
-        eprintln!("FATAL: Failed to initialize TUI logger: {e}");
-        return Err(e.into());
-    }
-
-    info!("ESP Test Tool subcommand starting...");
-
-    // Use port from subcommand arguments
-    let port_name = args.port;
-    info!("Attempting to use port: {port_name}");
-
-    // Check if port is empty, though argh might handle required options
-    if port_name.is_empty() {
-        // This part might be redundant if argh marks the option as required.
-        // Listing available ports here if no port is given could still be useful,
-        // but typically CLI argument parsing handles missing required args.
-        error!("Serial port argument was empty or not provided correctly.");
-        eprintln!("Usage: your_cli_app esp-tool --port <serial_port>");
-        eprintln!("Example: your_cli_app esp-tool --port /dev/cu.usbmodemXXX");
-        eprintln!("\nAvailable ports:");
-        match serialport::available_ports() {
-            Ok(ports) => {
-                if ports.is_empty() {
-                    eprintln!("  No serial ports found.");
-                } else {
-                    for p in ports {
-                        eprintln!("  {}", p.port_name);
                     }
+                  }
+                  _ = sleep(Duration::from_millis(10)) => {
+                  }
                 }
-            }
-            Err(e) => {
-                eprintln!("  Error listing serial ports: {e}");
-            }
-        }
-        return Err("Serial port argument missing or invalid".into());
-    }
-
-    let mut terminal = match setup_terminal() {
-        Ok(term) => term,
-        Err(e) => {
-            error!("Failed to setup terminal: {e}");
-            return Err(e);
-        }
-    };
-
-    let esp_config = Esp32SourceConfig {
-        port_name: port_name.clone(), // Already cloned
-        baud_rate: 3_000_000,
-        csi_buffer_size: Some(100),
-        ack_timeout_ms: Some(2000),
-    };
-
-    let esp_source_instance: Esp32Source = match Esp32Source::new(esp_config) {
-        Ok(src) => src,
-        Err(e) => {
-            let _ = restore_terminal(&mut terminal);
-            error!("Failed to initialize ESP32Source: {e}");
-            return Err(Box::new(e));
-        }
-    };
-    let esp_source: Arc<TokioMutex<Esp32Source>> = Arc::new(TokioMutex::new(esp_source_instance));
-
-    let initial_cli_config = CliEspConfig::default();
-    let app_state = Arc::new(StdMutex::new(AppState::new(initial_cli_config.clone())));
-
-    {
-        let mut esp_guard = esp_source.lock().await;
-        if let Err(e) = esp_guard.start().await {
-            let _ = restore_terminal(&mut terminal);
-            error!("Failed to connect to ESP32 (start source): {e}");
-            return Err(Box::new(e));
-        }
-        app_state.lock().unwrap().connection_status = "CONNECTED (Source Started)".to_string();
-        info!("Giving reader thread a moment to start...");
-        tokio::time::sleep(Duration::from_millis(300)).await;
-        info!("ESP32 source started. Applying initial configuration...");
-
-        let initial_payload_config = Esp32DeviceConfigPayload {
-            mode: initial_cli_config.mode,
-            bandwidth: initial_cli_config.bandwidth,
-            secondary_channel: initial_cli_config.secondary_channel,
-            csi_type: initial_cli_config.csi_type,
-            manual_scale: initial_cli_config.manual_scale,
-        };
-        let cmd_data_config = vec![
-            initial_payload_config.mode as u8,
-            initial_payload_config.bandwidth as u8,
-            initial_payload_config.secondary_channel as u8,
-            initial_payload_config.csi_type as u8,
-            initial_payload_config.manual_scale,
-        ];
-
-        if let Err(e) = esp_guard
-            .send_esp32_command(Esp32Command::ApplyDeviceConfig, Some(cmd_data_config))
-            .await
-        {
-            warn!("Failed to apply initial device config: {e}. Continuing with defaults.",);
-            app_state.lock().unwrap().last_error = Some(format!("Initial config failed: {e}"));
-        } else {
-            info!("Initial device config (mode, BW, etc.) applied.");
-            if let Err(e) = esp_guard
-                .send_esp32_command(
-                    Esp32Command::SetChannel,
-                    Some(vec![initial_cli_config.channel]),
-                )
-                .await
-            {
-                warn!(
-                    "Failed to set initial channel {}: {}",
-                    initial_cli_config.channel, e
-                );
-                app_state.lock().unwrap().last_error =
-                    Some(format!("Initial channel set failed: {e}"));
-            } else {
-                info!("Initial channel {} set.", initial_cli_config.channel);
-            }
-            if initial_payload_config.mode == EspOperationMode::Receive {
-                info!("Initial mode is Receive. Attempting to unpause CSI acquisition.");
-                if let Err(e) = esp_guard
-                    .send_esp32_command(Esp32Command::UnpauseAcquisition, None)
-                    .await
-                {
-                    warn!("Failed to send UnpauseAcquisition after initial config: {e}",);
-                } else {
-                    info!("UnpauseAcquisition command sent after initial config.");
-                }
-            }
-        }
-
-        info!("Attempting to clear MAC address filters...");
-        if let Err(e) = esp_guard
-            .send_esp32_command(Esp32Command::WhitelistClear, None)
-            .await
-        {
-            warn!("Failed to clear MAC filters: {e}. CSI reception might be filtered.");
-            app_state.lock().unwrap().last_error = Some(format!("MAC filter clear failed: {e}"));
-        } else {
-            info!("MAC address filters cleared successfully.");
-        }
-
-        info!("Attempting to synchronize time...");
-        if let Err(e) = esp_guard
-            .send_esp32_command(Esp32Command::SynchronizeTimeInit, None)
-            .await
-        {
-            warn!("Time sync init failed: {e}");
-            app_state.lock().unwrap().last_error = Some(format!("Time sync init failed: {e}"));
-        } else {
-            let time_us = std::time::SystemTime::now()
-                .duration_since(std::time::UNIX_EPOCH)
-                .unwrap()
-                .as_micros() as u64;
-            if let Err(e) = esp_guard
-                .send_esp32_command(
-                    Esp32Command::SynchronizeTimeApply,
-                    Some(time_us.to_le_bytes().to_vec()),
-                )
-                .await
-            {
-                warn!("Time sync apply failed: {e}");
-                app_state.lock().unwrap().last_error = Some(format!("Time sync apply failed: {e}"));
-            } else {
-                info!("Time synchronized with ESP32.");
-            }
-        }
-    }
-    info!("ESP32 initial setup sequence complete.");
-
-    let app_state_log_clone = Arc::clone(&app_state);
-    let mut log_listener_handle: JoinHandle<()> = tokio::spawn(async move {
-        // Changed variable name to avoid conflict
-        loop {
-            tokio::task::yield_now().await;
-            match tokio::task::block_in_place(|| log_rx.recv_timeout(Duration::from_secs(1))) {
-                Ok(log_msg) => match app_state_log_clone.try_lock() {
-                    Ok(mut state_guard) => {
-                        state_guard.add_log_message(log_msg);
-                    }
-                    Err(std::sync::TryLockError::Poisoned(_)) => {
-                        break;
-                    }
-                    Err(std::sync::TryLockError::WouldBlock) => {}
-                },
-                Err(crossbeam_channel::RecvTimeoutError::Timeout) => {
-                    continue;
-                }
-                Err(crossbeam_channel::RecvTimeoutError::Disconnected) => {
-                    break;
-                }
-            }
-        }
-    });
-
-    let esp_source_csi_reader_clone: Arc<TokioMutex<Esp32Source>> = Arc::clone(&esp_source);
-    let app_state_csi_clone = Arc::clone(&app_state);
-    let csi_listener_handle: JoinHandle<()> = tokio::spawn(async move {
-        // Changed variable name
-        info!("CSI listener thread started.");
-        let mut read_buffer = vec![0u8; 4096];
-        let mut esp_adapter = ESP32Adapter::new(false);
-
-        loop {
-            let data_result = {
-                let mut source_guard = esp_source_csi_reader_clone.lock().await;
-                if !source_guard
-                    .is_running
-                    .load(std::sync::atomic::Ordering::Relaxed)
-                {
-                    info!("CSI listener: Source reported as not running. Exiting.");
-                    if let Ok(mut state_guard) = app_state_csi_clone.lock() {
-                        state_guard.connection_status =
-                            "DISCONNECTED (Source Not Running)".to_string();
-                    }
-                    break;
-                }
-                source_guard.read(&mut read_buffer).await
-            };
-
-            match data_result {
-                Ok(0) => {
-                    tokio::time::sleep(Duration::from_millis(10)).await;
-                }
-                Ok(n) => {
-                    let raw_csi_payload = read_buffer[..n].to_vec();
-                    let data_msg = DataMsg::RawFrame {
-                        ts: Local::now().timestamp_micros() as f64 / 1_000_000.0,
-                        bytes: raw_csi_payload,
-                        source_type: SourceType::ESP32,
-                    };
-                    match esp_adapter.produce(data_msg).await {
-                        Ok(Some(DataMsg::CsiFrame { csi })) => {
-                            if let Ok(mut state_guard) = app_state_csi_clone.lock() {
-                                state_guard.csi_data.push(csi);
-                                if state_guard.csi_data.len() > 1000 {
-                                    state_guard.csi_data.remove(0);
-                                }
-                            }
-                        }
-                        Ok(None) => {}
-                        Err(e) => {
-                            warn!("ESP32Adapter failed to parse CSI: {e:?}");
-                        }
-                        Ok(Some(DataMsg::RawFrame { .. })) => {}
-                    }
-                }
-                Err(DataSourceError::Controller(msg))
-                    if msg.contains("Source stopped")
-                        || msg.contains("CSI data channel disconnected") =>
-                {
-                    info!("CSI listener: Source stopped or channel disconnected. Error: {msg:?}",);
-                    if let Ok(mut state_guard) = app_state_csi_clone.lock() {
-                        state_guard.connection_status = "DISCONNECTED (CSI Read Error)".to_string();
-                    }
-                    break;
-                }
-                Err(DataSourceError::Io(io_err))
-                    if io_err.kind() == std::io::ErrorKind::BrokenPipe
-                        || io_err.kind() == std::io::ErrorKind::NotConnected
-                        || io_err.kind() == std::io::ErrorKind::PermissionDenied =>
-                {
-                    info!(
-                        "CSI listener: Serial port disconnected or permission error ({:?}).",
-                        io_err.kind()
-                    );
-                    if let Ok(mut state_guard) = app_state_csi_clone.lock() {
-                        state_guard.connection_status =
-                            format!("DISCONNECTED (IO: {:?})", io_err.kind()).to_string();
-                    }
-                    break;
-                }
-                Err(e) => {
-                    warn!("CSI listener: error reading from ESP32 source: {e:?}");
-                    tokio::time::sleep(Duration::from_secs(1)).await;
-                }
-            }
-
-            if let Ok(state) = app_state_csi_clone.lock() {
-                if state.connection_status.starts_with("DISCONNECTED") {
-                    info!("CSI listener detected global DISCONNECTED status. Stopping.");
-                    break;
-                }
-            } else {
-                error!("CSI listener: AppState mutex poisoned. Stopping.");
-                break;
-            }
-        }
-        info!("CSI listener thread stopped.");
-    });
-
-    let mut event_stream = EventStream::new();
-    loop {
-        {
-            let app_state_guard = app_state.lock().unwrap();
-            terminal.draw(|f| ui(f, &app_state_guard))?;
-        }
-
-        let event_future = event_stream.next();
-        tokio::select! {
-            maybe_event = event_future => {
-                match maybe_event {
-                    Some(Ok(event)) => {
-                        if let CEvent::Key(key_event) = event {
-                            if handle_input(key_event.code, &esp_source, &app_state).await? {
-                                break;
-                            }
-                        }
-                    }
-                    Some(Err(e)) => {
-                        error!("Error reading input event: {e}");
-                    }
-                    None => break,
-                }
-            }
-            _ = tokio::time::sleep(Duration::from_millis(200)) => {
-                // Timeout for UI refresh
-            }
-        }
-        if let Ok(state) = app_state.lock() {
-            if state.connection_status.starts_with("DISCONNECTED")
-                && state.last_error.as_deref() != Some("DISCONNECTED (by user)")
-            {
-                info!("Main loop detected DISCONNECTED state (not by user 'q'). Shutting down.");
-                break;
-            }
-        } else {
-            error!("Main loop: AppState mutex poisoned. Shutting down.");
-            break;
-        }
-    }
-
-    // restore_terminal must be called BEFORE log_listener_handle.abort() and other awaits
-    // if those operations might print to stderr, to ensure those prints are visible.
-    // However, the original code had it after awaiting tasks. For TUI, it's crucial to restore
-    // before any further console output that should appear on the normal screen.
-    // Let's try to restore it here, then perform cleanup.
-    // If tasks print after this, it will go to the restored terminal.
-
-    // The original debug prints like "[DEBUG] Terminal restored." suggest it's fine here.
-    // Let's keep the original shutdown order for now.
-    // restore_terminal(&mut terminal)?;
-    // eprintln!("[DEBUG] Terminal restored by esp_tool."); // Differentiating from a potential main cli.rs restore
-
-    eprintln!("[ESP_TOOL_DEBUG] Main UI loop exited. Beginning ESP_TOOL shutdown sequence...");
-
-    eprintln!("[ESP_TOOL_DEBUG] Attempting to stop ESP32 source...");
-    {
-        let mut esp_guard = esp_source.lock().await;
-        if esp_guard
-            .is_running
-            .load(std::sync::atomic::Ordering::Relaxed)
-        {
-            if let Err(e) = esp_guard.stop().await {
-                error!("Error stopping ESP32 source: {e}");
-                eprintln!("[ESP_TOOL_DEBUG] Error stopping ESP32 source: {e}");
-            } else {
-                info!("ESP32 source stop command issued successfully.");
-                eprintln!("[ESP_TOOL_DEBUG] ESP32 source stop command issued successfully.");
-            }
-        } else {
-            info!("ESP32 source was already stopped or not initially started.");
-            eprintln!(
-                "[ESP_TOOL_DEBUG] ESP32 source was already stopped or not initially started."
-            );
-        }
-    }
-    eprintln!("[ESP_TOOL_DEBUG] ESP32 source stop sequence finished.");
-
-    eprintln!("[ESP_TOOL_DEBUG] Waiting for CSI listener task to complete (max 5s)...");
-    match tokio::time::timeout(Duration::from_secs(5), csi_listener_handle).await {
-        Ok(Ok(_)) => {
-            info!("CSI listener task finished gracefully.");
-            eprintln!("[ESP_TOOL_DEBUG] CSI listener task finished gracefully.");
-        }
-        Ok(Err(e)) => {
-            error!("CSI listener task panicked: {e:?}");
-            eprintln!("[ESP_TOOL_DEBUG] CSI listener task panicked: {e:?}");
-        }
-        Err(_) => {
-            warn!("CSI listener task timed out during shutdown.");
-            eprintln!("[ESP_TOOL_DEBUG] CSI listener task timed out during shutdown.");
-        }
-    }
-
-    // IMPORTANT: The TuiLogger holds a clone of log_tx.
-    // Dropping the log_tx here in run_esp_test_subcommand will make the log_listener_handle
-    // exit when log::shutdown() is called (which drops the TuiLogger's sender)
-    // or if all other senders are dropped.
-    // log::set_logger(Box::new(NOPLogger())) or similar might be needed to truly shutdown TuiLogger
-    // if this subcommand is not the end of the whole application.
-    // For now, we assume TuiLogger's sender will be dropped when TuiLogger instance goes out of scope
-    // or explicitly shut down if necessary.
-
-    eprintln!(
-        "[ESP_TOOL_DEBUG] Signaling log listener task to stop (dropping this function's log_tx)..."
-    );
-    drop(log_tx);
-
-    eprintln!("[ESP_TOOL_DEBUG] Attempting to shutdown log listener task via abort()...");
-    log_listener_handle.abort();
-
-    eprintln!("[ESP_TOOL_DEBUG] Waiting for log listener task to complete after abort (max 3s)...");
-    match tokio::time::timeout(Duration::from_secs(3), log_listener_handle).await {
-        Ok(Ok(_)) => {
-            eprintln!(
-                "[ESP_TOOL_DEBUG] Log listener task completed normally (Ok result after abort signal)."
-            );
-        }
-        Ok(Err(e)) => {
-            if e.is_cancelled() {
-                eprintln!("[ESP_TOOL_DEBUG] Log listener task aborted successfully as expected.");
-            } else {
-                eprintln!("[ESP_TOOL_DEBUG] Log listener task failed or panicked: {e:?}");
-            }
-        }
-        Err(_) => {
-            eprintln!(
-                "[ESP_TOOL_DEBUG] Log listener task did NOT terminate within the timeout even after abort()."
-            );
-        }
-    }
-
-    // Restore terminal at the very end of this subcommand's TUI lifecycle
-    // This is crucial for returning the terminal to a normal state.
-    if let Err(e) = restore_terminal(&mut terminal) {
-        // If restoring terminal fails, print to stderr (which should now be visible on the normal screen)
-        eprintln!("[ESP_TOOL_ERROR] Failed to restore terminal: {e}");
-    } else {
-        eprintln!("[ESP_TOOL_DEBUG] Terminal restored by esp_tool subcommand.");
-    }
-
-    eprintln!("[ESP_TOOL_DEBUG] ESP Test Tool subcommand finishing.");
-    // std::thread::sleep(Duration::from_millis(500)); // Probably not needed here
-    Ok(())
-}
-
-// Returns true if the application should exit
-async fn handle_input(
-    key: KeyCode,
-    esp_source_mutex: &Arc<TokioMutex<Esp32Source>>,
-    app_state_mutex: &Arc<StdMutex<AppState>>,
-) -> Result<bool, Box<dyn Error>> {
-    let mut app_state_guard = app_state_mutex.lock().unwrap();
-    if key != KeyCode::Char('r') {
-        app_state_guard.last_error = None;
-    }
-
-    if app_state_guard.is_editing_spam_config && app_state_guard.ui_mode == UiMode::Spam {
-        match key {
-            KeyCode::Char('e') | KeyCode::Esc => {
-                app_state_guard.is_editing_spam_config = false;
-                info!("Exited spam config editing mode.");
-            }
-            KeyCode::Tab => {
-                app_state_guard.current_editing_field =
-                    app_state_guard.current_editing_field.next();
-            }
-            KeyCode::Up => match app_state_guard.current_editing_field {
-                SpamConfigField::SrcMacOctet(i) => {
-                    app_state_guard.spam_config_src_mac[i] =
-                        app_state_guard.spam_config_src_mac[i].wrapping_add(1);
-                }
-                SpamConfigField::DstMacOctet(i) => {
-                    app_state_guard.spam_config_dst_mac[i] =
-                        app_state_guard.spam_config_dst_mac[i].wrapping_add(1);
-                }
-                SpamConfigField::Reps => {
-                    app_state_guard.spam_config_n_reps =
-                        app_state_guard.spam_config_n_reps.saturating_add(1).max(0);
-                }
-                SpamConfigField::PauseMs => {
-                    app_state_guard.spam_config_pause_ms = app_state_guard
-                        .spam_config_pause_ms
-                        .saturating_add(1)
-                        .max(0);
-                }
-            },
-            KeyCode::Down => match app_state_guard.current_editing_field {
-                SpamConfigField::SrcMacOctet(i) => {
-                    app_state_guard.spam_config_src_mac[i] =
-                        app_state_guard.spam_config_src_mac[i].wrapping_sub(1);
-                }
-                SpamConfigField::DstMacOctet(i) => {
-                    app_state_guard.spam_config_dst_mac[i] =
-                        app_state_guard.spam_config_dst_mac[i].wrapping_sub(1);
-                }
-                SpamConfigField::Reps => {
-                    app_state_guard.spam_config_n_reps =
-                        (app_state_guard.spam_config_n_reps - 1).max(0);
-                }
-                SpamConfigField::PauseMs => {
-                    app_state_guard.spam_config_pause_ms =
-                        (app_state_guard.spam_config_pause_ms - 1).max(0);
-                }
-            },
-            _ => {}
-        }
-        return Ok(false);
-    }
-
-    let mut esp_guard = esp_source_mutex.lock().await;
-
-    match key {
-        KeyCode::Char('q') => {
-            info!("'q' pressed, attempting to disconnect ESP32 source.");
-            if app_state_guard.ui_mode == UiMode::Spam {
-                info!("Pausing WiFi transmit before disconnecting...");
-                if let Err(e) = esp_guard
-                    .send_esp32_command(Esp32Command::PauseWifiTransmit, None)
-                    .await
-                {
-                    warn!("Failed to pause WiFi transmit: {e}");
-                }
-            }
-            app_state_guard.connection_status = "DISCONNECTED (by user)".to_string();
-            app_state_guard.last_error = Some("DISCONNECTED (by user)".to_string());
-            return Ok(true);
-        }
-        KeyCode::Char('m') => {
-            let new_ui_mode = match app_state_guard.ui_mode {
-                UiMode::Csi => UiMode::Spam,
-                UiMode::Spam => UiMode::Csi,
-            };
-            let new_esp_op_mode = match new_ui_mode {
-                UiMode::Csi => EspOperationMode::Receive,
-                UiMode::Spam => EspOperationMode::Transmit,
-            };
-
-            let new_config_payload = Esp32DeviceConfigPayload {
-                mode: new_esp_op_mode,
-                bandwidth: app_state_guard.current_cli_config.bandwidth,
-                secondary_channel: app_state_guard.current_cli_config.secondary_channel,
-                csi_type: app_state_guard.current_cli_config.csi_type,
-                manual_scale: app_state_guard.current_cli_config.manual_scale,
-            };
-
-            let mut cmd_data = Vec::new();
-            cmd_data.push(new_config_payload.mode as u8);
-            cmd_data.push(new_config_payload.bandwidth as u8);
-            cmd_data.push(new_config_payload.secondary_channel as u8);
-            cmd_data.push(new_config_payload.csi_type as u8);
-            cmd_data.push(new_config_payload.manual_scale);
-
-            if let Err(e) = esp_guard
-                .send_esp32_command(Esp32Command::ApplyDeviceConfig, Some(cmd_data))
-                .await
-            {
-                let err_msg = format!("Failed to set ESP mode via ApplyDeviceConfig: {e}");
-                app_state_guard.last_error = Some(err_msg.clone());
-                error!("{err_msg}");
-            } else {
-                app_state_guard.ui_mode = new_ui_mode;
-                app_state_guard.current_cli_config.mode = new_esp_op_mode;
-                info!("ESP32 mode set to {new_esp_op_mode:?} via ApplyDeviceConfig",);
-
-                if new_esp_op_mode == EspOperationMode::Transmit {
-                    info!(
-                        "ESP32 in Transmit mode. WiFi transmit task will be explicitly PAUSED initially."
-                    );
-                    if let Err(e_pause) = esp_guard
-                        .send_esp32_command(Esp32Command::PauseWifiTransmit, None)
-                        .await
-                    {
-                        let err_msg =
-                            format!("Failed to initially PAUSE transmit in Spam mode: {e_pause}");
-                        app_state_guard.last_error = Some(err_msg.clone());
-                        error!("{err_msg}");
-                    } else {
-                        info!("WiFi transmit task PAUSED. Ready for custom frames ('s').");
-                    }
-                } else {
-                    info!(
-                        "Switched to CSI mode. ESP32 general WiFi transmit task should be inactive. CSI acquisition should be active."
-                    );
-                }
-            }
-        }
-        KeyCode::Char('e') => {
-            if app_state_guard.ui_mode == UiMode::Spam {
-                app_state_guard.is_editing_spam_config = !app_state_guard.is_editing_spam_config;
-                if app_state_guard.is_editing_spam_config {
-                    info!(
-                        "Entered spam config editing mode. Use Tab, Up/Down. 'e' or Esc to exit."
-                    );
-                    app_state_guard.current_editing_field = SpamConfigField::SrcMacOctet(0);
-                } else {
-                    info!("Exited spam config editing mode.");
-                }
-            } else {
-                app_state_guard.last_error = Some(
-                    "Spam config editing ('e') only available in Spam mode ('m').".to_string(),
-                );
-            }
-        }
-        KeyCode::Char('s') => {
-            if app_state_guard.ui_mode == UiMode::Spam {
-                if app_state_guard.is_editing_spam_config {
-                    app_state_guard.last_error = Some(
-                        "Exit editing mode ('e' or Esc) before sending spam ('s').".to_string(),
-                    );
-                } else {
-                    info!("Attempting to send custom frames with current config...");
-                    let src_mac = app_state_guard.spam_config_src_mac;
-                    let dst_mac = app_state_guard.spam_config_dst_mac;
-                    let n_reps = app_state_guard.spam_config_n_reps;
-                    let pause_ms = app_state_guard.spam_config_pause_ms;
-
-                    if app_state_guard.current_cli_config.mode != EspOperationMode::Transmit {
-                        let err_msg =
-                            "ESP32 not in Transmit mode. Switch mode first ('m').".to_string();
-                        app_state_guard.last_error = Some(err_msg.clone());
-                        warn!("{err_msg}");
-                    } else {
-                        let mut tx_data = Vec::with_capacity(20);
-                        tx_data.extend_from_slice(&dst_mac);
-                        tx_data.extend_from_slice(&src_mac);
-                        tx_data.extend_from_slice(&n_reps.to_le_bytes());
-                        tx_data.extend_from_slice(&pause_ms.to_le_bytes());
-
-                        if let Err(e) = esp_guard
-                            .send_esp32_command(Esp32Command::TransmitCustomFrame, Some(tx_data))
-                            .await
-                        {
-                            let err_msg = format!("Failed to send custom frame: {e}");
-                            app_state_guard.last_error = Some(err_msg.clone());
-                            error!("TUI: {err_msg}");
-                        } else {
-                            info!("TransmitCustomFrame command sent to ESP32.");
-                        }
->>>>>>> 6c9a4b1d
-                    }
-                  }
-                  _ = sleep(Duration::from_millis(10)) => {
-                  }
-                }
-<<<<<<< HEAD
             }
             info!("Log processor task stopped.");
         })
     }
-=======
-            } else {
-                app_state_guard.last_error =
-                    Some("Send Spam ('s') command only active in Spam mode ('m').".to_string());
-            }
-        }
-        KeyCode::Char('c') => {
-            let mut new_channel = app_state_guard.current_cli_config.channel + 1;
-            if new_channel > 11 {
-                new_channel = 1;
-            }
-            if let Err(e) = esp_guard
-                .send_esp32_command(Esp32Command::SetChannel, Some(vec![new_channel]))
-                .await
-            {
-                app_state_guard.last_error = Some(format!("Failed to set channel: {e}"));
-            } else {
-                app_state_guard.current_cli_config.channel = new_channel;
-                info!("ESP32 channel changed to {new_channel}");
-            }
-        }
-        KeyCode::Char('b') => {
-            let new_bandwidth_is_40 =
-                app_state_guard.current_cli_config.bandwidth == EspBandwidth::Twenty;
-
-            let new_esp_bw = if new_bandwidth_is_40 {
-                EspBandwidth::Forty
-            } else {
-                EspBandwidth::Twenty
-            };
-            let new_secondary_chan = if new_bandwidth_is_40 {
-                EspSecondaryChannel::Above
-            } else {
-                EspSecondaryChannel::None
-            };
-
-            let mut current_config = app_state_guard.current_cli_config.clone();
-            current_config.bandwidth = new_esp_bw;
-            current_config.secondary_channel = new_secondary_chan;
-
-            let payload = Esp32DeviceConfigPayload {
-                mode: current_config.mode,
-                bandwidth: current_config.bandwidth,
-                secondary_channel: current_config.secondary_channel,
-                csi_type: current_config.csi_type,
-                manual_scale: current_config.manual_scale,
-            };
-            let mut cmd_data = Vec::new();
-            cmd_data.push(payload.mode as u8);
-            cmd_data.push(payload.bandwidth as u8);
-            cmd_data.push(payload.secondary_channel as u8);
-            cmd_data.push(payload.csi_type as u8);
-            cmd_data.push(payload.manual_scale);
-
-            if let Err(e) = esp_guard
-                .send_esp32_command(Esp32Command::ApplyDeviceConfig, Some(cmd_data))
-                .await
-            {
-                app_state_guard.last_error = Some(format!("Failed to set bandwidth: {e}"));
-            } else {
-                app_state_guard.current_cli_config = current_config;
-                info!("ESP32 bandwidth set to {new_esp_bw:?}, secondary {new_secondary_chan:?}",);
-            }
-        }
-        KeyCode::Char('l') => {
-            let new_csi_type_is_legacy =
-                app_state_guard.current_cli_config.csi_type == EspCsiType::HighThroughputLTF;
-            let new_esp_csi_type = if new_csi_type_is_legacy {
-                EspCsiType::LegacyLTF
-            } else {
-                EspCsiType::HighThroughputLTF
-            };
-
-            let mut current_config = app_state_guard.current_cli_config.clone();
-            current_config.csi_type = new_esp_csi_type;
-
-            let payload = Esp32DeviceConfigPayload {
-                mode: current_config.mode,
-                bandwidth: current_config.bandwidth,
-                secondary_channel: current_config.secondary_channel,
-                csi_type: current_config.csi_type,
-                manual_scale: current_config.manual_scale,
-            };
-            let mut cmd_data = Vec::new();
-            cmd_data.push(payload.mode as u8);
-            cmd_data.push(payload.bandwidth as u8);
-            cmd_data.push(payload.secondary_channel as u8);
-            cmd_data.push(payload.csi_type as u8);
-            cmd_data.push(payload.manual_scale);
-
-            if let Err(e) = esp_guard
-                .send_esp32_command(Esp32Command::ApplyDeviceConfig, Some(cmd_data))
-                .await
-            {
-                app_state_guard.last_error = Some(format!("Failed to set CSI type: {e}"));
-            } else {
-                app_state_guard.current_cli_config = current_config;
-                info!("ESP32 CSI type set to {new_esp_csi_type:?}");
-            }
-        }
-        KeyCode::Char('r') => { /* No action, error cleared by other keys */ }
-        KeyCode::Up => {
-            if !app_state_guard.is_editing_spam_config {
-                app_state_guard.csi_data.clear();
-                info!("CSI data buffer cleared.");
-            }
-        }
-        KeyCode::Down => {
-            if !app_state_guard.is_editing_spam_config {
-                if let Err(e) = esp_guard
-                    .send_esp32_command(Esp32Command::SynchronizeTimeInit, None)
-                    .await
-                {
-                    app_state_guard.last_error = Some(format!("Time sync init failed: {e}"));
-                } else {
-                    let time_us = std::time::SystemTime::now()
-                        .duration_since(std::time::UNIX_EPOCH)
-                        .map_err(|se| ControllerError::Execution(format!("SystemTimeError: {se}")))?
-                        .as_micros() as u64;
-                    if let Err(e) = esp_guard
-                        .send_esp32_command(
-                            Esp32Command::SynchronizeTimeApply,
-                            Some(time_us.to_le_bytes().to_vec()),
-                        )
-                        .await
-                    {
-                        app_state_guard.last_error = Some(format!("Time sync apply failed: {e}"));
-                    } else {
-                        info!("Time synchronization requested with ESP32.");
-                    }
-                }
-            }
-        }
-        _ => {}
-    }
-    Ok(false)
-}
-
-fn ui(f: &mut Frame, app_state: &AppState) {
-    let main_horizontal_chunks = Layout::default()
-        .direction(Direction::Horizontal)
-        .margin(1)
-        .constraints([Constraint::Percentage(40), Constraint::Percentage(60)])
-        .split(f.area());
-
-    let left_panel_area = main_horizontal_chunks[0];
-    let log_panel_area = main_horizontal_chunks[1];
-
-    let status_area_height = if app_state.ui_mode == UiMode::Spam {
-        if app_state.is_editing_spam_config {
-            8
-        } else {
-            6
-        }
-    } else {
-        3
-    };
-
-    let left_vertical_chunks = Layout::default()
-        .direction(Direction::Vertical)
-        .constraints([
-            Constraint::Length(status_area_height),
-            Constraint::Min(0),
-            Constraint::Length(3),
-        ])
-        .split(left_panel_area);
-
-    let status_area = left_vertical_chunks[0];
-    let table_area = left_vertical_chunks[1];
-    let footer_area = left_vertical_chunks[2];
-
-    let mode_str = match app_state.ui_mode {
-        UiMode::Csi => "CSI RX",
-        UiMode::Spam => "WiFi SPAM",
-    };
-    let bw_str = match app_state.current_cli_config.bandwidth {
-        EspBandwidth::Twenty => "20MHz",
-        EspBandwidth::Forty => "40MHz",
-    };
-    let ltf_str = match app_state.current_cli_config.csi_type {
-        EspCsiType::HighThroughputLTF => "HT-LTF",
-        EspCsiType::LegacyLTF => "L-LTF",
-    };
-
-    let mut status_lines = vec![
-        Line::from(vec![
-            Span::raw("ESP32 | "),
-            Span::styled(mode_str, Style::default().add_modifier(Modifier::BOLD)),
-            Span::raw(format!(
-                " | Chan: {} | BW: {} ({:?}) | LTF: {}",
-                app_state.current_cli_config.channel,
-                bw_str,
-                app_state.current_cli_config.secondary_channel,
-                ltf_str
-            )),
-        ]),
-        Line::from(vec![
-            Span::raw(format!("CSI Buf: {} | Status: ", app_state.csi_data.len())),
-            Span::styled(
-                app_state.connection_status.clone(),
-                match app_state.connection_status.as_str() {
-                    s if s.starts_with("CONNECTED") => Style::default().fg(Color::Green),
-                    _ => Style::default().fg(Color::Red),
-                },
-            ),
-        ]),
-    ];
-
-    if app_state.ui_mode == UiMode::Spam {
-        let mut src_mac_spans = vec![Span::raw("  Src MAC: ")];
-        for i in 0..6 {
-            let val_str = format!("{:02X}", app_state.spam_config_src_mac[i]);
-            let style = if app_state.is_editing_spam_config
-                && app_state.current_editing_field == SpamConfigField::SrcMacOctet(i)
-            {
-                Style::default()
-                    .fg(Color::Yellow)
-                    .add_modifier(Modifier::REVERSED)
-            } else {
-                Style::default()
-            };
-            src_mac_spans.push(Span::styled(val_str, style));
-            if i < 5 {
-                src_mac_spans.push(Span::raw(":"));
-            }
-        }
-
-        let mut dst_mac_spans = vec![Span::raw("  Dst MAC: ")];
-        for i in 0..6 {
-            let val_str = format!("{:02X}", app_state.spam_config_dst_mac[i]);
-            let style = if app_state.is_editing_spam_config
-                && app_state.current_editing_field == SpamConfigField::DstMacOctet(i)
-            {
-                Style::default()
-                    .fg(Color::Yellow)
-                    .add_modifier(Modifier::REVERSED)
-            } else {
-                Style::default()
-            };
-            dst_mac_spans.push(Span::styled(val_str, style));
-            if i < 5 {
-                dst_mac_spans.push(Span::raw(":"));
-            }
-        }
-
-        let reps_style = if app_state.is_editing_spam_config
-            && app_state.current_editing_field == SpamConfigField::Reps
-        {
-            Style::default()
-                .fg(Color::Yellow)
-                .add_modifier(Modifier::REVERSED)
-        } else {
-            Style::default()
-        };
-        let pause_style = if app_state.is_editing_spam_config
-            && app_state.current_editing_field == SpamConfigField::PauseMs
-        {
-            Style::default()
-                .fg(Color::Yellow)
-                .add_modifier(Modifier::REVERSED)
-        } else {
-            Style::default()
-        };
-
-        status_lines.push(Line::from("Spam Configuration:"));
-        status_lines.push(Line::from(src_mac_spans));
-        status_lines.push(Line::from(dst_mac_spans));
-        status_lines.push(Line::from(vec![
-            Span::raw("  Reps: "),
-            Span::styled(app_state.spam_config_n_reps.to_string(), reps_style),
-            Span::raw(" | Pause: "),
-            Span::styled(app_state.spam_config_pause_ms.to_string(), pause_style),
-            Span::raw("ms"),
-        ]));
-    }
-
-    let header_paragraph = Paragraph::new(Text::from(status_lines))
-        .block(Block::default().borders(Borders::ALL).title(" Status "));
-    f.render_widget(header_paragraph, status_area);
-
-    let table_header_cells = ["Timestamp (s)", "Seq", "RSSI (Rx0)", "Subcarriers"]
-        .iter()
-        .map(|h| Cell::from(*h).style(Style::default().fg(Color::Yellow)));
-    let table_header = Row::new(table_header_cells).height(1).bottom_margin(0);
-
-    let rows: Vec<Row> = app_state
-        .csi_data
-        .iter()
-        .rev()
-        .take(table_area.height.saturating_sub(2) as usize)
-        .map(|p: &CsiData| {
-            let num_subcarriers = if !p.csi.is_empty() && !p.csi[0].is_empty() {
-                p.csi[0][0].len()
-            } else {
-                0
-            };
-            let rssi_str = p
-                .rssi
-                .first()
-                .map_or_else(|| "N/A".to_string(), |r| r.to_string());
-
-            Row::new(vec![
-                Cell::from(format!("{:.6}", p.timestamp)),
-                Cell::from(p.sequence_number.to_string()),
-                Cell::from(rssi_str),
-                Cell::from(num_subcarriers.to_string()),
-            ])
-        })
-        .collect();
-
-    let table_widths = [
-        Constraint::Length(18),
-        Constraint::Length(8),
-        Constraint::Length(12),
-        Constraint::Length(12),
-    ];
-    let table = Table::new(rows, &table_widths) // Pass Vec<Row>, not Vec<Vec<Cell>>
-        .header(table_header)
-        .block(
-            Block::default()
-                .borders(Borders::ALL)
-                .title(" CSI Data Packets "),
-        )
-        .row_highlight_style(Style::default().add_modifier(Modifier::REVERSED))
-        .highlight_symbol(">> ");
-    f.render_widget(table, table_area);
-
-    let log_items_list: Vec<ListItem> = app_state
-        .log_messages
-        .iter()
-        .map(|entry| {
-            let timestamp_str = entry.timestamp.format("%H:%M:%S").to_string();
-            let display_msg_with_timestamp =
-                format!("{timestamp_str} [{}] {}", entry.level, entry.message);
-            let style = match entry.level {
-                log::Level::Error => Style::default().fg(Color::Red),
-                log::Level::Warn => Style::default().fg(Color::Yellow),
-                log::Level::Info => Style::default().fg(Color::Cyan),
-                log::Level::Debug => Style::default().fg(Color::Blue),
-                log::Level::Trace => Style::default().fg(Color::Magenta),
-            };
-            ListItem::new(display_msg_with_timestamp).style(style)
-        })
-        .collect();
-
-    let num_logs_to_show = log_panel_area.height.saturating_sub(2) as usize;
-    let current_log_count = log_items_list.len();
-    let visible_log_items: Vec<ListItem> = if current_log_count > num_logs_to_show {
-        log_items_list
-            .into_iter()
-            .skip(current_log_count - num_logs_to_show)
-            .collect()
-    } else {
-        log_items_list
-    };
-
-    let logs_list_widget = List::new(visible_log_items)
-        .block(Block::default().borders(Borders::ALL).title(" Log Output "));
-    f.render_widget(logs_list_widget, log_panel_area);
-
-    let footer_text_str = if let Some(err_msg) = &app_state.last_error {
-        format!("ERROR: {err_msg} (Press 'R' to keep, other keys clear error)")
-    } else if app_state.is_editing_spam_config && app_state.ui_mode == UiMode::Spam {
-        let field_name = match app_state.current_editing_field {
-            SpamConfigField::SrcMacOctet(i) => format!("Src MAC Octet {}", i + 1),
-            SpamConfigField::DstMacOctet(i) => format!("Dst MAC Octet {}", i + 1),
-            SpamConfigField::Reps => "Repetitions".to_string(),
-            SpamConfigField::PauseMs => "Pause (ms)".to_string(),
-        };
-        format!("[E]xit Edit | [Tab]Next Field | [↑↓]Modify | Editing: {field_name}")
-    } else {
-        "Controls: [Q]uit | [M]ode | [S]end Spam | [E]dit Spam Cfg (Spam mode) | [C]hannel | [B]W | [L]TF | [↑]Clr CSI | [↓]Sync Time"
-            .to_string()
-    };
-    let footer_style = if app_state.last_error.is_some() {
-        Style::default().fg(Color::Red)
-    } else if app_state.is_editing_spam_config {
-        Style::default().fg(Color::Cyan)
-    } else {
-        Style::default().fg(Color::DarkGray)
-    };
-
-    let footer_paragraph = Paragraph::new(footer_text_str).style(footer_style).block(
-        Block::default()
-            .borders(Borders::ALL)
-            .title(" Info/Errors "),
-    );
-    f.render_widget(footer_paragraph, footer_area);
->>>>>>> 6c9a4b1d
 }