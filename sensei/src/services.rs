--- conflicted
+++ resolved
@@ -95,6 +95,9 @@
 #[cfg(feature = "orchestrator")]
 impl FromYaml for OrchestratorConfig {}
 
+#[cfg(feature = "registry")]
+impl FromYaml for RegistryConfig {}
+
 /// Configuration for the Orchestrator service.
 #[cfg(feature = "orchestrator")]
 #[derive(serde::Serialize, serde::Deserialize, Debug, Clone)]
@@ -114,9 +117,9 @@
 #[cfg(feature = "sys_node")]
 #[derive(Serialize, Deserialize, Debug, Clone)]
 pub struct SystemNodeConfig {
-    pub addr: SocketAddr,
+    pub address: SocketAddr,
     pub host_id: HostId,
-    pub registries: Option<Vec<SocketAddr>>,
+    pub registry: Option<SocketAddr>,
     pub registry_polling_interval: Option<u64>,
     pub device_configs: Vec<DeviceHandlerConfig>,
     #[serde(default)]
@@ -128,11 +131,11 @@
 #[derive(Serialize, Deserialize, Debug, Clone)]
 pub struct RegistryConfig {
     /// Holds the address and port the registry will listen on
-    pub addr: SocketAddr,
+    pub address: SocketAddr,
     /// Holds the ID the registry will use to present themselves to the network
     pub host_id: HostId,
     /// The rate at which the registry will poll the registered hosts, in seconds.
-    pub polling_rate_s: Option<u64>,
+    pub polling_interval: u64,
 }
 
 /// Configuration for the Visualiser service.
@@ -211,14 +214,6 @@
     async fn run(&mut self) -> Result<(), Box<dyn std::error::Error>>;
 }
 
-<<<<<<< HEAD
-=======
-#[cfg(feature = "sys_node")]
-impl FromYaml for SystemNodeConfig {}
-#[cfg(feature = "registry")]
-impl FromYaml for RegistryConfig {}
-
->>>>>>> 76565b17
 #[cfg(test)]
 mod tests {
     use std::fs::File;
@@ -286,8 +281,8 @@
         .unwrap();
 
         let config = SystemNodeConfig::from_yaml(file_path).unwrap();
-        assert_eq!(config.addr, "127.0.0.1:8080".parse().unwrap());
+        assert_eq!(config.address, "127.0.0.1:8080".parse().unwrap());
         assert_eq!(config.host_id, 1);
-        assert!(config.registries.is_none()); // Ensure default is handled
+        assert!(config.registry.is_none()); // Ensure default is handled
     }
 }