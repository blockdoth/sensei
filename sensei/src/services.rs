//! # Sensei Service Configurations and Traits
//!
//! This module defines the core configurations and traits for various services
//! within the Sensei application. It includes:
//!
//! - **Configuration Structs**: Typed configurations for different services like
//!   `OrchestratorConfig`, `SystemNodeConfig`, `VisualiserConfig`, and `EspToolConfig`.
//!   These structs are used to pass settings and parameters to their respective services.
//! - **`GlobalConfig`**: A struct for global application settings, such as the logging level.
//! - **`ServiceConfig` Enum**: An enumeration to represent the different types of service
//!   configurations, allowing for type-safe handling of various service setups.
//! - **`FromYaml` Trait**: A utility trait for deserializing configurations from YAML files.
//!   This promotes a consistent way of loading settings across different components.
//! - **`Run` Trait**: A fundamental trait that defines the lifecycle of a service.
//!   Implementors of this trait can be initialized with global and service-specific
//!   configurations and then started to perform their designated tasks.
//!
//! The module aims to provide a clear and structured way to manage service-specific
//! settings and their execution flow.

use std::net::{Ipv4Addr, SocketAddr, SocketAddrV4};
use std::path::PathBuf;

#[cfg(feature = "sys_node")]
use lib::handler::device_handler::DeviceHandlerConfig;
use log::LevelFilter;
use serde::Deserialize;

#[cfg(feature = "sys_node")]
use crate::system_node::SinkConfigWithName;

pub const DEFAULT_ADDRESS: SocketAddr = SocketAddr::V4(SocketAddrV4::new(Ipv4Addr::LOCALHOST, 6969));

/// A trait for parsing a YAML file into a struct using Serde.
///
/// This trait provides a generic method to deserialize a YAML file into any type that implements
/// the `Deserialize` trait from Serde. The method reads the contents of the specified file path,
/// and attempts to parse it into the desired type.
///
/// # Type Parameters
///
/// - `Self`: The type that will be deserialized from the YAML file. Must implement `Sized`
///   and `serde::Deserialize`.
///
/// # Methods
/// - `fn from_yaml(file: PathBuf) -> Result<Self, Box<dyn std::error::Error>>`: Reads the YAML file at the given
///   path and deserializes it into the implementing type.
///
/// # Errors
/// Returns a `Box<dyn std::error::Error>` if the file cannot be read or if deserialization fails.
///
/// # Example
///
/// ```rust,ignore
/// use std::path::PathBuf;
/// use serde::Deserialize;
/// use sensei::services::FromYaml; // Assuming FromYaml is in a crate named sensei
///
/// #[derive(Deserialize)]
/// struct MyConfig {
///     setting: String,
/// }
///
/// impl FromYaml for MyConfig {}
///
/// fn load_config() -> Result<MyConfig, Box<dyn std::error::Error>> {
///     let config: MyConfig = MyConfig::from_yaml(PathBuf::from("config.yaml"))?;
///     Ok(config)
/// }
/// ```
pub trait FromYaml: Sized + for<'de> Deserialize<'de> {
    /// Loads an instance of the implementing type from a YAML file.
    ///
    /// # Arguments
    ///
    /// * `file` - The path to the YAML file to be read.
    ///
    /// # Returns
    ///
    /// * `Ok(Self)` if deserialization is successful.
    /// * `Err(Box<dyn std::error::Error>)` if reading or deserialization fails.
    ///
    /// # Panics
    ///
    /// This function will panic if the file cannot be read.
    fn from_yaml(file: PathBuf) -> Result<Self, Box<dyn std::error::Error>> {
        let yaml = std::fs::read_to_string(file.clone()).map_err(|e| format!("Failed to read YAML file: {}\n{}", file.display(), e))?;
        Ok(serde_yaml::from_str(&yaml)?)
    }
}

/// Configuration for the Orchestrator service.
#[cfg(feature = "orchestrator")]
pub struct OrchestratorConfig {
    /// Path to the experiment configuration file.
    pub experiment_config: PathBuf,
}

/// Configuration for a System Node service.
///
/// This struct holds all necessary settings for a system node,
/// including its network address, unique ID, registry information,
/// device configurations, and sink configurations.
#[cfg(feature = "sys_node")]
#[derive(serde::Serialize, serde::Deserialize, Debug, Clone)]
pub struct SystemNodeConfig {
    pub addr: SocketAddr,
    pub host_id: u64,
    pub registries: Option<Vec<SocketAddr>>,
    pub registry_polling_rate_s: Option<u64>,
    pub device_configs: Vec<DeviceHandlerConfig>,
    #[serde(default)]
    pub sinks: Vec<SinkConfigWithName>,
}

/// Configuration for the Visualiser service.
#[cfg(feature = "visualiser")]
pub struct VisualiserConfig {
    /// The network address of the target service (e.g., a System Node or Orchestrator)
    /// from which the visualiser will fetch data.
    pub target: SocketAddr,
    /// The type of user interface to use for visualization (e.g., "tui", "gui").
    pub ui_type: String,
}

/// Configuration for the ESP Tool service.
///
/// Contains settings related to interacting with ESP-based devices,
/// primarily the serial port for communication.
#[cfg(feature = "esp_tool")]
pub struct EspToolConfig {
    /// The serial port path (e.g., "/dev/ttyUSB0" or "COM3") to use for communicating
    /// with the ESP device.
    pub serial_port: String,
}

/// Global configuration applicable to all services.
pub struct GlobalConfig {
    /// The logging level filter to be applied across the application.
    pub log_level: LevelFilter,
}

/// An enum representing the configuration for any of the available services.
pub enum ServiceConfig {
    /// Configuration for the Orchestrator service.
    #[cfg(feature = "orchestrator")]
    Orchestrator(OrchestratorConfig),
    /// Configuration for a System Node service.
    #[cfg(feature = "sys_node")]
    SystemNode(SystemNodeConfig),
    /// Configuration for the Visualiser service.
    #[cfg(feature = "visualiser")]
    Visualiser(VisualiserConfig),
    /// Configuration for the ESP Tool service.
    #[cfg(feature = "esp_tool")]
    EspTool(EspToolConfig),
}

/// A trait defining the runnable lifecycle of a service.
///
/// Services implementing this trait can be initialized with global and service-specific
/// configurations, and then started to perform their designated tasks.
pub trait Run<Config> {
    /// Creates a new instance of the service.
    ///
    /// This method should initialize any standalone state of the service depending on the specific `Config`.
    ///
    /// # Arguments
    ///
    /// * `global_config`: Global application settings.
    /// * `config`: Service-specific configuration.
    fn new(global_config: GlobalConfig, config: Config) -> Self;

    /// Runs the service.
    ///
    /// This method applies the given configuration and starts the main execution
    /// loop or primary task of the service. It is an asynchronous operation.
    ///
    /// # Returns
    ///
    /// * `Ok(())` if the service runs and completes successfully (or is designed to run indefinitely
    ///   and is gracefully shut down).
    /// * `Err(Box<dyn std::error::Error>)` if an error occurs during the service's execution.
    async fn run(&mut self) -> Result<(), Box<dyn std::error::Error>>;
}

<<<<<<< HEAD
impl FromYaml for SystemNodeConfig {}

#[cfg(test)]
mod tests {
    use std::fs::File;
    use std::io::Write;

    use tempfile::tempdir;

    use super::*;

    #[derive(Deserialize, PartialEq, Debug)]
    struct TestConfig {
        field1: String,
        field2: i32,
    }

    impl FromYaml for TestConfig {}

    #[test]
    fn test_from_yaml_success() {
        let dir = tempdir().unwrap();
        let file_path = dir.path().join("test_config.yaml");
        let mut file = File::create(&file_path).unwrap();
        writeln!(file, "field1: hello\nfield2: 123").unwrap();

        let config = TestConfig::from_yaml(file_path).unwrap();
        assert_eq!(
            config,
            TestConfig {
                field1: "hello".to_string(),
                field2: 123
            }
        );
    }

    #[test]
    fn test_from_yaml_file_not_found() {
        let result = TestConfig::from_yaml(PathBuf::from("non_existent_file.yaml"));
        assert!(result.is_err());
    }

    #[test]
    fn test_from_yaml_malformed_content() {
        let dir = tempdir().unwrap();
        let file_path = dir.path().join("malformed_config.yaml");
        let mut file = File::create(&file_path).unwrap();
        writeln!(file, "field1: hello\\nfield2: not_an_integer").unwrap();

        let result = TestConfig::from_yaml(file_path);
        assert!(result.is_err());
    }

    #[test]
    fn test_system_node_config_from_yaml() {
        let dir = tempdir().unwrap();
        let file_path = dir.path().join("system_node_config.yaml");
        let mut file = File::create(&file_path).unwrap();
        writeln!(
            file,
            r#"
addr: "127.0.0.1:8080"
host_id: 1
device_configs: []
"#
        )
        .unwrap();

        let config = SystemNodeConfig::from_yaml(file_path).unwrap();
        assert_eq!(config.addr, "127.0.0.1:8080".parse().unwrap());
        assert_eq!(config.host_id, 1);
        assert!(config.registries.is_none()); // Ensure default is handled
    }
}
=======
#[cfg(feature = "sys_node")]
impl FromYaml for SystemNodeConfig {}
>>>>>>> c388eb54
<|MERGE_RESOLUTION|>--- conflicted
+++ resolved
@@ -184,7 +184,7 @@
     async fn run(&mut self) -> Result<(), Box<dyn std::error::Error>>;
 }
 
-<<<<<<< HEAD
+#[cfg(feature = "sys_node")]
 impl FromYaml for SystemNodeConfig {}
 
 #[cfg(test)]
@@ -258,8 +258,4 @@
         assert_eq!(config.host_id, 1);
         assert!(config.registries.is_none()); // Ensure default is handled
     }
-}
-=======
-#[cfg(feature = "sys_node")]
-impl FromYaml for SystemNodeConfig {}
->>>>>>> c388eb54
+}