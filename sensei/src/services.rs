--- conflicted
+++ resolved
@@ -17,11 +17,7 @@
 //!
 //! The module aims to provide a clear and structured way to manage service-specific
 //! settings and their execution flow.
-<<<<<<< HEAD
 #[cfg(any(feature = "sys_node", feature = "visualiser"))]
-=======
-    #[cfg(any(feature = "sys_node", feature = "visualiser"))]
->>>>>>> a8310a83
 use std::net::SocketAddr;
 use std::path::PathBuf;
 
