--- conflicted
+++ resolved
@@ -17,14 +17,10 @@
 use lib::network::rpc_message::RpcMessageKind::{Ctrl, Data};
 use lib::network::rpc_message::{CtrlMsg, RpcMessage};
 use lib::network::tcp::client::TcpClient;
-<<<<<<< HEAD
 use lib::network::tcp::server::TcpServer;
 use lib::network::tcp::{ChannelMsg, ConnectionHandler};
-use log::{debug, info, warn};
-=======
-use log::{debug, info};
+use log::{debug, debug, info, info, warn};
 use ratatui::Terminal;
->>>>>>> 308c65a4
 use ratatui::backend::{Backend, CrosstermBackend};
 use ratatui::crossterm::cursor::{Hide, Show};
 use ratatui::crossterm::event::{DisableMouseCapture, EnableMouseCapture, Event, KeyCode};
@@ -37,7 +33,6 @@
 use ratatui::widgets::{Axis, Block, Borders, Chart, Dataset};
 use tokio::io;
 use tokio::io::{AsyncBufReadExt, AsyncWriteExt, BufReader};
-<<<<<<< HEAD
 use tokio::net::tcp::OwnedWriteHalf;
 use tokio::sync::watch::{Receiver, Sender};
 use tokio::sync::{Mutex, watch};
@@ -45,12 +40,6 @@
 use crate::orchestrator::Orchestrator;
 use crate::services::{GlobalConfig, Run, VisualiserConfig};
 use crate::visualiser::GraphType::Amplitude;
-=======
-use tokio::sync::Mutex;
-
-use crate::config::VisualiserConfig;
-use crate::module::Run;
->>>>>>> 308c65a4
 
 pub struct Visualiser {
     // This seemed to me the best way to structure the data, as the socketaddr is a primary key for each node, and each device has a unique id only within a node
@@ -65,30 +54,17 @@
         }
     }
 
-<<<<<<< HEAD
     async fn run(&mut self, global_config: GlobalConfig, config: VisualiserConfig) -> Result<(), Box<dyn std::error::Error>> {
-=======
-    async fn run(&self, _config: VisualiserConfig) -> Result<(), Box<dyn std::error::Error>> {
->>>>>>> 308c65a4
         // Technically, the visualiser has cli tools for connecting to multiple nodes
         // At the moment, it is sufficient to connect to one target node on startup
         // Manually start the subscription by typing subscribe
         let client = Arc::new(Mutex::new(TcpClient::new()));
-<<<<<<< HEAD
         self.client_task(client.clone(), config.target).await;
         self.receive_data_task(self.data.clone(), client.clone(), config.target);
-=======
-        self.client_task(client.clone(), self.target_addr).await?;
-        self.receive_data_task(self.data.clone(), client.clone(), self.target_addr);
->>>>>>> 308c65a4
 
         io::stdout().flush().await?;
 
-<<<<<<< HEAD
         if (config.ui_type == "tui") {
-=======
-        if self.ui_type == "tui" {
->>>>>>> 308c65a4
             self.plot_data_tui().await?;
         } else {
             self.plot_data_gui().await?;
